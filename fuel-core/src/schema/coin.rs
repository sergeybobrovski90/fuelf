use crate::{
<<<<<<< HEAD
    database::{
        Database,
        KvStoreError,
    },
    schema::{
        check_pagination_parameters,
        scalars::{
            Address,
            AssetId,
            UtxoId,
            U64,
        },
=======
    database::Database,
    schema::scalars::{
        Address,
        AssetId,
        UtxoId,
        U64,
>>>>>>> c195a393
    },
    state::IterDirection,
};
use async_graphql::{
    connection::{
        query,
        Connection,
        Edge,
        EmptyFields,
    },
    Context,
    Enum,
    InputObject,
    Object,
};
use fuel_core_interfaces::{
    common::{
        fuel_storage::StorageAsRef,
        fuel_tx,
    },
    db::Coins,
    model::{
        Coin as CoinModel,
        CoinStatus as CoinStatusModel,
    },
    not_found,
};
use itertools::Itertools;

#[derive(Enum, Copy, Clone, Eq, PartialEq)]
#[graphql(remote = "CoinStatusModel")]
pub enum CoinStatus {
    Unspent,
    Spent,
}

pub struct Coin(pub(crate) fuel_tx::UtxoId, pub(crate) CoinModel);

#[Object]
impl Coin {
    async fn utxo_id(&self) -> UtxoId {
        self.0.into()
    }

    async fn owner(&self) -> Address {
        self.1.owner.into()
    }

    async fn amount(&self) -> U64 {
        self.1.amount.into()
    }

    async fn asset_id(&self) -> AssetId {
        self.1.asset_id.into()
    }

    async fn maturity(&self) -> U64 {
        self.1.maturity.into()
    }

    async fn status(&self) -> CoinStatus {
        self.1.status.into()
    }

    async fn block_created(&self) -> U64 {
        self.1.block_created.into()
    }
}

#[derive(InputObject)]
struct CoinFilterInput {
    /// Address of the owner
    owner: Address,
    /// Asset ID of the coins
    asset_id: Option<AssetId>,
}

#[derive(Default)]
pub struct CoinQuery;

#[Object]
impl CoinQuery {
    async fn coin(
        &self,
        ctx: &Context<'_>,
        #[graphql(desc = "The ID of the coin")] utxo_id: UtxoId,
    ) -> async_graphql::Result<Option<Coin>> {
        let utxo_id = utxo_id.0;
        let db = ctx.data_unchecked::<Database>().clone();
        let block = db
            .storage::<Coins>()
            .get(&utxo_id)?
            .map(|coin| Coin(utxo_id, coin.into_owned()));
        Ok(block)
    }

    async fn coins(
        &self,
        ctx: &Context<'_>,
        filter: CoinFilterInput,
        first: Option<i32>,
        after: Option<String>,
        last: Option<i32>,
        before: Option<String>,
    ) -> async_graphql::Result<Connection<UtxoId, Coin, EmptyFields, EmptyFields>> {
        if check_pagination_parameters(&first, &after, &last, &before) {
            return Err(async_graphql::Error::new("Wrong Argument Combination"))
        };

        let db = ctx.data_unchecked::<Database>();

        query(
            after,
            before,
            first,
            last,
            |after: Option<UtxoId>, before: Option<UtxoId>, first, last| {
                async move {
                    let (records_to_fetch, direction) = if let Some(first) = first {
                        (first, IterDirection::Forward)
                    } else if let Some(last) = last {
                        (last, IterDirection::Reverse)
                    } else {
                        (0, IterDirection::Forward)
                    };

                    let after = after.map(fuel_tx::UtxoId::from);
                    let before = before.map(fuel_tx::UtxoId::from);

                    let start;
                    let end;

                    if direction == IterDirection::Forward {
                        start = after;
                        end = before;
                    } else {
                        start = before;
                        end = after;
                    }

                    let owner: fuel_tx::Address = filter.owner.into();

                    let mut coin_ids = db.owned_coins_ids(&owner, start, Some(direction));

                    let mut started = None;
                    if start.is_some() {
                        // skip initial result
                        started = coin_ids.next();
                    }
                    // take desired amount of results
                    let coins = coin_ids
                        .take_while(|r| {
                            // take until we've reached the end
                            if let (Ok(t), Some(end)) = (r, end.as_ref()) {
                                if *t == *end {
                                    return false
                                }
                            }
                            true
                        })
                        .take(records_to_fetch);
                    let mut coins: Vec<fuel_tx::UtxoId> = coins.try_collect()?;
                    if direction == IterDirection::Reverse {
                        coins.reverse();
                    }

                    // TODO: do a batch get instead
                    let coins: Vec<Coin> = coins
                        .into_iter()
                        .map(|id| {
                            db.storage::<Coins>()
                                .get(&id)
                                .transpose()
                                .ok_or(not_found!(Coins))?
                                .map(|coin| Coin(id, coin.into_owned()))
                        })
                        .try_collect()?;

                    // filter coins by asset ID
                    let mut coins = coins;
                    if let Some(asset_id) = filter.asset_id {
                        coins.retain(|coin| coin.1.asset_id == asset_id.0);
                    }

                    // filter coins by status
                    coins.retain(|coin| coin.1.status == CoinStatusModel::Unspent);

                    let mut connection = Connection::new(
                        started.is_some(),
                        records_to_fetch <= coins.len(),
                    );
                    connection.edges.extend(
                        coins
                            .into_iter()
                            .map(|item| Edge::new(UtxoId::from(item.0), item)),
                    );

                    Ok::<Connection<UtxoId, Coin>, anyhow::Error>(connection)
                }
            },
        )
        .await
    }
}<|MERGE_RESOLUTION|>--- conflicted
+++ resolved
@@ -1,9 +1,5 @@
 use crate::{
-<<<<<<< HEAD
-    database::{
-        Database,
-        KvStoreError,
-    },
+    database::Database,
     schema::{
         check_pagination_parameters,
         scalars::{
@@ -12,14 +8,6 @@
             UtxoId,
             U64,
         },
-=======
-    database::Database,
-    schema::scalars::{
-        Address,
-        AssetId,
-        UtxoId,
-        U64,
->>>>>>> c195a393
     },
     state::IterDirection,
 };
