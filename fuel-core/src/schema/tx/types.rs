use super::{
    input::Input,
    output::Output,
    receipt::Receipt,
};
use crate::{
    database::{
        storage::{
            FuelBlocks,
            Receipts,
        },
        Database,
    },
    schema::{
        block::Block,
        contract::Contract,
        scalars::{
            AssetId,
            Bytes32,
            HexString,
            Salt,
            TransactionId,
            TxPointer,
            U64,
        },
    },
    tx_pool::TransactionStatus as TxStatus,
};
use async_graphql::{
    Context,
    Enum,
    Object,
    Union,
};
use chrono::{
    DateTime,
    Utc,
};
use fuel_core_interfaces::{
    common::{
        fuel_storage::StorageAsRef,
        fuel_tx,
<<<<<<< HEAD
        fuel_tx::{
            field::{
                BytecodeLength,
                BytecodeWitnessIndex,
                Inputs,
                Maturity,
                Outputs,
                ReceiptsRoot,
                Salt as SaltField,
                Script as ScriptField,
                ScriptData,
                StorageSlots,
                TxPointer as TxPointerField,
                Witnesses,
            },
            Chargeable,
            Executable,
            UniqueIdentifier,
        },
        fuel_types,
=======
>>>>>>> 39c59a5b
        fuel_types::bytes::SerializableVec,
        fuel_vm::prelude::ProgramState as VmProgramState,
    },
    db::KvStoreError,
    txpool::TxPoolMpsc,
};
use fuel_txpool::Service as TxPoolService;
use std::sync::Arc;
use tokio::sync::oneshot;

pub struct ProgramState {
    return_type: ReturnType,
    data: Vec<u8>,
}

#[Object]
impl ProgramState {
    async fn return_type(&self) -> ReturnType {
        self.return_type
    }

    async fn data(&self) -> HexString {
        self.data.clone().into()
    }
}

#[derive(Enum, Copy, Clone, Eq, PartialEq)]
pub enum ReturnType {
    Return,
    ReturnData,
    Revert,
}

impl From<VmProgramState> for ProgramState {
    fn from(state: VmProgramState) -> Self {
        match state {
            VmProgramState::Return(d) => ProgramState {
                return_type: ReturnType::Return,
                data: d.to_be_bytes().to_vec(),
            },
            VmProgramState::ReturnData(d) => ProgramState {
                return_type: ReturnType::ReturnData,
                data: d.as_ref().to_vec(),
            },
            VmProgramState::Revert(d) => ProgramState {
                return_type: ReturnType::Revert,
                data: d.to_be_bytes().to_vec(),
            },
            #[cfg(feature = "debug")]
            VmProgramState::RunProgram(_) | VmProgramState::VerifyPredicate(_) => {
                unreachable!("This shouldn't get called with a debug state")
            }
        }
    }
}

#[derive(Union)]
pub enum TransactionStatus {
    Submitted(SubmittedStatus),
    Success(SuccessStatus),
    Failed(FailureStatus),
}

pub struct SubmittedStatus(DateTime<Utc>);

#[Object]
impl SubmittedStatus {
    async fn time(&self) -> DateTime<Utc> {
        self.0
    }
}

pub struct SuccessStatus {
    block_id: fuel_core_interfaces::model::BlockId,
    time: DateTime<Utc>,
    result: VmProgramState,
}

#[Object]
impl SuccessStatus {
    async fn block(&self, ctx: &Context<'_>) -> async_graphql::Result<Block> {
        let db = ctx.data_unchecked::<Database>();
        let block = db
            .storage::<FuelBlocks>()
            .get(&self.block_id.into())?
            .ok_or(KvStoreError::NotFound)?
            .into_owned();
        let block = Block::from(block);
        Ok(block)
    }

    async fn time(&self) -> DateTime<Utc> {
        self.time
    }

    async fn program_state(&self) -> ProgramState {
        self.result.into()
    }
}

pub struct FailureStatus {
    block_id: fuel_core_interfaces::model::BlockId,
    time: DateTime<Utc>,
    reason: String,
    state: Option<VmProgramState>,
}

#[Object]
impl FailureStatus {
    async fn block(&self, ctx: &Context<'_>) -> async_graphql::Result<Block> {
        let db = ctx.data_unchecked::<Database>();
        let block = db
            .storage::<FuelBlocks>()
            .get(&self.block_id.into())?
            .ok_or(KvStoreError::NotFound)?
            .into_owned();
        let block = Block::from(block);
        Ok(block)
    }

    async fn time(&self) -> DateTime<Utc> {
        self.time
    }

    async fn reason(&self) -> String {
        self.reason.clone()
    }

    async fn program_state(&self) -> Option<ProgramState> {
        self.state.map(Into::into)
    }
}

impl From<TxStatus> for TransactionStatus {
    fn from(s: TxStatus) -> Self {
        match s {
            TxStatus::Submitted { time } => {
                TransactionStatus::Submitted(SubmittedStatus(time))
            }
            TxStatus::Success {
                block_id,
                result,
                time,
            } => TransactionStatus::Success(SuccessStatus {
                block_id,
                result,
                time,
            }),
            TxStatus::Failed {
                block_id,
                reason,
                time,
                result,
            } => TransactionStatus::Failed(FailureStatus {
                block_id,
                reason,
                time,
                state: result,
            }),
        }
    }
}

pub struct Transaction(pub(crate) fuel_tx::Transaction);

#[Object]
impl Transaction {
    async fn id(&self) -> TransactionId {
        TransactionId(self.0.id())
    }

    async fn input_asset_ids(&self) -> Option<Vec<AssetId>> {
        match &self.0 {
            fuel_tx::Transaction::Script(script) => {
                Some(script.input_asset_ids().map(|c| AssetId(*c)).collect())
            }
            fuel_tx::Transaction::Create(create) => {
                Some(create.input_asset_ids().map(|c| AssetId(*c)).collect())
            }
            fuel_tx::Transaction::Mint(_) => None,
        }
    }

    async fn input_contracts(&self) -> Option<Vec<Contract>> {
        match &self.0 {
            fuel_tx::Transaction::Script(script) => {
                Some(script.input_contracts().map(|v| Contract(*v)).collect())
            }
            fuel_tx::Transaction::Create(create) => {
                Some(create.input_contracts().map(|v| Contract(*v)).collect())
            }
            fuel_tx::Transaction::Mint(_) => None,
        }
    }

    async fn gas_price(&self) -> Option<U64> {
        match &self.0 {
            fuel_tx::Transaction::Script(script) => Some(script.price().into()),
            fuel_tx::Transaction::Create(create) => Some(create.price().into()),
            fuel_tx::Transaction::Mint(_) => None,
        }
    }

    async fn gas_limit(&self) -> Option<U64> {
        match &self.0 {
            fuel_tx::Transaction::Script(script) => Some(script.limit().into()),
            fuel_tx::Transaction::Create(create) => Some(create.limit().into()),
            fuel_tx::Transaction::Mint(_) => None,
        }
    }

    async fn maturity(&self) -> Option<U64> {
        match &self.0 {
            fuel_tx::Transaction::Script(script) => Some((*script.maturity()).into()),
            fuel_tx::Transaction::Create(create) => Some((*create.maturity()).into()),
            fuel_tx::Transaction::Mint(_) => None,
        }
    }

    async fn tx_pointer(&self) -> Option<TxPointer> {
        match &self.0 {
            fuel_tx::Transaction::Script(_) => None,
            fuel_tx::Transaction::Create(_) => None,
            fuel_tx::Transaction::Mint(mint) => Some((*mint.tx_pointer()).into()),
        }
    }

    async fn is_script(&self) -> bool {
        self.0.is_script()
    }

    async fn is_create(&self) -> bool {
        self.0.is_create()
    }

    async fn is_mint(&self) -> bool {
        self.0.is_mint()
    }

    async fn inputs(&self) -> Option<Vec<Input>> {
        match &self.0 {
            fuel_tx::Transaction::Script(script) => {
                Some(script.inputs().iter().map(Into::into).collect())
            }
            fuel_tx::Transaction::Create(create) => {
                Some(create.inputs().iter().map(Into::into).collect())
            }
            fuel_tx::Transaction::Mint(_) => None,
        }
    }

    async fn outputs(&self) -> Vec<Output> {
        match &self.0 {
            fuel_tx::Transaction::Script(script) => {
                script.outputs().iter().map(Into::into).collect()
            }
            fuel_tx::Transaction::Create(create) => {
                create.outputs().iter().map(Into::into).collect()
            }
            fuel_tx::Transaction::Mint(mint) => {
                mint.outputs().iter().map(Into::into).collect()
            }
        }
    }

    async fn witnesses(&self) -> Option<Vec<HexString>> {
        match &self.0 {
            fuel_tx::Transaction::Script(script) => Some(
                script
                    .witnesses()
                    .iter()
                    .map(|w| HexString(w.clone().into_inner()))
                    .collect(),
            ),
            fuel_tx::Transaction::Create(create) => Some(
                create
                    .witnesses()
                    .iter()
                    .map(|w| HexString(w.clone().into_inner()))
                    .collect(),
            ),
            fuel_tx::Transaction::Mint(_) => None,
        }
    }

    async fn receipts_root(&self) -> Option<Bytes32> {
        match &self.0 {
            fuel_tx::Transaction::Script(script) => {
                Some((*script.receipts_root()).into())
            }
            fuel_tx::Transaction::Create(_) => None,
            fuel_tx::Transaction::Mint(_) => None,
        }
    }

    async fn status(
        &self,
        ctx: &Context<'_>,
    ) -> async_graphql::Result<Option<TransactionStatus>> {
        let db = ctx.data_unchecked::<Database>();
        let txpool = ctx.data_unchecked::<Arc<TxPoolService>>();
        let id = self.0.id();

        let (response, receiver) = oneshot::channel();
        let _ = txpool
            .sender()
            .send(TxPoolMpsc::FindOne { id, response })
            .await;

        if let Ok(Some(transaction_in_pool)) = receiver.await {
            let time = transaction_in_pool.submitted_time();
            Ok(Some(TransactionStatus::Submitted(SubmittedStatus(time))))
        } else {
            let status = db.get_tx_status(&self.0.id())?;
            Ok(status.map(Into::into))
        }
    }

    async fn receipts(
        &self,
        ctx: &Context<'_>,
    ) -> async_graphql::Result<Option<Vec<Receipt>>> {
        let db = ctx.data_unchecked::<Database>();
        let receipts = db.storage::<Receipts>().get(&self.0.id())?;
        Ok(receipts.map(|receipts| receipts.iter().cloned().map(Receipt).collect()))
    }

    async fn script(&self) -> Option<HexString> {
        match &self.0 {
            fuel_tx::Transaction::Script(script) => {
                Some(HexString(script.script().clone()))
            }
            fuel_tx::Transaction::Create(_) => None,
            fuel_tx::Transaction::Mint(_) => None,
        }
    }

    async fn script_data(&self) -> Option<HexString> {
        match &self.0 {
            fuel_tx::Transaction::Script(script) => {
                Some(HexString(script.script_data().clone()))
            }
            fuel_tx::Transaction::Create(_) => None,
            fuel_tx::Transaction::Mint(_) => None,
        }
    }

    async fn bytecode_witness_index(&self) -> Option<u8> {
        match &self.0 {
            fuel_tx::Transaction::Script(_) => None,
            fuel_tx::Transaction::Create(create) => {
                Some(*create.bytecode_witness_index())
            }
            fuel_tx::Transaction::Mint(_) => None,
        }
    }

    async fn bytecode_length(&self) -> Option<U64> {
        match &self.0 {
            fuel_tx::Transaction::Script(_) => None,
            fuel_tx::Transaction::Create(create) => {
                Some((*create.bytecode_length()).into())
            }
            fuel_tx::Transaction::Mint(_) => None,
        }
    }

    async fn salt(&self) -> Option<Salt> {
        match &self.0 {
            fuel_tx::Transaction::Script(_) => None,
            fuel_tx::Transaction::Create(create) => Some((*create.salt()).into()),
            fuel_tx::Transaction::Mint(_) => None,
        }
    }

    async fn storage_slots(&self) -> Option<Vec<HexString>> {
        match &self.0 {
            fuel_tx::Transaction::Script(_) => None,
            fuel_tx::Transaction::Create(create) => Some(
                create
                    .storage_slots()
                    .iter()
                    .map(|slot| {
                        HexString(
                            slot.key()
                                .as_slice()
                                .iter()
                                .chain(slot.value().as_slice())
                                .copied()
                                .collect(),
                        )
                    })
                    .collect(),
            ),
            fuel_tx::Transaction::Mint(_) => None,
        }
    }

    /// Return the transaction bytes using canonical encoding
    async fn raw_payload(&self) -> HexString {
        HexString(self.0.clone().to_bytes())
    }
}<|MERGE_RESOLUTION|>--- conflicted
+++ resolved
@@ -40,7 +40,6 @@
     common::{
         fuel_storage::StorageAsRef,
         fuel_tx,
-<<<<<<< HEAD
         fuel_tx::{
             field::{
                 BytecodeLength,
@@ -61,8 +60,6 @@
             UniqueIdentifier,
         },
         fuel_types,
-=======
->>>>>>> 39c59a5b
         fuel_types::bytes::SerializableVec,
         fuel_vm::prelude::ProgramState as VmProgramState,
     },
