use crate::{
    database::{
        transactional::DatabaseTransaction,
        vm_database::VmDatabase,
        Database,
    },
    schema::scalars::U64,
};
use async_graphql::{
    Context,
    Object,
    SchemaBuilder,
    ID,
};
use fuel_core_interfaces::{
    common::{
        fuel_tx::ConsensusParameters,
        fuel_vm::{
            consts,
            prelude::*,
        },
    },
    model::FuelBlockDb,
};
use futures::lock::Mutex;
use std::{
    borrow::Cow,
    collections::HashMap,
    io,
    sync,
};
use tracing::{
    debug,
    trace,
};
use uuid::Uuid;

#[derive(Debug, Clone, Default)]
pub struct ConcreteStorage {
    vm: HashMap<ID, Interpreter<VmDatabase, Script>>,
    tx: HashMap<ID, Vec<Script>>,
    db: HashMap<ID, DatabaseTransaction>,
    params: ConsensusParameters,
}

impl ConcreteStorage {
    pub fn new(params: ConsensusParameters) -> Self {
        Self {
            params,
            ..Default::default()
        }
    }

    pub fn register(&self, id: &ID, register: RegisterId) -> Option<Word> {
        self.vm
            .get(id)
            .and_then(|vm| vm.registers().get(register).copied())
    }

    pub fn memory(&self, id: &ID, start: usize, size: usize) -> Option<&[u8]> {
        let (end, overflow) = start.overflowing_add(size);
        if overflow || end > consts::VM_MAX_RAM as usize {
            return None
        }

        self.vm.get(id).map(|vm| &vm.memory()[start..end])
    }

    pub fn init(
        &mut self,
        txs: &[Script],
        storage: DatabaseTransaction,
    ) -> anyhow::Result<ID> {
        let id = Uuid::new_v4();
        let id = ID::from(id);

<<<<<<< HEAD
        let vm_database = Self::vm_database(&storage)?;
=======
        let block = storage
            .get_current_block()?
            .unwrap_or_else(|| Cow::Owned(FuelBlockDb::fix_me_default_block()))
            .into_owned();
        let current_block_height = block.header.consensus.height.into();

        let vm_database = VmDatabase::new(
            storage.as_ref().clone(),
            &block.header.consensus,
            // TODO: Use a real coinbase address
            Address::zeroed(),
        );

>>>>>>> 8448ec9c
        let tx = Script::default();
        let checked_tx =
            tx.into_checked_basic(vm_database.block_height() as Word, &self.params)?;
        self.tx
            .get_mut(&id)
            .map(|tx| tx.extend_from_slice(txs))
            .unwrap_or_else(|| {
                self.tx.insert(id.clone(), txs.to_owned());
            });

        let mut vm = Interpreter::with_storage(vm_database, self.params);
        vm.transact(checked_tx)?;
        self.vm.insert(id.clone(), vm);
        self.db.insert(id.clone(), storage);

        Ok(id)
    }

    pub fn kill(&mut self, id: &ID) -> bool {
        self.tx.remove(id);
        self.vm.remove(id);
        self.db.remove(id).is_some()
    }

    pub fn reset(&mut self, id: &ID, storage: DatabaseTransaction) -> anyhow::Result<()> {
<<<<<<< HEAD
        let vm_database = Self::vm_database(&storage)?;
=======
        let block = storage
            .get_current_block()?
            .unwrap_or_else(|| Cow::Owned(FuelBlockDb::fix_me_default_block()))
            .into_owned();
        let current_block_height = block.header.consensus.height.into();

        let vm_database = VmDatabase::new(
            storage.as_ref().clone(),
            &block.header.consensus,
            // TODO: Use a real coinbase address
            Address::zeroed(),
        );

>>>>>>> 8448ec9c
        let tx = self
            .tx
            .get(id)
            .and_then(|tx| tx.first())
            .cloned()
            .unwrap_or_default();

        let checked_tx =
            tx.into_checked_basic(vm_database.block_height() as Word, &self.params)?;

        let mut vm = Interpreter::with_storage(vm_database, self.params);
        vm.transact(checked_tx)?;
        self.vm.insert(id.clone(), vm).ok_or_else(|| {
            InterpreterError::Io(io::Error::new(
                io::ErrorKind::NotFound,
                "The VM instance was not found",
            ))
        })?;
        self.db.insert(id.clone(), storage);
        Ok(())
    }

    pub fn exec(&mut self, id: &ID, op: Opcode) -> Result<(), InterpreterError> {
        self.vm
            .get_mut(id)
            .map(|vm| vm.instruction(op.into()))
            .transpose()?
            .map(|_| ())
            .ok_or_else(|| {
                InterpreterError::Io(io::Error::new(
                    io::ErrorKind::NotFound,
                    "The VM instance was not found",
                ))
            })
    }

    fn vm_database(
        storage: &DatabaseTransaction,
    ) -> Result<VmDatabase, InterpreterError> {
        let block = storage
            .get_current_block()?
            .unwrap_or_default()
            .into_owned();

        let vm_database = VmDatabase::new(
            storage.as_ref().clone(),
            &block.header.consensus,
            // TODO: Use a real coinbase address
            Address::zeroed(),
        );

        Ok(vm_database)
    }
}

pub type GraphStorage = sync::Arc<Mutex<ConcreteStorage>>;

#[derive(Default)]
pub struct DapQuery;
#[derive(Default)]
pub struct DapMutation;

pub fn init<Q, M, S>(
    schema: SchemaBuilder<Q, M, S>,
    params: ConsensusParameters,
) -> SchemaBuilder<Q, M, S> {
    schema.data(GraphStorage::new(Mutex::new(ConcreteStorage::new(params))))
}

#[Object]
impl DapQuery {
    async fn register(
        &self,
        ctx: &Context<'_>,
        id: ID,
        register: U64,
    ) -> async_graphql::Result<U64> {
        ctx.data_unchecked::<GraphStorage>()
            .lock()
            .await
            .register(&id, register.into())
            .ok_or_else(|| async_graphql::Error::new("Invalid register identifier"))
            .map(|val| val.into())
    }

    async fn memory(
        &self,
        ctx: &Context<'_>,
        id: ID,
        start: U64,
        size: U64,
    ) -> async_graphql::Result<String> {
        ctx.data_unchecked::<GraphStorage>()
            .lock()
            .await
            .memory(&id, start.into(), size.into())
            .ok_or_else(|| async_graphql::Error::new("Invalid memory range"))
            .and_then(|mem| Ok(serde_json::to_string(mem)?))
    }
}

#[Object]
impl DapMutation {
    async fn start_session(&self, ctx: &Context<'_>) -> async_graphql::Result<ID> {
        trace!("Initializing new interpreter");

        let db = ctx.data_unchecked::<Database>();

        let id = ctx
            .data_unchecked::<GraphStorage>()
            .lock()
            .await
            .init(&[], db.transaction())?;

        debug!("Session {:?} initialized", id);

        Ok(id)
    }

    async fn end_session(&self, ctx: &Context<'_>, id: ID) -> bool {
        let existed = ctx.data_unchecked::<GraphStorage>().lock().await.kill(&id);

        debug!("Session {:?} dropped with result {}", id, existed);

        existed
    }

    async fn reset(&self, ctx: &Context<'_>, id: ID) -> async_graphql::Result<bool> {
        let db = ctx.data_unchecked::<Database>();

        ctx.data_unchecked::<GraphStorage>()
            .lock()
            .await
            .reset(&id, db.transaction())?;

        debug!("Session {:?} was reset", id);

        Ok(true)
    }

    async fn execute(
        &self,
        ctx: &Context<'_>,
        id: ID,
        op: String,
    ) -> async_graphql::Result<bool> {
        trace!("Execute encoded op {}", op);

        let op: Opcode = serde_json::from_str(op.as_str())?;

        trace!("Op decoded to {:?}", op);

        let storage = ctx.data_unchecked::<GraphStorage>().clone();
        let result = storage.lock().await.exec(&id, op).is_ok();

        debug!("Op {:?} executed with result {}", op, result);

        Ok(result)
    }

    #[cfg(not(feature = "debug"))]
    async fn set_single_stepping(
        &self,
        _ctx: &Context<'_>,
        _id: ID,
        _enable: bool,
    ) -> async_graphql::Result<bool> {
        Err(async_graphql::Error::new(
            "Feature 'debug' is not compiled in",
        ))
    }

    #[cfg(feature = "debug")]
    async fn set_single_stepping(
        &self,
        ctx: &Context<'_>,
        id: ID,
        enable: bool,
    ) -> async_graphql::Result<bool> {
        trace!("Set single stepping to {} for VM {:?}", enable, id);

        let mut locked = ctx.data_unchecked::<GraphStorage>().lock().await;
        let vm = locked
            .vm
            .get_mut(&id)
            .ok_or_else(|| async_graphql::Error::new("VM not found"))?;

        vm.set_single_stepping(enable);
        Ok(enable)
    }

    #[cfg(not(feature = "debug"))]
    async fn set_breakpoint(
        &self,
        _ctx: &Context<'_>,
        _id: ID,
        _breakpoint: self::gql_types::Breakpoint,
    ) -> async_graphql::Result<bool> {
        Err(async_graphql::Error::new(
            "Feature 'debug' is not compiled in",
        ))
    }

    #[cfg(feature = "debug")]
    async fn set_breakpoint(
        &self,
        ctx: &Context<'_>,
        id: ID,
        breakpoint: self::gql_types::Breakpoint,
    ) -> async_graphql::Result<bool> {
        trace!("Continue execution of VM {:?}", id);

        let mut locked = ctx.data_unchecked::<GraphStorage>().lock().await;
        let vm = locked
            .vm
            .get_mut(&id)
            .ok_or_else(|| async_graphql::Error::new("VM not found"))?;

        vm.set_breakpoint(breakpoint.into());
        Ok(true)
    }

    async fn start_tx(
        &self,
        ctx: &Context<'_>,
        id: ID,
        tx_json: String,
    ) -> async_graphql::Result<self::gql_types::RunResult> {
        trace!("Spawning a new VM instance");

        let tx: Transaction = serde_json::from_str(&tx_json)
            .map_err(|_| async_graphql::Error::new("Invalid transaction JSON"))?;

        let mut locked = ctx.data_unchecked::<GraphStorage>().lock().await;

        let db = locked.db.get(&id).ok_or("Invalid debugging session ID")?;

        let checked_tx = tx
            .into_checked_basic(
                db.get_block_height()?.unwrap_or_default().into(),
                &locked.params,
            )?
            .into();

        let vm = locked
            .vm
            .get_mut(&id)
            .ok_or_else(|| async_graphql::Error::new("VM not found"))?;

        match checked_tx {
            CheckedTransaction::Script(script) => {
                let state_ref = vm.transact(script).map_err(|err| {
                    async_graphql::Error::new(format!("Transaction failed: {err:?}"))
                })?;

                let json_receipts = state_ref
                    .receipts()
                    .iter()
                    .map(|r| {
                        serde_json::to_string(&r).expect("JSON serialization failed")
                    })
                    .collect();

                #[cfg(feature = "debug")]
                {
                    let dbgref = state_ref.state().debug_ref();
                    Ok(self::gql_types::RunResult {
                        state: match dbgref {
                            Some(_) => self::gql_types::RunState::Breakpoint,
                            None => self::gql_types::RunState::Completed,
                        },
                        breakpoint: dbgref.and_then(|d| match d {
                            DebugEval::Continue => None,
                            DebugEval::Breakpoint(bp) => Some(bp.into()),
                        }),
                        json_receipts,
                    })
                }

                #[cfg(not(feature = "debug"))]
                {
                    let _ = state_ref;
                    Ok(self::gql_types::RunResult {
                        state: self::gql_types::RunState::Completed,
                        breakpoint: None,
                        json_receipts,
                    })
                }
            }
            CheckedTransaction::Create(create) => {
                vm.deploy(create).map_err(|err| {
                    async_graphql::Error::new(format!(
                        "Transaction deploy failed: {err:?}"
                    ))
                })?;

                Ok(self::gql_types::RunResult {
                    state: self::gql_types::RunState::Completed,
                    breakpoint: None,
                    json_receipts: vec![],
                })
            }
            CheckedTransaction::Mint(_) => {
                Err(async_graphql::Error::new("`Mint` is not supported"))
            }
        }
    }

    #[cfg(not(feature = "debug"))]
    async fn continue_tx(
        &self,
        _ctx: &Context<'_>,
        _id: ID,
    ) -> async_graphql::Result<self::gql_types::RunResult> {
        Err(async_graphql::Error::new(
            "Feature 'debug' is not compiled in",
        ))
    }

    #[cfg(feature = "debug")]
    async fn continue_tx(
        &self,
        ctx: &Context<'_>,
        id: ID,
    ) -> async_graphql::Result<self::gql_types::RunResult> {
        trace!("Continue execution of VM {:?}", id);

        let mut locked = ctx.data_unchecked::<GraphStorage>().lock().await;
        let vm = locked
            .vm
            .get_mut(&id)
            .ok_or_else(|| async_graphql::Error::new("VM not found"))?;

        let receipt_count_before = vm.receipts().len();

        let state = match vm.resume() {
            Ok(state) => state,
            // The transaction was already completed earlier, so it cannot be resumed
            Err(fuel_core_interfaces::common::fuel_vm::error::InterpreterError::DebugStateNotInitialized) => {
                return Ok(self::gql_types::RunResult {
                    state: self::gql_types::RunState::Completed,
                    breakpoint: None,
                    json_receipts: Vec::new(),
                })
            }
            // The transaction was already completed earlier, so it cannot be resumed
            Err(err) => return Err(async_graphql::Error::new(format!("VM error: {err:?}"))),
        };

        let json_receipts = vm
            .receipts()
            .iter()
            .skip(receipt_count_before)
            .map(|r| serde_json::to_string(&r).expect("JSON serialization failed"))
            .collect();

        let dbgref = state.debug_ref();

        Ok(self::gql_types::RunResult {
            state: match dbgref {
                Some(_) => self::gql_types::RunState::Breakpoint,
                None => self::gql_types::RunState::Completed,
            },
            breakpoint: dbgref.and_then(|d| match d {
                DebugEval::Continue => None,
                DebugEval::Breakpoint(bp) => Some(bp.into()),
            }),
            json_receipts,
        })
    }
}

mod gql_types {
    //! GraphQL type wrappers
    use async_graphql::*;

    use crate::schema::scalars::{
        ContractId,
        U64,
    };

    #[cfg(feature = "debug")]
    use fuel_core_interfaces::common::fuel_vm::prelude::Breakpoint as FuelBreakpoint;

    #[derive(Debug, Clone, Copy, InputObject)]
    pub struct Breakpoint {
        contract: ContractId,
        pc: U64,
    }

    #[cfg(feature = "debug")]
    impl From<&FuelBreakpoint> for Breakpoint {
        fn from(bp: &FuelBreakpoint) -> Self {
            Self {
                contract: (*bp.contract()).into(),
                pc: U64(bp.pc()),
            }
        }
    }

    #[cfg(feature = "debug")]
    impl From<Breakpoint> for FuelBreakpoint {
        fn from(bp: Breakpoint) -> Self {
            Self::new(bp.contract.into(), bp.pc.0)
        }
    }

    /// A separate `Breakpoint` type to be used as an output, as a single
    /// type cannot act as both input and output type in async-graphql
    #[derive(Debug, Clone, Copy, SimpleObject)]
    pub struct OutputBreakpoint {
        contract: ContractId,
        pc: U64,
    }

    #[cfg(feature = "debug")]
    impl From<&FuelBreakpoint> for OutputBreakpoint {
        fn from(bp: &FuelBreakpoint) -> Self {
            Self {
                contract: (*bp.contract()).into(),
                pc: U64(bp.pc()),
            }
        }
    }

    #[derive(Debug, Clone, Copy, PartialEq, Eq, Hash, Enum)]
    pub enum RunState {
        /// All breakpoints have been processed, and the program has terminated
        Completed,
        /// Stopped on a breakpoint
        Breakpoint,
    }

    #[derive(Debug, Clone, SimpleObject)]
    pub struct RunResult {
        pub state: RunState,
        pub breakpoint: Option<OutputBreakpoint>,
        pub json_receipts: Vec<String>,
    }
}<|MERGE_RESOLUTION|>--- conflicted
+++ resolved
@@ -74,23 +74,7 @@
         let id = Uuid::new_v4();
         let id = ID::from(id);
 
-<<<<<<< HEAD
         let vm_database = Self::vm_database(&storage)?;
-=======
-        let block = storage
-            .get_current_block()?
-            .unwrap_or_else(|| Cow::Owned(FuelBlockDb::fix_me_default_block()))
-            .into_owned();
-        let current_block_height = block.header.consensus.height.into();
-
-        let vm_database = VmDatabase::new(
-            storage.as_ref().clone(),
-            &block.header.consensus,
-            // TODO: Use a real coinbase address
-            Address::zeroed(),
-        );
-
->>>>>>> 8448ec9c
         let tx = Script::default();
         let checked_tx =
             tx.into_checked_basic(vm_database.block_height() as Word, &self.params)?;
@@ -116,23 +100,7 @@
     }
 
     pub fn reset(&mut self, id: &ID, storage: DatabaseTransaction) -> anyhow::Result<()> {
-<<<<<<< HEAD
         let vm_database = Self::vm_database(&storage)?;
-=======
-        let block = storage
-            .get_current_block()?
-            .unwrap_or_else(|| Cow::Owned(FuelBlockDb::fix_me_default_block()))
-            .into_owned();
-        let current_block_height = block.header.consensus.height.into();
-
-        let vm_database = VmDatabase::new(
-            storage.as_ref().clone(),
-            &block.header.consensus,
-            // TODO: Use a real coinbase address
-            Address::zeroed(),
-        );
-
->>>>>>> 8448ec9c
         let tx = self
             .tx
             .get(id)
@@ -174,7 +142,7 @@
     ) -> Result<VmDatabase, InterpreterError> {
         let block = storage
             .get_current_block()?
-            .unwrap_or_default()
+            .unwrap_or_else(|| Cow::Owned(FuelBlockDb::fix_me_default_block()))
             .into_owned();
 
         let vm_database = VmDatabase::new(
