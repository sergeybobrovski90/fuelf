--- conflicted
+++ resolved
@@ -4,22 +4,12 @@
 use crate::model::fuel_block::FuelBlock;
 #[cfg(feature = "default")]
 use crate::state::rocks_db::RocksDb;
-<<<<<<< HEAD
 use crate::state::{
     in_memory::memory_store::MemoryStore, ColumnId, DataSource, Error, IterDirection,
 };
 use fuel_storage::Storage;
 use fuel_vm::data::{DataError, InterpreterStorage};
 use fuel_vm::prelude::{Address, Bytes32};
-=======
-use crate::state::{ColumnId, DataSource, Error, MultiKey};
-use fuel_storage::{MerkleRoot, MerkleStorage};
-use fuel_vm::crypto;
-use fuel_vm::error::InterpreterError;
-use fuel_vm::prelude::{Address, Bytes32, Color, Contract, ContractId, Salt, Storage, Word};
-use fuel_vm::storage::InterpreterStorage;
-use itertools::Itertools;
->>>>>>> 00407868
 use serde::{de::DeserializeOwned, Serialize};
 use std::borrow::Cow;
 use std::fmt::Debug;
@@ -64,27 +54,11 @@
     pub const COLUMN_NUM: u32 = 12;
 }
 
-<<<<<<< HEAD
-pub trait DatabaseTrait: InterpreterStorage + AsRef<Database> + Debug + Send + Sync {
-=======
 pub trait DatabaseTrait: InterpreterStorage<DataError = Error> + Debug + Send + Sync {
->>>>>>> 00407868
     fn transaction(&self) -> DatabaseTransaction;
 }
 
 #[derive(Clone, Debug)]
-<<<<<<< HEAD
-=======
-pub struct SharedDatabase(pub Arc<Database>);
-
-impl Default for SharedDatabase {
-    fn default() -> Self {
-        SharedDatabase(Arc::new(Database::default()))
-    }
-}
-
-#[derive(Clone, Debug)]
->>>>>>> 00407868
 pub struct Database {
     data: DataSource,
 }
@@ -181,7 +155,6 @@
     }
 }
 
-<<<<<<< HEAD
 impl InterpreterStorage for Database {
     fn block_height(&self) -> Result<u32, DataError> {
         let height = self.get_block_height()?.unwrap_or_default();
@@ -224,312 +197,6 @@
 impl From<KvStoreError> for crate::state::Error {
     fn from(e: KvStoreError) -> Self {
         crate::state::Error::DatabaseError(Box::new(e))
-=======
-impl Storage<ContractId, Contract> for Database {
-    type Error = Error;
-
-    fn insert(&mut self, key: &ContractId, value: &Contract) -> Result<Option<Contract>, Error> {
-        Database::insert(self, key.as_ref(), CONTRACTS, value.clone())
-    }
-
-    fn remove(&mut self, key: &ContractId) -> Result<Option<Contract>, Error> {
-        Database::remove(self, key.as_ref(), CONTRACTS)
-    }
-
-    fn get(&self, key: &ContractId) -> Result<Option<Cow<Contract>>, Error> {
-        self.get(key.as_ref(), CONTRACTS)
-    }
-
-    fn contains_key(&self, key: &ContractId) -> Result<bool, Error> {
-        self.exists(key.as_ref(), CONTRACTS)
-    }
-}
-
-impl Storage<ContractId, (Salt, Bytes32)> for Database {
-    type Error = Error;
-
-    fn insert(
-        &mut self,
-        key: &ContractId,
-        value: &(Salt, Bytes32),
-    ) -> Result<Option<(Salt, Bytes32)>, Error> {
-        Database::insert(self, key.as_ref(), CONTRACTS_CODE_ROOT, value.clone())
-    }
-
-    fn remove(&mut self, key: &ContractId) -> Result<Option<(Salt, Bytes32)>, Error> {
-        Database::remove(self, key.as_ref(), CONTRACTS_CODE_ROOT)
-    }
-
-    fn get(&self, key: &ContractId) -> Result<Option<Cow<(Salt, Bytes32)>>, Error> {
-        self.get(key.as_ref(), CONTRACTS_CODE_ROOT)
-    }
-
-    fn contains_key(&self, key: &ContractId) -> Result<bool, Error> {
-        self.exists(key.as_ref(), CONTRACTS_CODE_ROOT)
-    }
-}
-
-impl MerkleStorage<ContractId, Color, Word> for Database {
-    type Error = Error;
-
-    fn insert(
-        &mut self,
-        parent: &ContractId,
-        key: &Color,
-        value: &Word,
-    ) -> Result<Option<Word>, Error> {
-        let key = MultiKey::new((parent, key));
-        Database::insert(self, key.as_ref().to_vec(), BALANCES, *value)
-    }
-
-    fn remove(&mut self, parent: &ContractId, key: &Color) -> Result<Option<Word>, Error> {
-        let key = MultiKey::new((parent, key));
-        Database::remove(self, key.as_ref(), BALANCES)
-    }
-
-    fn get(&self, parent: &ContractId, key: &Color) -> Result<Option<Cow<Word>>, Error> {
-        let key = MultiKey::new((parent, key));
-        self.get(key.as_ref(), BALANCES)
-    }
-
-    fn contains_key(&self, parent: &ContractId, key: &Color) -> Result<bool, Error> {
-        let key = MultiKey::new((parent, key));
-        self.exists(key.as_ref(), BALANCES)
-    }
-
-    fn root(&mut self, parent: &ContractId) -> Result<MerkleRoot, Error> {
-        let items: Vec<_> = Database::iter_all::<Vec<u8>, Word>(self, BALANCES).try_collect()?;
-
-        let root = items
-            .iter()
-            .filter_map(|(key, value)| {
-                (&key[..parent.len()] == parent.as_ref()).then(|| (key, value))
-            })
-            .sorted_by_key(|t| t.0)
-            .map(|(_, value)| value.to_be_bytes());
-
-        Ok(crypto::ephemeral_merkle_root(root).into())
-    }
-}
-
-impl MerkleStorage<ContractId, Bytes32, Bytes32> for Database {
-    type Error = Error;
-
-    fn insert(
-        &mut self,
-        parent: &ContractId,
-        key: &Bytes32,
-        value: &Bytes32,
-    ) -> Result<Option<Bytes32>, Error> {
-        let key = MultiKey::new((parent, key));
-        Database::insert(self, key.as_ref().to_vec(), CONTRACTS_STATE, value.clone())
-    }
-
-    fn remove(&mut self, parent: &ContractId, key: &Bytes32) -> Result<Option<Bytes32>, Error> {
-        let key = MultiKey::new((parent, key));
-        Database::remove(self, key.as_ref(), CONTRACTS_STATE)
-    }
-
-    fn get(&self, parent: &ContractId, key: &Bytes32) -> Result<Option<Cow<Bytes32>>, Error> {
-        let key = MultiKey::new((parent, key));
-        self.get(key.as_ref(), CONTRACTS_STATE)
-    }
-
-    fn contains_key(&self, parent: &ContractId, key: &Bytes32) -> Result<bool, Error> {
-        let key = MultiKey::new((parent, key));
-        self.exists(key.as_ref(), CONTRACTS_STATE)
-    }
-
-    fn root(&mut self, parent: &ContractId) -> Result<MerkleRoot, Error> {
-        let items: Vec<_> =
-            Database::iter_all::<Vec<u8>, Bytes32>(self, CONTRACTS_STATE).try_collect()?;
-
-        let root = items
-            .iter()
-            .filter_map(|(key, value)| {
-                (&key[..parent.len()] == parent.as_ref()).then(|| (key, value))
-            })
-            .sorted_by_key(|t| t.0)
-            .map(|(_, value)| value);
-
-        Ok(crypto::ephemeral_merkle_root(root).into())
-    }
-}
-
-impl InterpreterStorage for Database {
-    type DataError = Error;
-
-    fn block_height(&self) -> Result<u32, Error> {
-        Ok(Default::default())
-    }
-
-    fn block_hash(&self, _block_height: u32) -> Result<Bytes32, Error> {
-        Ok(Default::default())
-    }
-
-    fn coinbase(&self) -> Result<Address, Error> {
-        Ok(Default::default())
-    }
-}
-
-#[derive(Clone, Debug)]
-pub struct DatabaseTransaction {
-    // The primary datastores
-    changes: Arc<MemoryTransactionView>,
-    // The inner db impl using these stores
-    database: Database,
-}
-
-impl Default for DatabaseTransaction {
-    fn default() -> Self {
-        Database::default().transaction()
-    }
-}
-
-impl DatabaseTransaction {
-    pub fn commit(self) -> crate::state::Result<()> {
-        // TODO: should commit be fallible if this api is meant to be atomic?
-        self.changes.commit()
-    }
-}
-
-impl Storage<ContractId, Contract> for DatabaseTransaction {
-    type Error = Error;
-
-    fn insert(&mut self, key: &ContractId, value: &Contract) -> Result<Option<Contract>, Error> {
-        Storage::<ContractId, Contract>::insert(&mut self.database, &key, &value)
-    }
-
-    fn remove(&mut self, key: &ContractId) -> Result<Option<Contract>, Error> {
-        Storage::<ContractId, Contract>::remove(&mut self.database, key)
-    }
-
-    fn get(&self, key: &ContractId) -> Result<Option<Cow<Contract>>, Error> {
-        Storage::<ContractId, Contract>::get(&self.database, key)
-    }
-
-    fn contains_key(&self, key: &ContractId) -> Result<bool, Error> {
-        Storage::<ContractId, Contract>::contains_key(&self.database, key)
-    }
-}
-
-impl Storage<ContractId, (Salt, Bytes32)> for DatabaseTransaction {
-    type Error = Error;
-
-    fn insert(
-        &mut self,
-        key: &ContractId,
-        value: &(Salt, Bytes32),
-    ) -> Result<Option<(Salt, Bytes32)>, Error> {
-        Storage::<ContractId, (Salt, Bytes32)>::insert(&mut self.database, &key, &value)
-    }
-
-    fn remove(&mut self, key: &ContractId) -> Result<Option<(Salt, Bytes32)>, Error> {
-        Storage::<ContractId, (Salt, Bytes32)>::remove(&mut self.database, key)
-    }
-
-    fn get(&self, key: &ContractId) -> Result<Option<Cow<(Salt, Bytes32)>>, Error> {
-        Storage::<ContractId, (Salt, Bytes32)>::get(&self.database, key)
-    }
-
-    fn contains_key(&self, key: &ContractId) -> Result<bool, Error> {
-        Storage::<ContractId, (Salt, Bytes32)>::contains_key(&self.database, key)
-    }
-}
-
-impl MerkleStorage<ContractId, Color, Word> for DatabaseTransaction {
-    type Error = Error;
-
-    fn insert(
-        &mut self,
-        parent: &ContractId,
-        key: &Color,
-        value: &Word,
-    ) -> Result<Option<Word>, Error> {
-        MerkleStorage::<ContractId, Color, Word>::insert(&mut self.database, parent, key, value)
-    }
-
-    fn remove(&mut self, parent: &ContractId, key: &Color) -> Result<Option<Word>, Error> {
-        MerkleStorage::<ContractId, Color, Word>::remove(&mut self.database, parent, key)
-    }
-
-    fn get(&self, parent: &ContractId, key: &Color) -> Result<Option<Cow<Word>>, Error> {
-        MerkleStorage::<ContractId, Color, Word>::get(&self.database, parent, key)
-    }
-
-    fn contains_key(&self, parent: &ContractId, key: &Color) -> Result<bool, Error> {
-        MerkleStorage::<ContractId, Color, Word>::contains_key(&self.database, parent, key)
-    }
-
-    fn root(&mut self, parent: &ContractId) -> Result<MerkleRoot, Error> {
-        MerkleStorage::<ContractId, Color, Word>::root(&mut self.database, parent)
-    }
-}
-
-impl MerkleStorage<ContractId, Bytes32, Bytes32> for DatabaseTransaction {
-    type Error = Error;
-
-    fn insert(
-        &mut self,
-        parent: &ContractId,
-        key: &Bytes32,
-        value: &Bytes32,
-    ) -> Result<Option<Bytes32>, Error> {
-        MerkleStorage::<ContractId, Bytes32, Bytes32>::insert(
-            &mut self.database,
-            parent,
-            key,
-            value,
-        )
-    }
-
-    fn remove(&mut self, parent: &ContractId, key: &Bytes32) -> Result<Option<Bytes32>, Error> {
-        MerkleStorage::<ContractId, Bytes32, Bytes32>::remove(&mut self.database, parent, key)
-    }
-
-    fn get(&self, parent: &ContractId, key: &Bytes32) -> Result<Option<Cow<Bytes32>>, Error> {
-        MerkleStorage::<ContractId, Bytes32, Bytes32>::get(&self.database, parent, key)
-    }
-
-    fn contains_key(&self, parent: &ContractId, key: &Bytes32) -> Result<bool, Error> {
-        MerkleStorage::<ContractId, Bytes32, Bytes32>::contains_key(&self.database, parent, key)
-    }
-
-    fn root(&mut self, parent: &ContractId) -> Result<MerkleRoot, Error> {
-        MerkleStorage::<ContractId, Bytes32, Bytes32>::root(&mut self.database, parent)
-    }
-}
-
-impl From<&Database> for DatabaseTransaction {
-    fn from(source: &Database) -> Self {
-        let data = Arc::new(MemoryTransactionView::new(source.data.clone()));
-        Self {
-            changes: data.clone(),
-            database: Database { data },
-        }
-    }
-}
-
-impl DatabaseTrait for DatabaseTransaction {
-    fn transaction(&self) -> DatabaseTransaction {
-        (&self.database).into()
-    }
-}
-
-impl InterpreterStorage for DatabaseTransaction {
-    type DataError = Error;
-
-    fn block_height(&self) -> Result<u32, Error> {
-        self.database.block_height()
-    }
-
-    fn block_hash(&self, block_height: u32) -> Result<Bytes32, Error> {
-        self.database.block_hash(block_height)
-    }
-
-    fn coinbase(&self) -> Result<Address, Error> {
-        self.database.coinbase()
->>>>>>> 00407868
     }
 }
 
@@ -539,425 +206,8 @@
     }
 }
 
-<<<<<<< HEAD
-impl From<KvStoreError> for DataError {
+impl From<KvStoreError> for InterpreterError {
     fn from(e: KvStoreError) -> Self {
-        panic!("No valid DataError variants to construct {:?}", e)
-=======
-#[cfg(test)]
-mod tests {
-    use super::*;
-
-    mod contracts {
-        use super::*;
-
-        #[test]
-        fn get() {
-            let contract_id: ContractId = ContractId::from([1u8; 32]);
-            let contract: Contract = Contract::from(vec![32u8]);
-
-            let database = Database::default();
-
-            database
-                .insert(contract_id.as_ref().to_vec(), CONTRACTS, contract.clone())
-                .unwrap();
-
-            assert_eq!(
-                Storage::<ContractId, Contract>::get(&database, &contract_id)
-                    .unwrap()
-                    .unwrap()
-                    .into_owned(),
-                contract
-            );
-        }
-
-        #[test]
-        fn put() {
-            let contract_id: ContractId = ContractId::from([1u8; 32]);
-            let contract: Contract = Contract::from(vec![32u8]);
-
-            let mut database = Database::default();
-            Storage::<ContractId, Contract>::insert(&mut database, &contract_id, &contract.clone())
-                .unwrap();
-
-            let returned: Contract = database
-                .get(contract_id.as_ref(), CONTRACTS)
-                .unwrap()
-                .unwrap();
-            assert_eq!(returned, contract);
-        }
-
-        #[test]
-        fn remove() {
-            let contract_id: ContractId = ContractId::from([1u8; 32]);
-            let contract: Contract = Contract::from(vec![32u8]);
-
-            let mut database = Database::default();
-            database
-                .insert(contract_id.as_ref().to_vec(), CONTRACTS, contract.clone())
-                .unwrap();
-
-            Storage::<ContractId, Contract>::remove(&mut database, &contract_id).unwrap();
-
-            assert!(!database.exists(contract_id.as_ref(), CONTRACTS).unwrap());
-        }
-
-        #[test]
-        fn exists() {
-            let contract_id: ContractId = ContractId::from([1u8; 32]);
-            let contract: Contract = Contract::from(vec![32u8]);
-
-            let database = Database::default();
-            database
-                .insert(contract_id.as_ref().to_vec(), CONTRACTS, contract.clone())
-                .unwrap();
-
-            assert!(
-                Storage::<ContractId, Contract>::contains_key(&database, &contract_id).unwrap()
-            );
-        }
-    }
-
-    mod contract_code_root {
-        use super::*;
-        use rand::rngs::StdRng;
-        use rand::{Rng, SeedableRng};
-
-        #[test]
-        fn get() {
-            let rng = &mut StdRng::seed_from_u64(2322u64);
-            let contract_id: ContractId = ContractId::from([1u8; 32]);
-            let contract: Contract = Contract::from(vec![32u8]);
-            let root = contract.root();
-            let salt: Salt = rng.gen();
-
-            let database = Database::default();
-            database
-                .insert(
-                    contract_id.as_ref().to_vec(),
-                    CONTRACTS_CODE_ROOT,
-                    (salt, root).clone(),
-                )
-                .unwrap();
-
-            assert_eq!(
-                Storage::<ContractId, (Salt, Bytes32)>::get(&database, &contract_id)
-                    .unwrap()
-                    .unwrap()
-                    .into_owned(),
-                (salt, root)
-            );
-        }
-
-        #[test]
-        fn put() {
-            let rng = &mut StdRng::seed_from_u64(2322u64);
-            let contract_id: ContractId = ContractId::from([1u8; 32]);
-            let contract: Contract = Contract::from(vec![32u8]);
-            let root = contract.root();
-            let salt: Salt = rng.gen();
-
-            let mut database = Database::default();
-            Storage::<ContractId, (Salt, Bytes32)>::insert(
-                &mut database,
-                &contract_id,
-                &(salt, root),
-            )
-            .unwrap();
-
-            let returned: (Salt, Bytes32) = database
-                .get(contract_id.as_ref(), CONTRACTS_CODE_ROOT)
-                .unwrap()
-                .unwrap();
-            assert_eq!(returned, (salt, root));
-        }
-
-        #[test]
-        fn remove() {
-            let rng = &mut StdRng::seed_from_u64(2322u64);
-            let contract_id: ContractId = ContractId::from([1u8; 32]);
-            let contract: Contract = Contract::from(vec![32u8]);
-            let root = contract.root();
-            let salt: Salt = rng.gen();
-
-            let mut database = Database::default();
-            database
-                .insert(
-                    contract_id.as_ref().to_vec(),
-                    CONTRACTS_CODE_ROOT,
-                    (salt, root).clone(),
-                )
-                .unwrap();
-
-            Storage::<ContractId, (Salt, Bytes32)>::remove(&mut database, &contract_id).unwrap();
-
-            assert!(!database
-                .exists(contract_id.as_ref(), CONTRACTS_CODE_ROOT)
-                .unwrap());
-        }
-
-        #[test]
-        fn exists() {
-            let rng = &mut StdRng::seed_from_u64(2322u64);
-            let contract_id: ContractId = ContractId::from([1u8; 32]);
-            let contract: Contract = Contract::from(vec![32u8]);
-            let root = contract.root();
-            let salt: Salt = rng.gen();
-
-            let database = Database::default();
-            database
-                .insert(
-                    contract_id.as_ref().to_vec(),
-                    CONTRACTS_CODE_ROOT,
-                    (salt, root),
-                )
-                .unwrap();
-
-            assert!(
-                Storage::<ContractId, (Salt, Bytes32)>::contains_key(&database, &contract_id)
-                    .unwrap()
-            );
-        }
-    }
-
-    mod balances {
-        use super::*;
-
-        #[test]
-        fn get() {
-            let balance_id: (ContractId, Color) =
-                (ContractId::from([1u8; 32]), Color::new([1u8; 32]));
-            let balance: Word = 100;
-
-            let database = Database::default();
-            let key: Vec<u8> = MultiKey::new(balance_id).into();
-            let _: Option<Word> = database.insert(key, BALANCES, balance.clone()).unwrap();
-
-            assert_eq!(
-                MerkleStorage::<ContractId, Color, Word>::get(
-                    &database,
-                    &balance_id.0,
-                    &balance_id.1
-                )
-                .unwrap()
-                .unwrap()
-                .into_owned(),
-                balance
-            );
-        }
-
-        #[test]
-        fn put() {
-            let balance_id: (ContractId, Color) =
-                (ContractId::from([1u8; 32]), Color::new([1u8; 32]));
-            let balance: Word = 100;
-
-            let mut database = Database::default();
-            MerkleStorage::<ContractId, Color, Word>::insert(
-                &mut database,
-                &balance_id.0,
-                &balance_id.1,
-                &balance,
-            )
-            .unwrap();
-
-            let returned: Word = database
-                .get(MultiKey::new(balance_id).as_ref(), BALANCES)
-                .unwrap()
-                .unwrap();
-            assert_eq!(returned, balance);
-        }
-
-        #[test]
-        fn remove() {
-            let balance_id: (ContractId, Color) =
-                (ContractId::from([1u8; 32]), Color::new([1u8; 32]));
-            let balance: Word = 100;
-
-            let mut database = Database::default();
-            database
-                .insert(MultiKey::new(balance_id), BALANCES, balance.clone())
-                .unwrap();
-
-            MerkleStorage::<ContractId, Color, Word>::remove(
-                &mut database,
-                &balance_id.0,
-                &balance_id.1,
-            )
-            .unwrap();
-
-            assert!(!database
-                .exists(MultiKey::new(balance_id).as_ref(), BALANCES)
-                .unwrap());
-        }
-
-        #[test]
-        fn exists() {
-            let balance_id: (ContractId, Color) =
-                (ContractId::from([1u8; 32]), Color::new([1u8; 32]));
-            let balance: Word = 100;
-
-            let database = Database::default();
-            database
-                .insert(
-                    MultiKey::new(balance_id).as_ref().to_vec(),
-                    BALANCES,
-                    balance.clone(),
-                )
-                .unwrap();
-
-            assert!(MerkleStorage::<ContractId, Color, Word>::contains_key(
-                &database,
-                &balance_id.0,
-                &balance_id.1
-            )
-            .unwrap());
-        }
-
-        #[test]
-        fn root() {
-            let balance_id: (ContractId, Color) =
-                (ContractId::from([1u8; 32]), Color::new([1u8; 32]));
-            let balance: Word = 100;
-
-            let mut database = Database::default();
-
-            MerkleStorage::<ContractId, Color, Word>::insert(
-                &mut database,
-                &balance_id.0,
-                &balance_id.1,
-                &balance,
-            )
-            .unwrap();
-
-            let root = MerkleStorage::<ContractId, Color, Word>::root(&mut database, &balance_id.0);
-            assert!(root.is_ok())
-        }
-    }
-
-    mod storage {
-        use super::*;
-
-        #[test]
-        fn get() {
-            let storage_id: (ContractId, Bytes32) =
-                (ContractId::from([1u8; 32]), Bytes32::from([1u8; 32]));
-            let stored_value: Bytes32 = Bytes32::from([2u8; 32]);
-
-            let database = Database::default();
-            database
-                .insert(
-                    MultiKey::new(storage_id),
-                    CONTRACTS_STATE,
-                    stored_value.clone(),
-                )
-                .unwrap();
-
-            assert_eq!(
-                MerkleStorage::<ContractId, Bytes32, Bytes32>::get(
-                    &database,
-                    &storage_id.0,
-                    &storage_id.1
-                )
-                .unwrap()
-                .unwrap()
-                .into_owned(),
-                stored_value
-            );
-        }
-
-        #[test]
-        fn put() {
-            let storage_id: (ContractId, Bytes32) =
-                (ContractId::from([1u8; 32]), Bytes32::from([1u8; 32]));
-            let stored_value: Bytes32 = Bytes32::from([2u8; 32]);
-
-            let mut database = Database::default();
-            MerkleStorage::<ContractId, Bytes32, Bytes32>::insert(
-                &mut database,
-                &storage_id.0,
-                &storage_id.1,
-                &stored_value,
-            )
-            .unwrap();
-
-            let returned: Bytes32 = database
-                .get(MultiKey::new(storage_id).as_ref(), CONTRACTS_STATE)
-                .unwrap()
-                .unwrap();
-            assert_eq!(returned, stored_value);
-        }
-
-        #[test]
-        fn remove() {
-            let storage_id: (ContractId, Bytes32) =
-                (ContractId::from([1u8; 32]), Bytes32::from([1u8; 32]));
-            let stored_value: Bytes32 = Bytes32::from([2u8; 32]);
-
-            let mut database = Database::default();
-            database
-                .insert(
-                    MultiKey::new(storage_id),
-                    CONTRACTS_STATE,
-                    stored_value.clone(),
-                )
-                .unwrap();
-
-            MerkleStorage::<ContractId, Bytes32, Bytes32>::remove(
-                &mut database,
-                &storage_id.0,
-                &storage_id.1,
-            )
-            .unwrap();
-
-            assert!(!database
-                .exists(MultiKey::new(storage_id).as_ref(), CONTRACTS_STATE)
-                .unwrap());
-        }
-
-        #[test]
-        fn exists() {
-            let storage_id: (ContractId, Bytes32) =
-                (ContractId::from([1u8; 32]), Bytes32::from([1u8; 32]));
-            let stored_value: Bytes32 = Bytes32::from([2u8; 32]);
-
-            let database = Database::default();
-            database
-                .insert(
-                    MultiKey::new(storage_id.clone()),
-                    CONTRACTS_STATE,
-                    stored_value.clone(),
-                )
-                .unwrap();
-
-            assert!(MerkleStorage::<ContractId, Bytes32, Bytes32>::contains_key(
-                &database,
-                &storage_id.0,
-                &storage_id.1
-            )
-            .unwrap());
-        }
-
-        #[test]
-        fn root() {
-            let storage_id: (ContractId, Bytes32) =
-                (ContractId::from([1u8; 32]), Bytes32::from([1u8; 32]));
-            let stored_value: Bytes32 = Bytes32::from([2u8; 32]);
-
-            let mut database = Database::default();
-
-            MerkleStorage::<ContractId, Bytes32, Bytes32>::insert(
-                &mut database,
-                &storage_id.0,
-                &storage_id.1,
-                &stored_value,
-            )
-            .unwrap();
-
-            let root =
-                MerkleStorage::<ContractId, Bytes32, Bytes32>::root(&mut database, &storage_id.0);
-            assert!(root.is_ok())
-        }
->>>>>>> 00407868
+        InterpreterError::Io(std::io::Error::new(std::io::ErrorKind::Other, e))
     }
 }