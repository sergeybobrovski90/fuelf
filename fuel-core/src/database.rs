--- conflicted
+++ resolved
@@ -31,10 +31,7 @@
     },
     model::{
         BlockHeight,
-<<<<<<< HEAD
         ConsensusType,
-=======
->>>>>>> 50d0c8a6
         FuelBlockDb,
         SealedFuelBlock,
     },
@@ -365,12 +362,15 @@
         &self,
         fuel_height: BlockHeight,
     ) -> anyhow::Result<Option<Cow<FuelBlockDb>>> {
-        // let v = self.get(fuel_height.into(), Column::FuelBlocks);
-        // let v = v?;
-
         let id = self.block_hash(fuel_height.into())?;
         let block = self.storage::<FuelBlocks>().get(&id)?.unwrap_or_default();
         Ok(Some(block))
+    }
+
+    fn current_height(&self) -> anyhow::Result<BlockHeight> {
+        self.get_block_height()
+            .map(|h| h.unwrap_or_default())
+            .map_err(Into::into)
     }
 }
 
