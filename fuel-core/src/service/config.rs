use crate::chain_config::ChainConfig;
use std::{
    net::{Ipv4Addr, SocketAddr},
    path::PathBuf,
};
use strum_macros::{Display, EnumString, EnumVariantNames};

#[cfg(feature = "p2p")]
use fuel_p2p;

#[derive(Clone, Debug)]
pub struct Config {
    pub addr: SocketAddr,
    pub database_path: PathBuf,
    pub database_type: DbType,
    pub chain_conf: ChainConfig,
    // default to false until downstream consumers stabilize
    pub utxo_validation: bool,
    // default to false until predicates have fully stabilized
    pub predicates: bool,
    pub manual_blocks_enabled: bool,
    pub vm: VMConfig,
    pub txpool: fuel_txpool::Config,
    pub block_importer: fuel_block_importer::Config,
    pub block_producer: fuel_block_producer::Config,
    pub block_executor: fuel_block_executor::Config,
    pub bft: fuel_core_bft::Config,
    pub sync: fuel_sync::Config,
    #[cfg(feature = "relayer")]
    pub relayer: fuel_relayer::Config,
<<<<<<< HEAD
=======
    #[cfg(feature = "p2p")]
>>>>>>> a6194773
    pub p2p: fuel_p2p::config::P2PConfig,
}

impl Config {
    pub fn local_node() -> Self {
        Self {
            addr: SocketAddr::new(Ipv4Addr::new(127, 0, 0, 1).into(), 0),
            database_path: Default::default(),
            database_type: DbType::InMemory,
            chain_conf: ChainConfig::local_testnet(),
            manual_blocks_enabled: false,
            vm: Default::default(),
            utxo_validation: false,
            predicates: false,
            txpool: Default::default(),
            block_importer: Default::default(),
            block_producer: Default::default(),
            block_executor: Default::default(),
            bft: Default::default(),
            sync: Default::default(),
            #[cfg(feature = "relayer")]
            relayer: Default::default(),
<<<<<<< HEAD
=======
            #[cfg(feature = "p2p")]
>>>>>>> a6194773
            p2p: fuel_p2p::config::P2PConfig::default_with_network("test_network"),
        }
    }
}

#[derive(Clone, Debug, Default)]
pub struct VMConfig {
    pub backtrace: bool,
}

#[derive(Clone, Debug, Display, Eq, PartialEq, EnumString, EnumVariantNames)]
#[strum(serialize_all = "kebab_case")]
pub enum DbType {
    InMemory,
    RocksDb,
}<|MERGE_RESOLUTION|>--- conflicted
+++ resolved
@@ -28,10 +28,8 @@
     pub sync: fuel_sync::Config,
     #[cfg(feature = "relayer")]
     pub relayer: fuel_relayer::Config,
-<<<<<<< HEAD
-=======
+
     #[cfg(feature = "p2p")]
->>>>>>> a6194773
     pub p2p: fuel_p2p::config::P2PConfig,
 }
 
@@ -54,10 +52,8 @@
             sync: Default::default(),
             #[cfg(feature = "relayer")]
             relayer: Default::default(),
-<<<<<<< HEAD
-=======
+
             #[cfg(feature = "p2p")]
->>>>>>> a6194773
             p2p: fuel_p2p::config::P2PConfig::default_with_network("test_network"),
         }
     }
