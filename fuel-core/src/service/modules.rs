#![allow(clippy::let_unit_value)]
use crate::{
    chain_config::BlockProduction,
<<<<<<< HEAD
    database::{
        transactional::DatabaseTransaction,
        Database,
    },
    executor::Executor,
    service::Config,
=======
    database::Database,
    service::{
        adapters::{
            ExecutorAdapter,
            MaybeRelayerAdapter,
            PoACoordinatorAdapter,
        },
        Config,
    },
>>>>>>> bad93d1e
};
use anyhow::Result;
use fuel_block_producer::block_producer::Executor as ExecutorTrait;
#[cfg(feature = "p2p")]
use fuel_core_interfaces::p2p::P2pDb;
use fuel_core_interfaces::{
    self,
<<<<<<< HEAD
    common::{
        fuel_tx::Receipt,
        prelude::{
            Transaction,
            Word,
        },
    },
    executor::{
        Error,
        ExecutionBlock,
        UncommittedResult,
    },
    model::BlockHeight,
    relayer::RelayerDb,
=======
>>>>>>> bad93d1e
    txpool::{
        Sender,
        TxPoolDb,
    },
};
use fuel_txpool::service::TxStatusChange;
use futures::future::join_all;
use std::sync::Arc;
use tokio::{
    sync::{
        broadcast,
        mpsc,
        Mutex,
        Semaphore,
    },
    task::JoinHandle,
};

pub struct Modules {
    pub txpool: Arc<fuel_txpool::Service>,
    pub block_importer: Arc<fuel_block_importer::Service>,
<<<<<<< HEAD
    pub block_producer: Arc<fuel_block_producer::Producer<ExecutorAdapter>>,
=======
    pub block_producer: Arc<fuel_block_producer::Producer>,
>>>>>>> bad93d1e
    pub coordinator: Arc<CoordinatorService>,
    pub sync: Arc<fuel_sync::Service>,
    #[cfg(feature = "relayer")]
    pub relayer: Option<fuel_relayer::RelayerHandle>,
    #[cfg(feature = "p2p")]
    pub network_service: Arc<fuel_p2p::orchestrator::Service>,
}

impl Modules {
    pub async fn stop(&self) {
        let stops: Vec<JoinHandle<()>> = vec![
            self.coordinator.stop().await,
            #[cfg(feature = "p2p")]
            self.network_service.stop().await,
            self.txpool.stop().await,
            self.block_importer.stop().await,
            self.sync.stop().await,
        ]
        .into_iter()
        .flatten()
        .collect();

        join_all(stops).await;
    }
}

pub enum CoordinatorService {
    Poa(fuel_poa_coordinator::Service),
    Bft(fuel_core_bft::Service),
}
impl CoordinatorService {
    pub async fn stop(&self) -> Option<tokio::task::JoinHandle<()>> {
        match self {
            CoordinatorService::Poa(s) => s.stop().await,
            CoordinatorService::Bft(s) => s.stop().await,
        }
    }
}

pub async fn start_modules(config: &Config, database: &Database) -> Result<Modules> {
    let db = ();

    // Initialize and bind all components
    let block_importer =
        fuel_block_importer::Service::new(&config.block_importer, db).await?;
    let sync = fuel_sync::Service::new(&config.sync).await?;

    let coordinator = match &config.chain_conf.block_production {
        BlockProduction::ProofOfAuthority { trigger } => CoordinatorService::Poa(
            fuel_poa_coordinator::Service::new(&fuel_poa_coordinator::Config {
                trigger: *trigger,
                block_gas_limit: config.chain_conf.block_gas_limit,
                signing_key: config.consensus_key.clone(),
                metrics: false,
            }),
        ),
        // TODO: enable when bft config is ready to use
        // CoordinatorConfig::Bft { config } => {
        //     CoordinatorService::Bft(fuel_core_bft::Service::new(config, db).await?)
        // }
    };

    #[cfg(feature = "relayer")]
    let relayer = if config.relayer.eth_client.is_some() {
        Some(fuel_relayer::RelayerHandle::start(
            Box::new(database.clone()),
            config.relayer.clone(),
        )?)
    } else {
        None
    };

    let (incoming_tx_sender, incoming_tx_receiver) = broadcast::channel(100);
    let (block_event_sender, block_event_receiver) = mpsc::channel(100);
    let (block_import_tx, block_import_rx) = broadcast::channel(16);

    #[cfg(feature = "p2p")]
    let (p2p_request_event_sender, p2p_request_event_receiver) = mpsc::channel(100);
    #[cfg(not(feature = "p2p"))]
    let (p2p_request_event_sender, mut p2p_request_event_receiver) = mpsc::channel(100);

    #[cfg(feature = "p2p")]
    let network_service = {
        let p2p_db: Arc<dyn P2pDb> = Arc::new(database.clone());
        let (tx_consensus, _) = mpsc::channel(100);
        fuel_p2p::orchestrator::Service::new(
            config.p2p.clone(),
            p2p_db,
            p2p_request_event_receiver,
            tx_consensus,
            incoming_tx_sender,
            block_event_sender,
        )
    };

    #[cfg(not(feature = "p2p"))]
    {
        let keep_alive = Box::new(incoming_tx_sender);
        Box::leak(keep_alive);

        let keep_alive = Box::new(block_event_sender);
        Box::leak(keep_alive);

        tokio::spawn(async move {
            while (p2p_request_event_receiver.recv().await).is_some() {}
        });
    }

    let tx_status_sender = TxStatusChange::new(100);

    let (txpool_sender, txpool_receiver) = mpsc::channel(100);

    let mut txpool_builder = fuel_txpool::ServiceBuilder::new();
    txpool_builder
        .config(config.txpool.clone())
        .db(Box::new(database.clone()) as Box<dyn TxPoolDb>)
        .incoming_tx_receiver(incoming_tx_receiver)
        .import_block_event(block_import_rx)
        .tx_status_sender(tx_status_sender.clone())
        .txpool_sender(Sender::new(txpool_sender))
        .txpool_receiver(txpool_receiver);

    txpool_builder.network_sender(p2p_request_event_sender.clone());

    // restrict the max number of concurrent dry runs to the number of CPUs
    // as execution in the worst case will be CPU bound rather than I/O bound.
    let max_dry_run_concurrency = num_cpus::get();
    let block_producer = Arc::new(fuel_block_producer::Producer {
        config: config.block_producer.clone(),
        db: Box::new(database.clone()),
        txpool: Box::new(fuel_block_producer::adapters::TxPoolAdapter {
            sender: txpool_builder.sender().clone(),
        }),
        executor: Arc::new(ExecutorAdapter {
            database: database.clone(),
            config: config.clone(),
        }),
        relayer: Box::new(MaybeRelayerAdapter {
            database: database.clone(),
            #[cfg(feature = "relayer")]
            relayer_synced: relayer.as_ref().map(|r| r.listen_synced()),
        }),
        lock: Mutex::new(()),
        dry_run_semaphore: Semaphore::new(max_dry_run_concurrency),
    });

    // start services

    block_importer.start().await;

    match &coordinator {
        CoordinatorService::Poa(poa) => {
            poa.start(
                txpool_builder.tx_status_subscribe(),
                txpool_builder.sender().clone(),
                block_import_tx,
                PoACoordinatorAdapter {
                    block_producer: block_producer.clone(),
                },
                database.clone(),
            )
            .await;
        }
        CoordinatorService::Bft(bft) => {
            bft.start(
                p2p_request_event_sender.clone(),
                block_importer.sender().clone(),
                block_importer.subscribe(),
            )
            .await;
        }
    }

    sync.start(
        block_event_receiver,
        p2p_request_event_sender.clone(),
        // TODO: re-introduce this when sync actually depends on the coordinator
        // bft.sender().clone(),
        block_importer.sender().clone(),
    )
    .await;

    #[cfg(feature = "p2p")]
    if !config.p2p.network_name.is_empty() {
        network_service.start().await?;
    }

    let txpool = txpool_builder.build()?;
    txpool.start().await?;

    Ok(Modules {
        txpool: Arc::new(txpool),
        block_importer: Arc::new(block_importer),
        block_producer,
        coordinator: Arc::new(coordinator),
        sync: Arc::new(sync),
        #[cfg(feature = "relayer")]
        relayer,
        #[cfg(feature = "p2p")]
        network_service: Arc::new(network_service),
    })
<<<<<<< HEAD
}

pub struct ExecutorAdapter {
    database: Database,
    config: Config,
}

#[async_trait::async_trait]
impl ExecutorTrait<DatabaseTransaction> for ExecutorAdapter {
    fn execute(
        &self,
        block: ExecutionBlock,
    ) -> Result<UncommittedResult<DatabaseTransaction>, Error> {
        let executor = Executor {
            database: self.database.clone(),
            config: self.config.clone(),
        };
        executor.execute(block)
    }

    fn dry_run(
        &self,
        block: ExecutionBlock,
        utxo_validation: Option<bool>,
    ) -> std::result::Result<Vec<Vec<Receipt>>, Error> {
        let executor = Executor {
            database: self.database.clone(),
            config: self.config.clone(),
        };
        executor.dry_run(block, utxo_validation)
    }
}

struct MaybeRelayerAdapter {
    database: Database,
    #[cfg(feature = "relayer")]
    relayer_synced: Option<RelayerSynced>,
}

#[async_trait::async_trait]
impl fuel_block_producer::block_producer::Relayer for MaybeRelayerAdapter {
    async fn get_best_finalized_da_height(
        &self,
    ) -> Result<fuel_core_interfaces::model::DaBlockHeight> {
        #[cfg(feature = "relayer")]
        {
            if let Some(sync) = self.relayer_synced.as_ref() {
                sync.await_synced().await?;
            }
        }

        Ok(self
            .database
            .get_finalized_da_height()
            .await
            .unwrap_or_default())
    }
}

struct PoACoordinatorAdapter {
    block_producer: Arc<fuel_block_producer::Producer<ExecutorAdapter>>,
}

#[async_trait::async_trait]
impl fuel_poa_coordinator::service::BlockProducer<DatabaseTransaction>
    for PoACoordinatorAdapter
{
    async fn produce_and_execute_block(
        &self,
        height: BlockHeight,
        max_gas: Word,
    ) -> anyhow::Result<UncommittedResult<DatabaseTransaction>> {
        self.block_producer
            .produce_and_execute_block(height, max_gas)
            .await
    }

    async fn dry_run(
        &self,
        transaction: Transaction,
        height: Option<BlockHeight>,
        utxo_validation: Option<bool>,
    ) -> anyhow::Result<Vec<Receipt>> {
        self.block_producer
            .dry_run(transaction, height, utxo_validation)
            .await
    }
=======
>>>>>>> bad93d1e
}<|MERGE_RESOLUTION|>--- conflicted
+++ resolved
@@ -1,14 +1,6 @@
 #![allow(clippy::let_unit_value)]
 use crate::{
     chain_config::BlockProduction,
-<<<<<<< HEAD
-    database::{
-        transactional::DatabaseTransaction,
-        Database,
-    },
-    executor::Executor,
-    service::Config,
-=======
     database::Database,
     service::{
         adapters::{
@@ -18,7 +10,6 @@
         },
         Config,
     },
->>>>>>> bad93d1e
 };
 use anyhow::Result;
 use fuel_block_producer::block_producer::Executor as ExecutorTrait;
@@ -26,7 +17,6 @@
 use fuel_core_interfaces::p2p::P2pDb;
 use fuel_core_interfaces::{
     self,
-<<<<<<< HEAD
     common::{
         fuel_tx::Receipt,
         prelude::{
@@ -41,8 +31,6 @@
     },
     model::BlockHeight,
     relayer::RelayerDb,
-=======
->>>>>>> bad93d1e
     txpool::{
         Sender,
         TxPoolDb,
@@ -64,11 +52,7 @@
 pub struct Modules {
     pub txpool: Arc<fuel_txpool::Service>,
     pub block_importer: Arc<fuel_block_importer::Service>,
-<<<<<<< HEAD
     pub block_producer: Arc<fuel_block_producer::Producer<ExecutorAdapter>>,
-=======
-    pub block_producer: Arc<fuel_block_producer::Producer>,
->>>>>>> bad93d1e
     pub coordinator: Arc<CoordinatorService>,
     pub sync: Arc<fuel_sync::Service>,
     #[cfg(feature = "relayer")]
@@ -270,7 +254,6 @@
         #[cfg(feature = "p2p")]
         network_service: Arc::new(network_service),
     })
-<<<<<<< HEAD
 }
 
 pub struct ExecutorAdapter {
@@ -358,6 +341,4 @@
             .dry_run(transaction, height, utxo_validation)
             .await
     }
-=======
->>>>>>> bad93d1e
 }