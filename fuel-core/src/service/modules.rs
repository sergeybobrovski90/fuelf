#![allow(clippy::let_unit_value)]
use crate::database::Database;
use crate::service::Config;
use anyhow::Result;
<<<<<<< HEAD
use fuel_core_interfaces::p2p::P2pDb;
=======
#[cfg(feature = "p2p")]
use fuel_core_interfaces::p2p::P2pDb;
#[cfg(feature = "relayer")]
>>>>>>> a6194773
use fuel_core_interfaces::relayer::RelayerDb;
use fuel_core_interfaces::txpool;
use fuel_core_interfaces::txpool::TxPoolDb;
use futures::future::join_all;
use std::sync::Arc;
<<<<<<< HEAD
use tokio::{
    sync::{broadcast, mpsc},
    task::JoinHandle,
};
=======
use tokio::sync::mpsc;
use tokio::task::JoinHandle;
>>>>>>> a6194773

pub struct Modules {
    pub txpool: Arc<fuel_txpool::Service>,
    pub block_importer: Arc<fuel_block_importer::Service>,
    pub block_producer: Arc<fuel_block_producer::Service>,
    pub bft: Arc<fuel_core_bft::Service>,
    pub sync: Arc<fuel_sync::Service>,
    #[cfg(feature = "relayer")]
    pub relayer: Arc<fuel_relayer::Service>,
<<<<<<< HEAD
=======
    #[cfg(feature = "p2p")]
>>>>>>> a6194773
    pub network_service: Arc<fuel_p2p::orchestrator::Service>,
}

impl Modules {
    pub async fn stop(&self) {
        let stops: Vec<JoinHandle<()>> = vec![
            self.txpool.stop().await,
            self.block_importer.stop().await,
            self.block_producer.stop().await,
            self.bft.stop().await,
            self.sync.stop().await,
<<<<<<< HEAD
=======
            #[cfg(feature = "p2p")]
>>>>>>> a6194773
            self.network_service.stop().await,
        ]
        .into_iter()
        .flatten()
        .collect();

        join_all(stops).await;
    }
}

pub async fn start_modules(config: &Config, database: &Database) -> Result<Modules> {
    let db = ();
    // Initialize and bind all components
    let block_importer = fuel_block_importer::Service::new(&config.block_importer, db).await?;
    let block_producer = fuel_block_producer::Service::new(&config.block_producer, db).await?;
    let bft = fuel_core_bft::Service::new(&config.bft, db).await?;
    let sync = fuel_sync::Service::new(&config.sync).await?;

    // create builders
    #[cfg(feature = "relayer")]
    let mut relayer_builder = fuel_relayer::ServiceBuilder::new();
    let mut txpool_builder = fuel_txpool::ServiceBuilder::new();

    // initiate fields for builders
    #[cfg(feature = "relayer")]
    relayer_builder
        .config(config.relayer.clone())
        .db(Box::new(database.clone()) as Box<dyn RelayerDb>)
        .import_block_event(block_importer.subscribe())
        .private_key(
            hex::decode("c6bd905dcac2a0b1c43f574ab6933df14d7ceee0194902bce523ed054e8e798b")
                .unwrap(),
        );

<<<<<<< HEAD
    // Meant to simulate p2p's channels which hook in to communicate with txpool
    let (tx_status_sender, mut tx_status_reciever) = broadcast::channel(100);

    // Remove once tx_status events are used
    tokio::spawn(async move { while (tx_status_reciever.recv().await).is_ok() {} });

    let (txpool_sender, txpool_receiver) = txpool::channel(100);

    // Ok so plug these into something
    let (tx_consensus, _) = mpsc::channel(100);
    let (tx_transaction, incoming_tx_reciever) = broadcast::channel(100);

    let (tx_request_event, rx_request_event) = mpsc::channel(100);
    let (tx_block, rx_block) = mpsc::channel(100);
=======
    let relayer_sender = {
        #[cfg(feature = "relayer")]
        {
            relayer_builder.sender().clone()
        }
        #[cfg(not(feature = "relayer"))]
        {
            fuel_core_interfaces::relayer::Sender::noop()
        }
    };
>>>>>>> a6194773

    txpool_builder
        .config(config.txpool.clone())
        .db(Box::new(database.clone()) as Box<dyn TxPoolDb>)
<<<<<<< HEAD
        .incoming_tx_receiver(incoming_tx_reciever)
        .network_sender(tx_request_event.clone())
        .import_block_event(block_importer.subscribe())
        .tx_status_sender(tx_status_sender)
        .txpool_sender(txpool_sender)
        .txpool_receiver(txpool_receiver);
=======
        .import_block_event(block_importer.subscribe());

    #[cfg(feature = "p2p")]
    let (tx_request_event, rx_request_event) = mpsc::channel(100);
    #[cfg(feature = "p2p")]
    let (tx_block, rx_block) = mpsc::channel(100);

    #[cfg(not(feature = "p2p"))]
    let (tx_request_event, _) = mpsc::channel(100);
    #[cfg(not(feature = "p2p"))]
    let (_, rx_block) = mpsc::channel(100);
>>>>>>> a6194773

    block_importer.start().await;

    block_producer.start(txpool_builder.sender().clone()).await;
    bft.start(
<<<<<<< HEAD
        relayer_builder.sender().clone(),
=======
        relayer_sender.clone(),
>>>>>>> a6194773
        tx_request_event.clone(),
        block_producer.sender().clone(),
        block_importer.sender().clone(),
        block_importer.subscribe(),
    )
    .await;

    sync.start(
        rx_block,
        tx_request_event.clone(),
<<<<<<< HEAD
        relayer_builder.sender().clone(),
=======
        relayer_sender,
>>>>>>> a6194773
        bft.sender().clone(),
        block_importer.sender().clone(),
    )
    .await;

    // build services
    #[cfg(feature = "relayer")]
    let relayer = relayer_builder.build()?;
    let txpool = txpool_builder.build()?;

    // start services
    #[cfg(feature = "relayer")]
    if config.relayer.eth_client.is_some() {
        relayer.start().await?;
    }
    txpool.start().await?;

<<<<<<< HEAD
    let p2p_db: Arc<dyn P2pDb> = Arc::new(database.clone());

=======
    #[cfg(feature = "p2p")]
    let p2p_db: Arc<dyn P2pDb> = Arc::new(database.clone());
    #[cfg(feature = "p2p")]
    let (tx_consensus, _) = mpsc::channel(100);
    #[cfg(feature = "p2p")]
    let (tx_transaction, _) = mpsc::channel(100);

    #[cfg(feature = "p2p")]
>>>>>>> a6194773
    let network_service = fuel_p2p::orchestrator::Service::new(
        config.p2p.clone(),
        p2p_db,
        tx_request_event,
        rx_request_event,
        tx_consensus,
        tx_transaction,
        tx_block,
    );

<<<<<<< HEAD
=======
    #[cfg(feature = "p2p")]
>>>>>>> a6194773
    if !config.p2p.network_name.is_empty() {
        network_service.start().await?;
    }

    Ok(Modules {
        txpool: Arc::new(txpool),
        block_importer: Arc::new(block_importer),
        block_producer: Arc::new(block_producer),
        bft: Arc::new(bft),
        sync: Arc::new(sync),
        #[cfg(feature = "relayer")]
        relayer: Arc::new(relayer),
<<<<<<< HEAD
=======
        #[cfg(feature = "p2p")]
>>>>>>> a6194773
        network_service: Arc::new(network_service),
    })
}<|MERGE_RESOLUTION|>--- conflicted
+++ resolved
@@ -2,27 +2,19 @@
 use crate::database::Database;
 use crate::service::Config;
 use anyhow::Result;
-<<<<<<< HEAD
-use fuel_core_interfaces::p2p::P2pDb;
-=======
 #[cfg(feature = "p2p")]
 use fuel_core_interfaces::p2p::P2pDb;
 #[cfg(feature = "relayer")]
->>>>>>> a6194773
 use fuel_core_interfaces::relayer::RelayerDb;
 use fuel_core_interfaces::txpool;
 use fuel_core_interfaces::txpool::TxPoolDb;
 use futures::future::join_all;
 use std::sync::Arc;
-<<<<<<< HEAD
 use tokio::{
     sync::{broadcast, mpsc},
     task::JoinHandle,
 };
-=======
-use tokio::sync::mpsc;
-use tokio::task::JoinHandle;
->>>>>>> a6194773
+
 
 pub struct Modules {
     pub txpool: Arc<fuel_txpool::Service>,
@@ -32,10 +24,8 @@
     pub sync: Arc<fuel_sync::Service>,
     #[cfg(feature = "relayer")]
     pub relayer: Arc<fuel_relayer::Service>,
-<<<<<<< HEAD
-=======
+
     #[cfg(feature = "p2p")]
->>>>>>> a6194773
     pub network_service: Arc<fuel_p2p::orchestrator::Service>,
 }
 
@@ -47,10 +37,8 @@
             self.block_producer.stop().await,
             self.bft.stop().await,
             self.sync.stop().await,
-<<<<<<< HEAD
-=======
+
             #[cfg(feature = "p2p")]
->>>>>>> a6194773
             self.network_service.stop().await,
         ]
         .into_iter()
@@ -85,7 +73,6 @@
                 .unwrap(),
         );
 
-<<<<<<< HEAD
     // Meant to simulate p2p's channels which hook in to communicate with txpool
     let (tx_status_sender, mut tx_status_reciever) = broadcast::channel(100);
 
@@ -100,8 +87,8 @@
 
     let (tx_request_event, rx_request_event) = mpsc::channel(100);
     let (tx_block, rx_block) = mpsc::channel(100);
-=======
-    let relayer_sender = {
+
+  let relayer_sender = {
         #[cfg(feature = "relayer")]
         {
             relayer_builder.sender().clone()
@@ -111,19 +98,16 @@
             fuel_core_interfaces::relayer::Sender::noop()
         }
     };
->>>>>>> a6194773
 
     txpool_builder
         .config(config.txpool.clone())
         .db(Box::new(database.clone()) as Box<dyn TxPoolDb>)
-<<<<<<< HEAD
         .incoming_tx_receiver(incoming_tx_reciever)
         .network_sender(tx_request_event.clone())
         .import_block_event(block_importer.subscribe())
         .tx_status_sender(tx_status_sender)
         .txpool_sender(txpool_sender)
         .txpool_receiver(txpool_receiver);
-=======
         .import_block_event(block_importer.subscribe());
 
     #[cfg(feature = "p2p")]
@@ -135,17 +119,13 @@
     let (tx_request_event, _) = mpsc::channel(100);
     #[cfg(not(feature = "p2p"))]
     let (_, rx_block) = mpsc::channel(100);
->>>>>>> a6194773
 
     block_importer.start().await;
 
     block_producer.start(txpool_builder.sender().clone()).await;
     bft.start(
-<<<<<<< HEAD
         relayer_builder.sender().clone(),
-=======
-        relayer_sender.clone(),
->>>>>>> a6194773
+
         tx_request_event.clone(),
         block_producer.sender().clone(),
         block_importer.sender().clone(),
@@ -156,11 +136,8 @@
     sync.start(
         rx_block,
         tx_request_event.clone(),
-<<<<<<< HEAD
         relayer_builder.sender().clone(),
-=======
-        relayer_sender,
->>>>>>> a6194773
+
         bft.sender().clone(),
         block_importer.sender().clone(),
     )
@@ -178,10 +155,6 @@
     }
     txpool.start().await?;
 
-<<<<<<< HEAD
-    let p2p_db: Arc<dyn P2pDb> = Arc::new(database.clone());
-
-=======
     #[cfg(feature = "p2p")]
     let p2p_db: Arc<dyn P2pDb> = Arc::new(database.clone());
     #[cfg(feature = "p2p")]
@@ -190,7 +163,6 @@
     let (tx_transaction, _) = mpsc::channel(100);
 
     #[cfg(feature = "p2p")]
->>>>>>> a6194773
     let network_service = fuel_p2p::orchestrator::Service::new(
         config.p2p.clone(),
         p2p_db,
@@ -201,10 +173,8 @@
         tx_block,
     );
 
-<<<<<<< HEAD
-=======
+
     #[cfg(feature = "p2p")]
->>>>>>> a6194773
     if !config.p2p.network_name.is_empty() {
         network_service.start().await?;
     }
@@ -217,10 +187,8 @@
         sync: Arc::new(sync),
         #[cfg(feature = "relayer")]
         relayer: Arc::new(relayer),
-<<<<<<< HEAD
-=======
+
         #[cfg(feature = "p2p")]
->>>>>>> a6194773
         network_service: Arc::new(network_service),
     })
 }