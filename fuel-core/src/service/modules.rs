--- conflicted
+++ resolved
@@ -90,16 +90,11 @@
     let relayer = relayer_builder.build()?;
     let txpool = txpool_builder.build()?;
 
-<<<<<<< HEAD
-    // start modules
+    // start services
     if config.relayer.eth_client != "none" {
         relayer.start().await?;
     }
-=======
-    // start services
-    relayer.start().await?;
     txpool.start().await?;
->>>>>>> 4631ea7a
 
     Ok(Modules {
         txpool: Arc::new(txpool),
