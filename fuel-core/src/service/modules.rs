--- conflicted
+++ resolved
@@ -67,8 +67,6 @@
     let bft = fuel_core_bft::Service::new(&config.bft, db).await?;
     let sync = fuel_sync::Service::new(&config.sync).await?;
 
-<<<<<<< HEAD
-    // create builders
     #[cfg(feature = "relayer")]
     let relayer = if config.relayer.eth_client.is_some() {
         Some(fuel_relayer::RelayerHandle::start(
@@ -77,37 +75,6 @@
         )?)
     } else {
         None
-    };
-
-    let mut txpool_builder = fuel_txpool::ServiceBuilder::new();
-
-=======
-    #[cfg(feature = "relayer")]
-    let relayer = {
-        let mut relayer_builder = fuel_relayer::ServiceBuilder::new();
-        relayer_builder
-            .config(config.relayer.clone())
-            .db(Box::new(database.clone()) as Box<dyn RelayerDb>)
-            .import_block_event(block_importer.subscribe())
-            .private_key(
-                hex::decode(
-                    "c6bd905dcac2a0b1c43f574ab6933df14d7ceee0194902bce523ed054e8e798b",
-                )
-                .unwrap(),
-            );
-
-        relayer_builder.build()?
-    };
-
-    let relayer_sender = {
-        #[cfg(feature = "relayer")]
-        {
-            relayer.sender().clone()
-        }
-        #[cfg(not(feature = "relayer"))]
-        {
-            fuel_core_interfaces::relayer::Sender::noop()
-        }
     };
 
     let (incoming_tx_sender, incoming_tx_receiver) = broadcast::channel(100);
@@ -153,7 +120,6 @@
     let (txpool_sender, txpool_receiver) = mpsc::channel(100);
 
     let mut txpool_builder = fuel_txpool::ServiceBuilder::new();
->>>>>>> 05137b29
     txpool_builder
         .config(config.txpool.clone())
         .db(Box::new(database.clone()) as Box<dyn TxPoolDb>)
@@ -172,12 +138,7 @@
     block_importer.start().await;
 
     bft.start(
-<<<<<<< HEAD
-        tx_request_event.clone(),
-=======
-        relayer_sender.clone(),
         p2p_request_event_sender.clone(),
->>>>>>> 05137b29
         block_producer.clone(),
         block_importer.sender().clone(),
         block_importer.subscribe(),
@@ -185,49 +146,12 @@
     .await;
 
     sync.start(
-<<<<<<< HEAD
-        rx_block,
-        tx_request_event.clone(),
-=======
         block_event_receiver,
         p2p_request_event_sender.clone(),
-        relayer_sender,
->>>>>>> 05137b29
         bft.sender().clone(),
         block_importer.sender().clone(),
     )
     .await;
-
-<<<<<<< HEAD
-    // build services
-    let txpool = txpool_builder.build()?;
-
-    // start services
-    txpool.start().await?;
-
-    #[cfg(feature = "p2p")]
-    let p2p_db: Arc<dyn P2pDb> = Arc::new(database.clone());
-    #[cfg(feature = "p2p")]
-    let (tx_consensus, _) = mpsc::channel(100);
-    #[cfg(feature = "p2p")]
-    let (tx_transaction, _) = mpsc::channel(100);
-
-    #[cfg(feature = "p2p")]
-    let network_service = fuel_p2p::orchestrator::Service::new(
-        config.p2p.clone(),
-        p2p_db,
-        tx_request_event,
-        rx_request_event,
-        tx_consensus,
-        tx_transaction,
-        tx_block,
-    );
-=======
-    #[cfg(feature = "relayer")]
-    if config.relayer.eth_client.is_some() {
-        relayer.start().await?;
-    }
->>>>>>> 05137b29
 
     #[cfg(feature = "p2p")]
     if !config.p2p.network_name.is_empty() {
