<<<<<<< HEAD
pub mod indexer;
=======
pub mod database;
>>>>>>> ae9f426f
pub mod schema;
#[cfg(feature = "default")]
pub mod service;
pub(crate) mod state;<|MERGE_RESOLUTION|>--- conflicted
+++ resolved
@@ -1,8 +1,5 @@
-<<<<<<< HEAD
-pub mod indexer;
-=======
 pub mod database;
->>>>>>> ae9f426f
+pub mod runtime;
 pub mod schema;
 #[cfg(feature = "default")]
 pub mod service;
