<<<<<<< HEAD
use crate::database::utils::{Asset, AssetQuery, Banknote, BanknoteId, Excluder};
use crate::database::{Database, KvStoreError};
use crate::model::Coin;
use crate::state::Error as StateError;
use core::mem::swap;
use fuel_core_interfaces::common::fuel_tx::Address;
use fuel_core_interfaces::model::Message;
=======
use crate::{
    database::{
        Database,
        KvStoreError,
    },
    model::{
        Coin,
        CoinStatus,
    },
    state::{self,},
};
use fuel_core_interfaces::common::{
    fuel_storage::Storage,
    fuel_tx::{
        Address,
        AssetId,
        UtxoId,
    },
};
>>>>>>> caac5303
use itertools::Itertools;
use rand::prelude::*;
use std::cmp::Reverse;
use thiserror::Error;

#[derive(Debug, Error)]
pub enum CoinQueryError {
    #[error("store error occurred")]
    KvStoreError(KvStoreError),
    #[error("state error occurred")]
    StateError(StateError),
    #[error("enough coins could not be found")]
    NotEnoughCoins,
    #[error("not enough inputs")]
    NotEnoughInputs,
}

/// The prepared spend queries.
pub struct SpendQuery {
    owner: Address,
    /// Each `(asset_id, _)` is unique in the vector after construction in the `new`.
    assets: Vec<Asset>,
    excluder: Excluder,
    max_inputs: usize,
}

impl SpendQuery {
    // TODO: Check that number of `queries` is not too high(to prevent attacks).
    pub fn new(
        owner: Address,
        assets: &[Asset],
        exclude_vec: Option<Vec<BanknoteId>>,
        max_inputs: Option<u64>,
    ) -> Self {
        let assets = assets
            .iter()
            .group_by(|asset| asset.id)
            .into_iter()
            .map(|(asset_id, group)| {
                Asset::new(asset_id, group.map(|asset| asset.target).sum::<u64>())
            })
            .collect();

        let excluder = if let Some(exclude_vec) = exclude_vec {
            Excluder::new(exclude_vec)
        } else {
            Default::default()
        };

        Self {
            owner,
            assets,
            excluder,
            max_inputs: max_inputs.unwrap_or(u64::MAX) as usize,
        }
    }

    /// Return [`Asset`]s grouped by `asset_id`.
    pub fn assets(&self) -> &Vec<Asset> {
        &self.assets
    }

    /// Return [`Asset`]s grouped by `asset_id`.
    pub fn asset_queries<'a>(&'a self, db: &'a Database) -> Vec<AssetQuery<'a>> {
        self.assets
            .iter()
            .map(|asset| AssetQuery::new(&self.owner, asset, Some(&self.excluder), db))
            .collect()
    }

<<<<<<< HEAD
    /// Returns excluder that contains information about excluded ids.
    pub fn excluder(&self) -> &Excluder {
        &self.excluder
    }

    /// Returns the owner of the query.
    pub fn owner(&self) -> &Address {
        &self.owner
    }
}
=======
        for (id, coin) in coins_of_asset_id {
            // Break if we don't need any more coins
            if collected_amount >= amount {
                break
            }

            // Error if we can't fit more coins
            if coins.len() >= max_inputs as usize {
                return Err(CoinQueryError::NotEnoughInputs)
            }
>>>>>>> caac5303

/// Returns the biggest inputs of the `owner` to satisfy the required `target` of the asset. The
/// number of inputs for each asset can't exceed `max_inputs`, otherwise throw an error that query
/// can't be satisfied.
pub fn largest_first(
    query: &AssetQuery,
    max_input: usize,
) -> Result<Vec<Banknote<Coin, Message>>, CoinQueryError> {
    let mut inputs: Vec<_> = query.unspent_inputs().try_collect()?;
    inputs.sort_by_key(|banknote| Reverse(*banknote.amount()));

    let mut collected_amount = 0u64;
    let mut banknotes = vec![];

    for coin in inputs {
        // Break if we don't need any more coins
        if collected_amount >= query.asset.target {
            break;
        }

<<<<<<< HEAD
        // Error if we can't fit more coins
        if banknotes.len() >= max_input {
            return Err(CoinQueryError::NotEnoughInputs);
=======
        if collected_amount < amount {
            return Err(CoinQueryError::NotEnoughCoins)
>>>>>>> caac5303
        }

        // Add to list
        collected_amount += coin.amount();
        banknotes.push(coin.into_owned());
    }

    if collected_amount < query.asset.target {
        // TODO: Return the asset id and maybe collected amount
        return Err(CoinQueryError::NotEnoughCoins);
    }

    Ok(banknotes)
}

// An implementation of the method described on: https://iohk.io/en/blog/posts/2018/07/03/self-organisation-in-coin-selection/
pub fn random_improve(
    db: &Database,
    spend_query: &SpendQuery,
) -> Result<Vec<Vec<Banknote<Coin, Message>>>, CoinQueryError> {
    let mut banknotes_per_asset = vec![];

    for query in spend_query.asset_queries(db) {
        let mut inputs: Vec<_> = query.unspent_inputs().try_collect()?;
        inputs.shuffle(&mut thread_rng());
        inputs.truncate(spend_query.max_inputs as usize);

<<<<<<< HEAD
        let mut collected_amount = 0;
        let mut banknotes = vec![];

        // Set parameters according to spec
        let target = query.asset.target;
        let upper_target = query.asset.target * 2;

        for banknote in inputs {
            // Try to improve the result by adding dust to the result.
            if collected_amount >= target {
                // Break if found banknote exceeds the upper limit
                if banknote.amount() > &upper_target {
                    break;
                }
=======
            let coins: Vec<(UtxoId, Coin)> = coin_ids
                .into_iter()
                .map(|id| {
                    Storage::<UtxoId, Coin>::get(db, &id)
                        .transpose()
                        .ok_or(KvStoreError::NotFound)?
                        .map(|coin| (id, coin.into_owned()))
                })
                .filter_ok(|(_, coin)| coin.status == CoinStatus::Unspent)
                .try_collect()?;

            Ok(coins)
        })
        .try_collect()?;
    let mut collected_amounts: Vec<u64> = spend_query.iter().map(|_| 0).collect();

    // Collect enough coins to satisfy the spend query
    for (index, (_owner, _asset_id, amount)) in spend_query.iter().enumerate() {
        let coins_of_asset_id = &mut coins_by_asset_id[index];
        let collected_amount = &mut collected_amounts[index];

        loop {
            // Break if we don't need any more coins
            if *collected_amount >= *amount {
                break
            }

            // Fallback to largest_first if we can't fit more coins
            if coins.len() >= max_inputs as usize {
                return largest_first(db, &spend_query, max_inputs, excluded_ids)
            }

            // Error if we don't have more coins
            if coins_of_asset_id.is_empty() {
                return Err(CoinQueryError::NotEnoughCoins)
            }

            // Remove random ID from the list
            let i = (0..coins_of_asset_id.len())
                .choose(&mut thread_rng())
                .unwrap();
            let coin = coins_of_asset_id.swap_remove(i);

            // Add to list
            *collected_amount += coin.1.amount;
            coins.push(coin);
        }
    }

    // Stop if we can't fit more coins
    if coins.len() >= max_inputs as usize {
        return Ok(coins)
    }

    // Collect extra coins to leave useful change
    for (index, (_owner, _asset_id, amount)) in spend_query.iter().enumerate() {
        let coins_of_asset_id = &mut coins_by_asset_id[index];
        let collected_amount = &mut collected_amounts[index];

        // Set parameters according to spec
        let target_amount = amount;
        let upper_limit = amount * 2;

        loop {
            // Break if we can't fit more coins
            if coins.len() >= max_inputs as usize {
                break
            }

            // Break if we don't have more coins
            if coins_of_asset_id.is_empty() {
                break
            }

            // Remove random ID from the list
            let i = (0..coins_of_asset_id.len())
                .choose(&mut thread_rng())
                .unwrap();
            let coin = coins_of_asset_id.swap_remove(i);

            // Break if found coin exceeds the upper limit
            if coin.1.amount > upper_limit {
                break
            }
>>>>>>> caac5303

                // Break if adding doesn't improve the distance
                // TODO: Use stable abs_diff when available https://github.com/rust-lang/rust/issues/89492
                let abs_diff = |a: u64, b: u64| -> u64 {
                    if a > b {
                        a - b
                    } else {
                        b - a
                    }
                };
                let change_amount = collected_amount - target;
                let distance = abs_diff(target, change_amount);
                let next_distance = abs_diff(target, change_amount + banknote.amount());
                if next_distance >= distance {
                    break;
                }
<<<<<<< HEAD
=======
            };
            let change_amount = *collected_amount - amount;
            let distance = abs_diff(*target_amount, change_amount);
            let next_distance = abs_diff(*target_amount, change_amount + coin.1.amount);
            if next_distance >= distance {
                break
>>>>>>> caac5303
            }

            // Add to list
            collected_amount += banknote.amount();
            banknotes.push(banknote.into_owned());
        }

        // Fallback to largest_first if we can't fit more coins
        if collected_amount < query.asset.target {
            swap(
                &mut banknotes,
                &mut largest_first(&query, spend_query.max_inputs)?,
            );
        }

        banknotes_per_asset.push(banknotes);
    }

    Ok(banknotes_per_asset)
}

#[cfg(test)]
mod tests {
    use crate::test_utils::*;
    use assert_matches::assert_matches;
<<<<<<< HEAD
    use fuel_core_interfaces::common::fuel_types::AssetId;
    use fuel_core_interfaces::common::{fuel_asm::Word, fuel_tx::Address};
=======
    use fuel_core_interfaces::common::{
        fuel_asm::Word,
        fuel_tx::Address,
    };
>>>>>>> caac5303

    use super::*;

    #[test]
    fn largest_first_output() {
        // Setup
        let owner = Address::default();
        let asset_ids = [AssetId::new([1u8; 32]), AssetId::new([2u8; 32])];
        let mut db = TestDatabase::default();
        (0..5usize).for_each(|i| {
            db.make_coin(owner, (i + 1) as Word, asset_ids[0]);
            db.make_coin(owner, (i + 1) as Word, asset_ids[1]);
        });
        let query = |spend_query: &[Asset],
                     max_input: usize|
         -> Result<Vec<Vec<(AssetId, Word)>>, CoinQueryError> {
            let result: Vec<_> = spend_query
                .iter()
                .map(|asset| {
                    largest_first(
                        &AssetQuery::new(&owner, &asset, None, db.as_ref()),
                        max_input,
                    )
                    .map(|banknotes| {
                        banknotes
                            .iter()
                            .map(|banknote| (*banknote.asset_id(), *banknote.amount()))
                            .collect()
                    })
                })
                .try_collect()?;
            Ok(result)
        };

        // Query some targets, including higher than the owner's balance
        for target in 0..20 {
            let banknotes = query(&[Asset::new(asset_ids[0], target)], usize::MAX);

            // Transform result for convenience
            let banknotes = banknotes.map(|banknotes| {
                banknotes[0]
                    .iter()
                    .map(|(asset_id, amount)| {
                        // Check the asset ID before we drop it
                        assert_eq!(asset_id, &asset_ids[0]);

                        *amount
                    })
                    .collect::<Vec<u64>>()
            });

            match target {
                // This should return nothing
                0 => assert_matches!(banknotes, Ok(banknotes) if banknotes.is_empty()),
                // This range should return the largest banknotes
                1..=5 => assert_matches!(banknotes, Ok(banknotes) if banknotes == vec![5]),
                // This range should return the largest two banknotes
                6..=9 => assert_matches!(banknotes, Ok(banknotes) if banknotes == vec![5, 4]),
                // This range should return the largest three banknotes
                10..=12 => assert_matches!(banknotes, Ok(banknotes) if banknotes == vec![5, 4, 3]),
                // This range should return the largest four banknotes
                13..=14 => {
                    assert_matches!(banknotes, Ok(banknotes) if banknotes == vec![5, 4, 3, 2])
                }
<<<<<<< HEAD
                // This range should return all banknotes
                15 => assert_matches!(banknotes, Ok(banknotes) if banknotes == vec![5, 4, 3, 2, 1]),
=======
                // This range should return all coins
                8..=15 => {
                    assert_matches!(coins, Ok(coins) if coins == vec![5, 4, 3, 2, 1])
                }
>>>>>>> caac5303
                // Asking for more than the owner's balance should error
                _ => assert_matches!(banknotes, Err(CoinQueryError::NotEnoughCoins)),
            };
        }

        // Query multiple asset IDs
        let banknotes = query(
            &[Asset::new(asset_ids[0], 3), Asset::new(asset_ids[1], 6)],
            usize::MAX,
        );
        assert_matches!(banknotes, Ok(banknotes)
        if banknotes == vec![
            vec![(asset_ids[0], 5)],
            vec![(asset_ids[1], 5), (asset_ids[1], 4)]
        ]);

        // Query with too small max_inputs
        let banknotes = query(&[Asset::new(asset_ids[0], 6)], 1);
        assert_matches!(banknotes, Err(CoinQueryError::NotEnoughInputs));
    }

<<<<<<< HEAD
    // #[test]
    // fn random_improve_output() {
    //     // Setup
    //     let owner = Address::default();
    //     let asset_ids = [AssetId::new([1u8; 32]), AssetId::new([2u8; 32])];
    //     let mut db = TestDatabase::default();
    //     (0..5usize).for_each(|i| {
    //         db.make_coin(owner, (i + 1) as Word, asset_ids[0]);
    //         db.make_coin(owner, (i + 1) as Word, asset_ids[1]);
    //     });
    //     let query = |spend_query, max_inputs: u64| -> Result<Vec<(AssetId, u64)>, CoinQueryError> {
    //         let coins = random_improve(db.as_ref(), spend_query, max_inputs, None);
    //
    //         // Transform result for convenience
    //         coins.map(|coins| {
    //             coins
    //                 .into_iter()
    //                 .map(|coin| (coin.1.asset_id, coin.1.amount))
    //                 .sorted_by_key(|(asset_id, amount)| {
    //                     (
    //                         asset_ids.iter().position(|c| c == asset_id).unwrap(),
    //                         Reverse(*amount),
    //                     )
    //                 })
    //                 .collect()
    //         })
    //     };
    //
    //     // Query some amounts, including higher than the owner's balance
    //     for amount in 0..20 {
    //         let coins = query(&[(owner, asset_ids[0], amount)], u8::MAX as u64);
    //
    //         // Transform result for convenience
    //         let coins = coins.map(|coins| {
    //             coins
    //                 .into_iter()
    //                 .map(|(asset_id, amount)| {
    //                     // Check the asset ID before we drop it
    //                     assert_eq!(asset_id, asset_ids[0]);
    //
    //                     amount
    //                 })
    //                 .collect::<Vec<u64>>()
    //         });
    //
    //         match amount {
    //             // This should return nothing
    //             0 => assert_matches!(coins, Ok(coins) if coins.is_empty()),
    //             // This range should...
    //             1..=7 => {
    //                 // ...satisfy the amount
    //                 assert_matches!(coins, Ok(coins) if coins.iter().sum::<u64>() >= amount)
    //                 // ...and add more for dust management
    //                 // TODO: Implement the test
    //             }
    //             // This range should return all coins
    //             8..=15 => assert_matches!(coins, Ok(coins) if coins == vec![5, 4, 3, 2, 1]),
    //             // Asking for more than the owner's balance should error
    //             _ => assert_matches!(coins, Err(CoinQueryError::NotEnoughCoins)),
    //         };
    //     }
    //
    //     // Query multiple asset IDs
    //     let coins = query(&[(owner, asset_ids[0], 3), (owner, asset_ids[1], 6)], 3);
    //     assert_matches!(coins, Ok(ref coins) if coins.len() == 3);
    //     let coins = coins.unwrap();
    //     assert!(
    //         coins
    //             .iter()
    //             .filter(|c| c.0 == asset_ids[0])
    //             .map(|c| c.1)
    //             .sum::<u64>()
    //             >= 3
    //     );
    //     assert!(
    //         coins
    //             .iter()
    //             .filter(|c| c.0 == asset_ids[1])
    //             .map(|c| c.1)
    //             .sum::<u64>()
    //             >= 6
    //     );
    //
    //     // Query with duplicate (owner, asset_id)
    //     let coins = query(
    //         &[(owner, asset_ids[0], 3), (owner, asset_ids[0], 3)],
    //         u8::MAX as u64,
    //     );
    //     assert_matches!(coins, Ok(coins) if coins
    //         .iter()
    //         .filter(|c| c.0 == asset_ids[0])
    //         .map(|c| c.1)
    //         .sum::<u64>()
    //         >= 6);
    //
    //     // Query with too small max_inputs
    //     let coins = query(&[(owner, asset_ids[0], 6)], 1);
    //     assert_matches!(coins, Err(CoinQueryError::NotEnoughInputs));
    // }
    //
    // #[test]
    // fn exclusion() {
    //     // Setup
    //     let owner = Address::default();
    //     let asset_ids = [AssetId::new([1u8; 32]), AssetId::new([2u8; 32])];
    //     let mut db = TestDatabase::default();
    //     (0..5usize).for_each(|i| {
    //         db.make_coin(owner, (i + 1) as Word, asset_ids[0]);
    //         db.make_coin(owner, (i + 1) as Word, asset_ids[1]);
    //     });
    //     let query = |spend_query,
    //                  max_inputs: u64,
    //                  excluded_ids: Option<&Vec<UtxoId>>|
    //      -> Result<Vec<(AssetId, u64)>, CoinQueryError> {
    //         let coins = random_improve(db.as_ref(), spend_query, max_inputs, excluded_ids);
    //
    //         // Transform result for convenience
    //         coins.map(|coins| {
    //             coins
    //                 .into_iter()
    //                 .map(|coin| (coin.1.asset_id, coin.1.amount))
    //                 .sorted_by_key(|(asset_id, amount)| {
    //                     (
    //                         asset_ids.iter().position(|c| c == asset_id).unwrap(),
    //                         Reverse(*amount),
    //                     )
    //                 })
    //                 .collect()
    //         })
    //     };
    //
    //     // Exclude largest coin IDs
    //     let excluded_ids = db
    //         .owned_coins(owner)
    //         .into_iter()
    //         .filter(|(_, coin)| coin.amount == 5)
    //         .map(|(utxo_id, _)| utxo_id)
    //         .collect();
    //
    //     // Query some amounts, including higher than the owner's balance
    //     for amount in 0..20 {
    //         let coins = query(
    //             &[(owner, asset_ids[0], amount)],
    //             u8::MAX as u64,
    //             Some(&excluded_ids),
    //         );
    //
    //         // Transform result for convenience
    //         let coins = coins.map(|coins| {
    //             coins
    //                 .into_iter()
    //                 .map(|(asset_id, amount)| {
    //                     // Check the asset ID before we drop it
    //                     assert_eq!(asset_id, asset_ids[0]);
    //
    //                     amount
    //                 })
    //                 .collect::<Vec<u64>>()
    //         });
    //
    //         match amount {
    //             // This should return nothing
    //             0 => assert_matches!(coins, Ok(coins) if coins.is_empty()),
    //             // This range should...
    //             1..=4 => {
    //                 // ...satisfy the amount
    //                 assert_matches!(coins, Ok(coins) if coins.iter().sum::<u64>() >= amount)
    //                 // ...and add more for dust management
    //                 // TODO: Implement the test
    //             }
    //             // This range should return all coins
    //             5..=10 => assert_matches!(coins, Ok(coins) if coins == vec![ 4, 3, 2, 1]),
    //             // Asking for more than the owner's balance should error
    //             _ => assert_matches!(coins, Err(CoinQueryError::NotEnoughCoins)),
    //         };
    //     }
    // }
}
=======
    #[test]
    fn exclusion() {
        // Setup
        let owner = Address::default();
        let asset_ids = [AssetId::new([1u8; 32]), AssetId::new([2u8; 32])];
        let mut db = TestDatabase::default();
        (0..5usize).for_each(|i| {
            db.make_coin(owner, (i + 1) as Word, asset_ids[0]);
            db.make_coin(owner, (i + 1) as Word, asset_ids[1]);
        });
        let query = |spend_query: &[SpendQueryElement],
                     max_inputs: u64,
                     excluded_ids: Option<&Vec<UtxoId>>|
         -> Result<Vec<(AssetId, u64)>, CoinQueryError> {
            let coins =
                random_improve(db.as_ref(), spend_query, max_inputs, excluded_ids);

            // Transform result for convenience
            coins.map(|coins| {
                coins
                    .into_iter()
                    .map(|coin| (coin.1.asset_id, coin.1.amount))
                    .sorted_by_key(|(asset_id, amount)| {
                        (
                            asset_ids.iter().position(|c| c == asset_id).unwrap(),
                            Reverse(*amount),
                        )
                    })
                    .collect()
            })
        };

        // Exclude largest coin IDs
        let excluded_ids = db
            .owned_coins(owner)
            .into_iter()
            .filter(|(_, coin)| coin.amount == 5)
            .map(|(utxo_id, _)| utxo_id)
            .collect();

        // Query some amounts, including higher than the owner's balance
        for amount in 0..20 {
            let coins = query(
                &[(owner, asset_ids[0], amount)],
                u8::MAX as u64,
                Some(&excluded_ids),
            );

            // Transform result for convenience
            let coins = coins.map(|coins| {
                coins
                    .into_iter()
                    .map(|(asset_id, amount)| {
                        // Check the asset ID before we drop it
                        assert_eq!(asset_id, asset_ids[0]);
>>>>>>> caac5303

impl From<KvStoreError> for CoinQueryError {
    fn from(e: KvStoreError) -> Self {
        CoinQueryError::KvStoreError(e)
    }
}

impl From<StateError> for CoinQueryError {
    fn from(e: StateError) -> Self {
        CoinQueryError::StateError(e)
    }
}<|MERGE_RESOLUTION|>--- conflicted
+++ resolved
@@ -1,32 +1,23 @@
-<<<<<<< HEAD
-use crate::database::utils::{Asset, AssetQuery, Banknote, BanknoteId, Excluder};
-use crate::database::{Database, KvStoreError};
-use crate::model::Coin;
-use crate::state::Error as StateError;
-use core::mem::swap;
-use fuel_core_interfaces::common::fuel_tx::Address;
-use fuel_core_interfaces::model::Message;
-=======
 use crate::{
     database::{
+        utils::{
+            Asset,
+            AssetQuery,
+            Banknote,
+            BanknoteId,
+            Excluder,
+        },
         Database,
         KvStoreError,
     },
-    model::{
-        Coin,
-        CoinStatus,
-    },
-    state::{self,},
+    model::Coin,
+    state::Error as StateError,
 };
-use fuel_core_interfaces::common::{
-    fuel_storage::Storage,
-    fuel_tx::{
-        Address,
-        AssetId,
-        UtxoId,
-    },
+use core::mem::swap;
+use fuel_core_interfaces::{
+    common::fuel_tx::Address,
+    model::Message,
 };
->>>>>>> caac5303
 use itertools::Itertools;
 use rand::prelude::*;
 use std::cmp::Reverse;
@@ -97,7 +88,6 @@
             .collect()
     }
 
-<<<<<<< HEAD
     /// Returns excluder that contains information about excluded ids.
     pub fn excluder(&self) -> &Excluder {
         &self.excluder
@@ -108,18 +98,6 @@
         &self.owner
     }
 }
-=======
-        for (id, coin) in coins_of_asset_id {
-            // Break if we don't need any more coins
-            if collected_amount >= amount {
-                break
-            }
-
-            // Error if we can't fit more coins
-            if coins.len() >= max_inputs as usize {
-                return Err(CoinQueryError::NotEnoughInputs)
-            }
->>>>>>> caac5303
 
 /// Returns the biggest inputs of the `owner` to satisfy the required `target` of the asset. The
 /// number of inputs for each asset can't exceed `max_inputs`, otherwise throw an error that query
@@ -137,17 +115,12 @@
     for coin in inputs {
         // Break if we don't need any more coins
         if collected_amount >= query.asset.target {
-            break;
-        }
-
-<<<<<<< HEAD
+            break
+        }
+
         // Error if we can't fit more coins
         if banknotes.len() >= max_input {
-            return Err(CoinQueryError::NotEnoughInputs);
-=======
-        if collected_amount < amount {
-            return Err(CoinQueryError::NotEnoughCoins)
->>>>>>> caac5303
+            return Err(CoinQueryError::NotEnoughInputs)
         }
 
         // Add to list
@@ -157,7 +130,7 @@
 
     if collected_amount < query.asset.target {
         // TODO: Return the asset id and maybe collected amount
-        return Err(CoinQueryError::NotEnoughCoins);
+        return Err(CoinQueryError::NotEnoughCoins)
     }
 
     Ok(banknotes)
@@ -175,7 +148,6 @@
         inputs.shuffle(&mut thread_rng());
         inputs.truncate(spend_query.max_inputs as usize);
 
-<<<<<<< HEAD
         let mut collected_amount = 0;
         let mut banknotes = vec![];
 
@@ -188,94 +160,8 @@
             if collected_amount >= target {
                 // Break if found banknote exceeds the upper limit
                 if banknote.amount() > &upper_target {
-                    break;
-                }
-=======
-            let coins: Vec<(UtxoId, Coin)> = coin_ids
-                .into_iter()
-                .map(|id| {
-                    Storage::<UtxoId, Coin>::get(db, &id)
-                        .transpose()
-                        .ok_or(KvStoreError::NotFound)?
-                        .map(|coin| (id, coin.into_owned()))
-                })
-                .filter_ok(|(_, coin)| coin.status == CoinStatus::Unspent)
-                .try_collect()?;
-
-            Ok(coins)
-        })
-        .try_collect()?;
-    let mut collected_amounts: Vec<u64> = spend_query.iter().map(|_| 0).collect();
-
-    // Collect enough coins to satisfy the spend query
-    for (index, (_owner, _asset_id, amount)) in spend_query.iter().enumerate() {
-        let coins_of_asset_id = &mut coins_by_asset_id[index];
-        let collected_amount = &mut collected_amounts[index];
-
-        loop {
-            // Break if we don't need any more coins
-            if *collected_amount >= *amount {
-                break
-            }
-
-            // Fallback to largest_first if we can't fit more coins
-            if coins.len() >= max_inputs as usize {
-                return largest_first(db, &spend_query, max_inputs, excluded_ids)
-            }
-
-            // Error if we don't have more coins
-            if coins_of_asset_id.is_empty() {
-                return Err(CoinQueryError::NotEnoughCoins)
-            }
-
-            // Remove random ID from the list
-            let i = (0..coins_of_asset_id.len())
-                .choose(&mut thread_rng())
-                .unwrap();
-            let coin = coins_of_asset_id.swap_remove(i);
-
-            // Add to list
-            *collected_amount += coin.1.amount;
-            coins.push(coin);
-        }
-    }
-
-    // Stop if we can't fit more coins
-    if coins.len() >= max_inputs as usize {
-        return Ok(coins)
-    }
-
-    // Collect extra coins to leave useful change
-    for (index, (_owner, _asset_id, amount)) in spend_query.iter().enumerate() {
-        let coins_of_asset_id = &mut coins_by_asset_id[index];
-        let collected_amount = &mut collected_amounts[index];
-
-        // Set parameters according to spec
-        let target_amount = amount;
-        let upper_limit = amount * 2;
-
-        loop {
-            // Break if we can't fit more coins
-            if coins.len() >= max_inputs as usize {
-                break
-            }
-
-            // Break if we don't have more coins
-            if coins_of_asset_id.is_empty() {
-                break
-            }
-
-            // Remove random ID from the list
-            let i = (0..coins_of_asset_id.len())
-                .choose(&mut thread_rng())
-                .unwrap();
-            let coin = coins_of_asset_id.swap_remove(i);
-
-            // Break if found coin exceeds the upper limit
-            if coin.1.amount > upper_limit {
-                break
-            }
->>>>>>> caac5303
+                    break
+                }
 
                 // Break if adding doesn't improve the distance
                 // TODO: Use stable abs_diff when available https://github.com/rust-lang/rust/issues/89492
@@ -290,17 +176,8 @@
                 let distance = abs_diff(target, change_amount);
                 let next_distance = abs_diff(target, change_amount + banknote.amount());
                 if next_distance >= distance {
-                    break;
-                }
-<<<<<<< HEAD
-=======
-            };
-            let change_amount = *collected_amount - amount;
-            let distance = abs_diff(*target_amount, change_amount);
-            let next_distance = abs_diff(*target_amount, change_amount + coin.1.amount);
-            if next_distance >= distance {
-                break
->>>>>>> caac5303
+                    break
+                }
             }
 
             // Add to list
@@ -326,15 +203,11 @@
 mod tests {
     use crate::test_utils::*;
     use assert_matches::assert_matches;
-<<<<<<< HEAD
-    use fuel_core_interfaces::common::fuel_types::AssetId;
-    use fuel_core_interfaces::common::{fuel_asm::Word, fuel_tx::Address};
-=======
     use fuel_core_interfaces::common::{
         fuel_asm::Word,
         fuel_tx::Address,
+        fuel_types::AssetId,
     };
->>>>>>> caac5303
 
     use super::*;
 
@@ -390,24 +263,25 @@
                 // This should return nothing
                 0 => assert_matches!(banknotes, Ok(banknotes) if banknotes.is_empty()),
                 // This range should return the largest banknotes
-                1..=5 => assert_matches!(banknotes, Ok(banknotes) if banknotes == vec![5]),
+                1..=5 => {
+                    assert_matches!(banknotes, Ok(banknotes) if banknotes == vec![5])
+                }
                 // This range should return the largest two banknotes
-                6..=9 => assert_matches!(banknotes, Ok(banknotes) if banknotes == vec![5, 4]),
+                6..=9 => {
+                    assert_matches!(banknotes, Ok(banknotes) if banknotes == vec![5, 4])
+                }
                 // This range should return the largest three banknotes
-                10..=12 => assert_matches!(banknotes, Ok(banknotes) if banknotes == vec![5, 4, 3]),
+                10..=12 => {
+                    assert_matches!(banknotes, Ok(banknotes) if banknotes == vec![5, 4, 3])
+                }
                 // This range should return the largest four banknotes
                 13..=14 => {
                     assert_matches!(banknotes, Ok(banknotes) if banknotes == vec![5, 4, 3, 2])
                 }
-<<<<<<< HEAD
                 // This range should return all banknotes
-                15 => assert_matches!(banknotes, Ok(banknotes) if banknotes == vec![5, 4, 3, 2, 1]),
-=======
-                // This range should return all coins
-                8..=15 => {
-                    assert_matches!(coins, Ok(coins) if coins == vec![5, 4, 3, 2, 1])
-                }
->>>>>>> caac5303
+                15 => {
+                    assert_matches!(banknotes, Ok(banknotes) if banknotes == vec![5, 4, 3, 2, 1])
+                }
                 // Asking for more than the owner's balance should error
                 _ => assert_matches!(banknotes, Err(CoinQueryError::NotEnoughCoins)),
             };
@@ -429,7 +303,6 @@
         assert_matches!(banknotes, Err(CoinQueryError::NotEnoughInputs));
     }
 
-<<<<<<< HEAD
     // #[test]
     // fn random_improve_output() {
     //     // Setup
@@ -608,63 +481,6 @@
     //     }
     // }
 }
-=======
-    #[test]
-    fn exclusion() {
-        // Setup
-        let owner = Address::default();
-        let asset_ids = [AssetId::new([1u8; 32]), AssetId::new([2u8; 32])];
-        let mut db = TestDatabase::default();
-        (0..5usize).for_each(|i| {
-            db.make_coin(owner, (i + 1) as Word, asset_ids[0]);
-            db.make_coin(owner, (i + 1) as Word, asset_ids[1]);
-        });
-        let query = |spend_query: &[SpendQueryElement],
-                     max_inputs: u64,
-                     excluded_ids: Option<&Vec<UtxoId>>|
-         -> Result<Vec<(AssetId, u64)>, CoinQueryError> {
-            let coins =
-                random_improve(db.as_ref(), spend_query, max_inputs, excluded_ids);
-
-            // Transform result for convenience
-            coins.map(|coins| {
-                coins
-                    .into_iter()
-                    .map(|coin| (coin.1.asset_id, coin.1.amount))
-                    .sorted_by_key(|(asset_id, amount)| {
-                        (
-                            asset_ids.iter().position(|c| c == asset_id).unwrap(),
-                            Reverse(*amount),
-                        )
-                    })
-                    .collect()
-            })
-        };
-
-        // Exclude largest coin IDs
-        let excluded_ids = db
-            .owned_coins(owner)
-            .into_iter()
-            .filter(|(_, coin)| coin.amount == 5)
-            .map(|(utxo_id, _)| utxo_id)
-            .collect();
-
-        // Query some amounts, including higher than the owner's balance
-        for amount in 0..20 {
-            let coins = query(
-                &[(owner, asset_ids[0], amount)],
-                u8::MAX as u64,
-                Some(&excluded_ids),
-            );
-
-            // Transform result for convenience
-            let coins = coins.map(|coins| {
-                coins
-                    .into_iter()
-                    .map(|(asset_id, amount)| {
-                        // Check the asset ID before we drop it
-                        assert_eq!(asset_id, asset_ids[0]);
->>>>>>> caac5303
 
 impl From<KvStoreError> for CoinQueryError {
     fn from(e: KvStoreError) -> Self {
