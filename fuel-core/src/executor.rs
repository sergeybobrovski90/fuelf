--- conflicted
+++ resolved
@@ -316,7 +316,6 @@
                     &mut tx_db_transaction,
                 );
 
-<<<<<<< HEAD
                 if let Err(err) = result {
                     match execution_kind {
                         ExecutionKind::Production => {
@@ -325,28 +324,12 @@
                             // means that the caller didn't validate it first, so maybe something
                             // is wrong with validation rules in the `TxPool`(or in another place that
                             // should validate it). Or we forgot to clean up some dependent/conflict
-                            // transactions. But it definitely means that something goes wrong, and
+                            // transactions. But it definitely means that something went wrong, and
                             // we must fix it.
                             execution_data.skipped_transactions.push((tx, err));
                             return None
                         }
                         ExecutionKind::Validation => return Some(Err(err)),
-=======
-            if let Err(err) = result {
-                match execution_kind {
-                    ExecutionKind::Production => {
-                        // If, during block production, we get an invalid transaction, remove it
-                        // from the block and continue block creation. An invalid transaction
-                        // means that the caller didn't validate it first, so maybe something
-                        // is wrong with validation rules in the `TxPool`(or in another place that
-                        // should validate it). Or we forgot to clean up some dependent/conflict
-                        // transactions. But it definitely means that something went wrong, and
-                        // we must fix it.
-                        let skipped: (Transaction, Error) =
-                            (transactions.swap_remove(tx_index), err);
-                        execution_data.skipped_transactions.push(skipped);
-                        continue
->>>>>>> 9415848f
                     }
                 }
                 if let Err(err) = tx_db_transaction.commit() {
