--- conflicted
+++ resolved
@@ -49,16 +49,12 @@
                 PredicateStorage,
             },
         },
-<<<<<<< HEAD
         interpreter::CheckedMetadata,
         prelude::{
             field::Inputs,
             ExecutableTransaction,
             StorageInspect,
         },
-=======
-        prelude::StorageInspect,
->>>>>>> 39c59a5b
         state::StateTransition,
     },
     db::{
@@ -352,32 +348,8 @@
         // TODO: Insert at the first slot in production mode `Mint` transaction with right values.
         // TODO: Apply coinbase transaction
 
-<<<<<<< HEAD
         Ok(execution_data)
     }
-=======
-            // execute transaction
-            // setup database view that only lives for the duration of vm execution
-            let mut sub_block_db_commit = block_db_transaction.transaction();
-            let sub_db_view = sub_block_db_commit.deref_mut();
-            // execution vm
-            let mut vm = Interpreter::with_storage(
-                sub_db_view.clone(),
-                self.config.chain_conf.transaction_parameters,
-            );
-            let vm_result: StateTransition = vm
-                .transact(checked_tx)
-                .map_err(|error| Error::VmExecution {
-                    error,
-                    transaction_id: tx_id,
-                })?
-                .into();
-
-            // only commit state changes if execution was a success
-            if !vm_result.should_revert() {
-                sub_block_db_commit.commit()?;
-            }
->>>>>>> 39c59a5b
 
     // fn check_coinbase(&self, block_height: Word, mint: Mint) -> Result<Mint, Error> {
     //     let checked_mint = mint
