--- conflicted
+++ resolved
@@ -8,11 +8,7 @@
 #[cfg(feature = "p2p")]
 mod p2p;
 
-<<<<<<< HEAD
-mod p2p;
-=======
 #[cfg(feature = "relayer")]
->>>>>>> a6194773
 mod relayer;
 
 #[derive(Debug, Clone, Parser)]
@@ -64,10 +60,7 @@
     #[clap(flatten)]
     pub relayer_args: relayer::RelayerArgs,
 
-<<<<<<< HEAD
-=======
     #[cfg(feature = "p2p")]
->>>>>>> a6194773
     #[clap(flatten)]
     pub p2p_args: p2p::P2pArgs,
 }
@@ -87,19 +80,14 @@
             predicates,
             #[cfg(feature = "relayer")]
             relayer_args,
-<<<<<<< HEAD
-=======
+
             #[cfg(feature = "p2p")]
->>>>>>> a6194773
             p2p_args,
         } = self;
 
         let addr = net::SocketAddr::new(ip, port);
 
-<<<<<<< HEAD
-=======
         #[cfg(feature = "p2p")]
->>>>>>> a6194773
         let p2p = {
             match p2p_args.into() {
                 Ok(value) => value,
@@ -129,10 +117,7 @@
             relayer: relayer_args.into(),
             bft: Default::default(),
             sync: Default::default(),
-<<<<<<< HEAD
-=======
             #[cfg(feature = "p2p")]
->>>>>>> a6194773
             p2p,
         })
     }
