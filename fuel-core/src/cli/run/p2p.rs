use std::{
    net::{
        IpAddr,
        Ipv4Addr,
    },
    path::PathBuf,
    time::Duration,
};

use clap::Args;

use fuel_core_interfaces::common::fuel_crypto::SecretKey;
use fuel_p2p::{
    config::P2PConfig,
    gossipsub_config::default_gossipsub_builder,
    Multiaddr,
};

#[derive(Debug, Clone, Args)]
pub struct P2pArgs {
    /// Path to the location of DER-encoded Secp256k1 Keypair
    #[clap(long = "keypair")]
    pub keypair: Option<PathBuf>,

    /// The name of the p2p Network
    /// If this value is not provided the p2p network won't start
    #[clap(long = "network", default_value = "")]
    pub network: String,

    /// p2p network's IP Address
    #[clap(long = "address")]
    pub address: Option<IpAddr>,

    /// p2p network's TCP Port
    #[clap(long = "peering-port", default_value = "4001")]
    pub peering_port: u16,

    /// Max Block size
    #[clap(long = "max_block_size", default_value = "100000")]
    pub max_block_size: usize,

    /// Addresses of the bootstrap nodes
    /// They should contain PeerId at the end of the specified Multiaddr
    #[clap(long = "bootstrap_nodes")]
    pub bootstrap_nodes: Vec<Multiaddr>,

    /// Allow nodes to be discoverable on the local network
    #[clap(long = "enable_mdns")]
    pub enable_mdns: bool,

    /// Maximum amount of allowed connected peers
    #[clap(long = "max_peers_connected", default_value = "50")]
    pub max_peers_connected: usize,

    /// Enable random walk for p2p node discovery
    #[clap(long = "enable_random_walk")]
    pub enable_random_walk: bool,

    /// Choose to include private IPv4/IPv6 addresses as discoverable
    /// except for the ones stored in `bootstrap_nodes`
    #[clap(long = "allow_private_addresses")]
    pub allow_private_addresses: bool,

    /// Choose how long will connection keep alive if idle
    #[clap(long = "connection_idle_timeout", default_value = "120")]
    pub connection_idle_timeout: u64,

    /// Choose how often to recieve PeerInfo from other nodes
    #[clap(long = "info_interval", default_value = "3")]
    pub info_interval: u64,

    /// Choose the interval at which identification requests are sent to
    /// the remote on established connections after the first request
    #[clap(long = "identify_interval", default_value = "5")]
    pub identify_interval: u64,

    /// Choose which topics to subscribe to via gossipsub protocol
    #[clap(long = "topics", default_values = &["new_tx", "new_block", "consensus_vote"])]
    pub topics: Vec<String>,

    /// Choose max mesh size for gossipsub protocol
    #[clap(long = "max_mesh_size", default_value = "12")]
    pub max_mesh_size: usize,

    /// Choose min mesh size for gossipsub protocol
    #[clap(long = "min_mesh_size", default_value = "4")]
    pub min_mesh_size: usize,

    /// Choose ideal mesh size for gossipsub protocol
    #[clap(long = "ideal_mesh_size", default_value = "6")]
    pub ideal_mesh_size: usize,

    /// Number of heartbeats to keep in the gossipsub `memcache`
    #[clap(long = "history_length", default_value = "5")]
    pub history_length: usize,

    /// Number of past heartbeats to gossip about
    #[clap(long = "history_gossip", default_value = "3")]
    pub history_gossip: usize,

    /// Time between each heartbeat
    #[clap(long = "heartbeat_interval", default_value = "1")]
    pub heartbeat_interval: u64,

    /// The maximum byte size for each gossip
    #[clap(long = "max_transmit_size", default_value = "2048")]
    pub max_transmit_size: usize,

    /// Choose timeout for sent requests in RequestResponse protocol
    #[clap(long = "request_timeout", default_value = "20")]
    pub request_timeout: u64,

    /// Choose how long RequestResponse protocol connections will live if idle
    #[clap(long = "connection_keep_alive", default_value = "20")]
    pub connection_keep_alive: u64,

    /// Enable p2p metrics or not
    #[clap(long = "metrics", default_value = "false")]
    pub metrics: bool,
}

impl From<P2pArgs> for anyhow::Result<P2PConfig> {
    fn from(args: P2pArgs) -> Self {
        let local_keypair = {
            match args.keypair {
                Some(path) => {
                    let phrase = std::fs::read_to_string(path)?;

                    let secret_key = SecretKey::new_from_mnemonic_phrase_with_path(
                        &phrase,
                        "m/44'/60'/0'/0/0",
                    )?;

                    fuel_p2p::config::convert_to_libp2p_keypair(&mut secret_key.to_vec())?
                }
                _ => {
                    let mut rand =
                        fuel_core_interfaces::common::fuel_crypto::rand::thread_rng();
                    let secret_key = SecretKey::random(&mut rand);

                    fuel_p2p::config::convert_to_libp2p_keypair(&mut secret_key.to_vec())?
                }
            }
        };

        let gossipsub_config = default_gossipsub_builder()
            .mesh_n(args.ideal_mesh_size)
            .mesh_n_low(args.min_mesh_size)
            .mesh_n_high(args.max_mesh_size)
            .history_length(args.history_length)
            .history_gossip(args.history_gossip)
            .heartbeat_interval(Duration::from_secs(args.heartbeat_interval))
            .max_transmit_size(args.max_transmit_size)
            .build()
            .expect("valid gossipsub configuration");

        Ok(P2PConfig {
            local_keypair,
            network_name: args.network,
            address: args
                .address
                .unwrap_or_else(|| IpAddr::V4(Ipv4Addr::from([0, 0, 0, 0]))),
            tcp_port: args.peering_port,
            max_block_size: args.max_block_size,
            bootstrap_nodes: args.bootstrap_nodes,
            enable_mdns: args.enable_mdns,
            max_peers_connected: args.max_peers_connected,
            allow_private_addresses: args.allow_private_addresses,
            enable_random_walk: args.enable_random_walk,
            connection_idle_timeout: Some(Duration::from_secs(
                args.connection_idle_timeout,
            )),
            topics: args.topics,
            gossipsub_config,
            set_request_timeout: Duration::from_secs(args.request_timeout),
            set_connection_keep_alive: Duration::from_secs(args.connection_keep_alive),
            info_interval: Some(Duration::from_secs(args.info_interval)),
            identify_interval: Some(Duration::from_secs(args.identify_interval)),
<<<<<<< HEAD
            metrics: args.metrics,
=======
            metrics: false,
>>>>>>> d5b359eb
        })
    }
}<|MERGE_RESOLUTION|>--- conflicted
+++ resolved
@@ -176,11 +176,7 @@
             set_connection_keep_alive: Duration::from_secs(args.connection_keep_alive),
             info_interval: Some(Duration::from_secs(args.info_interval)),
             identify_interval: Some(Duration::from_secs(args.identify_interval)),
-<<<<<<< HEAD
-            metrics: args.metrics,
-=======
             metrics: false,
->>>>>>> d5b359eb
         })
     }
 }