--- conflicted
+++ resolved
@@ -79,7 +79,6 @@
         })
     }
 
-<<<<<<< HEAD
     pub fn get_message_config(&self) -> Result<Option<Vec<DaMessageConfig>>, anyhow::Error> {
         let configs = self
             .iter_all::<Vec<u8>, DaMessage>(columns::DA_MESSAGES, None, None, None)
@@ -99,7 +98,7 @@
             .collect::<Result<Vec<DaMessageConfig>, anyhow::Error>>()?;
 
         Ok(Some(configs))
-=======
+
     pub fn all_messages(
         &self,
         start: Option<MessageId>,
@@ -108,7 +107,6 @@
         let start = start.map(|v| v.deref().to_vec());
         self.iter_all::<Vec<u8>, DaMessage>(columns::DA_MESSAGES, None, start, direction)
             .map(|res| res.map(|(_, message)| message))
->>>>>>> e5c79477
     }
 }
 
