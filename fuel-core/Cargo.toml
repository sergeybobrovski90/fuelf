[package]
name = "fuel-core"
version = "0.9.4"
authors = ["Fuel Labs <contact@fuel.sh>"]
categories = ["concurrency", "cryptography::cryptocurrencies", "emulators"]
edition = "2021"
homepage = "https://fuel.network/"
keywords = ["blockchain", "cryptocurrencies", "fuel-vm", "vm"]
license = "BUSL-1.1"
repository = "https://github.com/FuelLabs/fuel-core"
description = "Fuel client."

[[bin]]
name = "fuel-core"
path = "src/main.rs"
# Prevent the test suite from running twice (lib + bin targets)
# Bin target doesn't perform any additional testing beyond lib target.
test = false

[dependencies]
anyhow = "1.0"
# This needs to be pinned as newer versions are incompatible with fuel-core.
# We're waiting for the following resolution: https://github.com/FuelLabs/fuel-core/pull/260#issuecomment-1102435692
async-graphql = { version = "4.0", features = [
    "chrono",
    "chrono-tz",
    "tracing",
] }
async-trait = "0.1"
axum = { version = "0.4" }
bincode = "1.3"
byteorder = "1.4.3"
chrono = { version = "0.4", features = ["serde"] }
clap = { version = "3.1", features = ["env", "derive"] }
derive_more = { version = "0.99" }
dirs = "3.0"
env_logger = "0.9"
fuel-block-executor = { path = "../fuel-block-executor", version = "0.9.4" }
fuel-block-importer = { path = "../fuel-block-importer", version = "0.9.4" }
fuel-block-producer = { path = "../fuel-block-producer", version = "0.9.4" }
fuel-core-bft = { path = "../fuel-core-bft", version = "0.9.4" }
fuel-core-interfaces = { path = "../fuel-core-interfaces", version = "0.9.4", features = [
    "serde",
] }
<<<<<<< HEAD

fuel-relayer = { path = "../fuel-relayer", version = "0.9.3" }
fuel-sync = { path = "../fuel-sync", version = "0.9.3" }
fuel-txpool = { path = "../fuel-txpool", version = "0.9.3" }
=======
fuel-sync = { path = "../fuel-sync", version = "0.9.4" }
fuel-txpool = { path = "../fuel-txpool", version = "0.9.4" }
>>>>>>> 310b21ef
futures = "0.3"
graphql-parser = "0.3.0"
hex = { version = "0.4", features = ["serde"] }
hyper = "0.14"
itertools = "0.10"
lazy_static = "1.4"
prometheus = { version = "0.13", optional = true }
rand = "0.8"
rocksdb = { version = "0.17", features = [
    "snappy",
    "multi-threaded-cf",
], optional = true }
serde = { version = "1.0", features = ["derive"] }
serde_json = { version = "1.0", features = ["raw_value"] }
serde_with = "1.11"
strum = "0.21"
strum_macros = "0.21"
tempfile = "3.3"
thiserror = "1.0"
tokio = { version = "1.8", features = ["macros", "rt-multi-thread"] }
tower-http = { version = "0.2.1", features = ["set-header", "trace"] }
tower-layer = "0.3"
tracing = "0.1"
tracing-subscriber = { version = "0.3", features = [
    "ansi",
    "env-filter",
    "json",
] }
uuid = { version = "0.8", features = ["v4"] }

[dev-dependencies]
assert_matches = "1.5"
fuel-core-interfaces = { path = "../fuel-core-interfaces", features = [
    "serde",
    "test-helpers",
] }
insta = "1.8"

[features]
prometheus = ["dep:prometheus"]
default = ["rocksdb", "prometheus", "debug"]
debug = ["fuel-core-interfaces/debug"]
test-helpers = []<|MERGE_RESOLUTION|>--- conflicted
+++ resolved
@@ -42,15 +42,9 @@
 fuel-core-interfaces = { path = "../fuel-core-interfaces", version = "0.9.4", features = [
     "serde",
 ] }
-<<<<<<< HEAD
-
-fuel-relayer = { path = "../fuel-relayer", version = "0.9.3" }
-fuel-sync = { path = "../fuel-sync", version = "0.9.3" }
-fuel-txpool = { path = "../fuel-txpool", version = "0.9.3" }
-=======
+fuel-relayer = { path = "../fuel-relayer", version = "0.9.4" }
 fuel-sync = { path = "../fuel-sync", version = "0.9.4" }
 fuel-txpool = { path = "../fuel-txpool", version = "0.9.4" }
->>>>>>> 310b21ef
 futures = "0.3"
 graphql-parser = "0.3.0"
 hex = { version = "0.4", features = ["serde"] }
