--- conflicted
+++ resolved
@@ -14,22 +14,15 @@
 required-features = ["default"]
 
 [dependencies]
-<<<<<<< HEAD
-async-graphql = {version = "2.9.13", features = ["chrono", "chrono-tz"] }
-=======
-async-graphql = "2.9.13"
->>>>>>> 00407868
+async-graphql = { version = "2.9.13", features = ["chrono", "chrono-tz"] }
 axum = { version = "0.2.3", optional = true }
 bincode = "1.3"
 chrono = { version = "0.4.19", features = ["serde"] }
 derive_more = { version = "0.99.16" }
 dirs = "3.0.2"
 fuel-vm = { git = "ssh://git@github.com/FuelLabs/fuel-vm.git", features = ["serde-types"] }
-<<<<<<< HEAD
 fuel-tx = { git = "ssh://git@github.com/FuelLabs/fuel-tx.git", features = ["serde-types"] }
 fuel-asm = { git = "ssh://git@github.com/FuelLabs/fuel-asm.git", features = ["serde-types"] }
-=======
->>>>>>> 00407868
 fuel-storage = { git = "ssh://git@github.com/FuelLabs/fuel-storage.git" }
 futures = "0.3"
 hex = "0.4.3"
