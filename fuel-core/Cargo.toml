--- conflicted
+++ resolved
@@ -31,12 +31,8 @@
 chrono = { version = "0.4", features = ["serde"] }
 clap = { version = "3.2", features = ["env", "derive"] }
 derive_more = { version = "0.99" }
-<<<<<<< HEAD
-dirs = "3.0"
+dirs = "4.0"
 enum-iterator = "1.2"
-=======
-dirs = "4.0"
->>>>>>> caac5303
 env_logger = "0.9"
 fuel-block-executor = { path = "../fuel-block-executor", version = "0.10.1" }
 fuel-block-importer = { path = "../fuel-block-importer", version = "0.10.1" }
