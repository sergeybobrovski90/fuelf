--- conflicted
+++ resolved
@@ -80,12 +80,7 @@
 insta = "1.8"
 
 [features]
-<<<<<<< HEAD
 prometheus = ["dep:prometheus"]
 default = ["rocksdb", "prometheus", "debug"]
-debug = ["fuel-vm/debug"]
-=======
-default = ["rocksdb", "debug"]
 debug = ["fuel-core-interfaces/debug"]
->>>>>>> f549a3f3
 test-helpers = []