--- conflicted
+++ resolved
@@ -12,17 +12,12 @@
 sled-db = ["sled"]
 
 [dependencies]
-<<<<<<< HEAD
 # first party deps
 fuel-vm = {git="ssh://git@github.com/FuelLabs/fuel-vm.git", features=["serde-types"]}
 
 # third party deps
-=======
->>>>>>> ff55c863
 actix-web = "3.3"
-async-graphql = { version = "2.8", features = ["tracing", "uuid"] }
 async-graphql-actix-web = "2.8"
-<<<<<<< HEAD
 async-graphql = {version="2.8", features=["uuid", "tracing"]}
 bincode = "1.3"
 tracing = "0.1"
@@ -37,13 +32,3 @@
 thiserror = { version = "1.0" }
 uuid = "0.8"
 
-=======
-env_logger = "0.8"
-fuel-vm = { git = "ssh://git@github.com/FuelLabs/fuel-vm.git", features = ["serde-types"] }
-futures = "0.3"
-serde_json = { version = "1.0", features = ["raw_value"] }
-structopt = "0.3"
-tracing = "0.1"
-tracing-subscriber = { version = "0.2", features = ["env-filter"] }
-uuid = "0.8"
->>>>>>> ff55c863
