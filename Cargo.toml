--- conflicted
+++ resolved
@@ -101,11 +101,4 @@
 prometheus-client = "0.18"
 itertools = "0.10"
 insta = "1.8"
-<<<<<<< HEAD
-
-[patch.crates-io]
-fuel-vm = { git = "https://github.com/FuelLabs/fuel-vm", branch = "freesig/avoid-code-clone-2" }
-# fuel-vm = { path = "../fuel-vm/fuel-vm" }
-=======
-tempfile = "3.3"
->>>>>>> b4063be2
+tempfile = "3.3"