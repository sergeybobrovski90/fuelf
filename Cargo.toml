--- conflicted
+++ resolved
@@ -107,12 +107,8 @@
   "cookies",
 ] }
 mockall = "0.11"
-<<<<<<< HEAD
 test-case = "3.3"
-=======
-test-case = "2.2"
 impl-tools = "0.10"
->>>>>>> 4c909d84
 test-strategy = "0.3"
 parquet = { version = "49.0", default-features = false }
 bytes = "1.5.0"
