#![deny(unused_must_use)]

use anyhow::anyhow;
use fuel_core_interfaces::{
    block_importer::ImportBlockBroadcast,
    common::{
        consts::REG_ZERO,
        fuel_tx::TransactionBuilder,
        prelude::*,
        secrecy::{
            ExposeSecret,
            Secret,
        },
    },
    executor::{
        ExecutionResult,
        UncommittedResult,
    },
    model::{
        ArcPoolTx,
        BlockHeight,
        BlockId,
        FuelBlockConsensus,
        FuelConsensusHeader,
        PartialFuelBlock,
        PartialFuelBlockHeader,
        SecretKeyWrapper,
    },
    poa_coordinator::{
        BlockDb,
        TransactionPool,
    },
    txpool::{
        PoolTransaction,
        TxStatus,
    },
};
use fuel_poa_coordinator::{
<<<<<<< HEAD
    service::BlockProducer,
=======
    ports::BlockProducer,
>>>>>>> bad93d1e
    Config,
    Service,
    Trigger,
};
use parking_lot::RwLock;
use rand::{
    prelude::StdRng,
    Rng,
    SeedableRng,
};
use std::{
    cmp::Reverse,
    collections::HashMap,
    sync::Arc,
};
use tokio::{
    sync::{
        broadcast,
        mpsc,
        oneshot,
        Mutex,
    },
    task::JoinHandle,
    time::{
        self,
        Duration,
    },
};

pub struct MockBlockProducer {
    txpool_sender: MockTxPoolSender,
    database: MockDatabase,
}

impl MockBlockProducer {
    pub fn new(txpool_sender: MockTxPoolSender, database: MockDatabase) -> Self {
        Self {
            txpool_sender,
            database,
        }
    }
}

#[async_trait::async_trait]
impl BlockProducer<()> for MockBlockProducer {
    async fn produce_and_execute_block(
        &self,
        height: BlockHeight,
        max_gas: Word,
    ) -> anyhow::Result<UncommittedResult<()>> {
        let includable_txs: Vec<_> = self.txpool_sender.includable().await;

        let transactions: Vec<_> = select_transactions(includable_txs, max_gas)
            .into_iter()
            .map(|c| c.as_ref().into())
            .collect();

        self.database.inner.write().height += 1;

        let block = PartialFuelBlock {
            header: PartialFuelBlockHeader {
                consensus: FuelConsensusHeader {
                    height,
                    ..Default::default()
                },
                ..Default::default()
            },
            transactions,
        }
        .generate(&[]);

<<<<<<< HEAD
        Ok(UncommittedResult::new(
            ExecutionResult {
                block,
                skipped_transactions: vec![],
            },
            (),
        ))
=======
        Ok(ExecutionResult {
            block,
            skipped_transactions: vec![],
            tx_status: vec![],
        })
>>>>>>> bad93d1e
    }

    async fn dry_run(
        &self,
        _transaction: Transaction,
        _height: Option<BlockHeight>,
        _utxo_validation: Option<bool>,
    ) -> anyhow::Result<Vec<Receipt>> {
        Ok(vec![])
    }
}

// TODO: The same code is in the `adapters::transaction_selector::select_transactions`. We need
//  to move transaction selection logic into `TxPool` to avoid duplication of the code in tests.
/// Select all txs that fit into the block, preferring ones with higher gas price.
fn select_transactions(
    mut includable_txs: Vec<ArcPoolTx>,
    max_gas: u64,
) -> Vec<ArcPoolTx> {
    let mut used_block_space: Word = 0;

    // Sort transactions by gas price, highest first
    includable_txs.sort_by_key(|a| Reverse(a.price()));

    // Pick as many transactions as we can fit into the block (greedy)
    includable_txs
        .into_iter()
        .filter(|tx| {
            let tx_block_space = tx.max_gas();
            if let Some(new_used_space) = used_block_space.checked_add(tx_block_space) {
                if new_used_space <= max_gas {
                    used_block_space = new_used_space;
                    true
                } else {
                    false
                }
            } else {
                false
            }
        })
        .collect()
}

#[derive(Clone, Default)]
pub struct MockDatabase {
    inner: Arc<RwLock<MockDatabaseInner>>,
}

#[derive(Default)]
pub struct MockDatabaseInner {
    height: u32,
    consensus: HashMap<BlockId, FuelBlockConsensus>,
}

impl MockDatabase {
    pub fn new() -> Self {
        Self::default()
    }
}

impl BlockDb for MockDatabase {
    fn block_height(&self) -> anyhow::Result<BlockHeight> {
        Ok(BlockHeight::from(self.inner.read().height))
    }

    fn seal_block(
        &mut self,
        block_id: BlockId,
        consensus: FuelBlockConsensus,
    ) -> anyhow::Result<()> {
        if self.inner.read().consensus.contains_key(&block_id) {
            Err(anyhow!("block already sealed"))
        } else {
            self.inner.write().consensus.insert(block_id, consensus);
            Ok(())
        }
    }
}

/// Txpool with manually controllable contents
pub struct MockTxPool {
    transactions: Arc<Mutex<Vec<ArcPoolTx>>>,
    broadcast_tx: broadcast::Sender<TxStatus>,
    import_block_tx: broadcast::Sender<ImportBlockBroadcast>,
    sender: MockTxPoolSender,
    stopper: oneshot::Sender<()>,
    join: JoinHandle<()>,
    /// New blocks will be broadcast here.
    /// Messages contain the amount of transactions in the block
    block_event_rx: mpsc::Receiver<usize>,
}

impl MockTxPool {
    /// Spawn a background task for handling the messages
    fn spawn() -> (Self, broadcast::Receiver<TxStatus>) {
        let transactions = Arc::new(Mutex::new(Vec::<ArcPoolTx>::new()));

        let (block_event_tx, block_event_rx) = mpsc::channel(16);

        let (stopper_tx, mut stopper_rx) = oneshot::channel();
        let (txpool_tx, mut txpool_rx) = mpsc::channel(16);
        let (broadcast_tx, broadcast_rx) = broadcast::channel(16);
        let (import_block_tx, mut import_block_rx) = broadcast::channel(16);

        let txs = transactions.clone();
        let join = tokio::spawn(async move {
            loop {
                tokio::select! {
                    _ = &mut stopper_rx => {
                        break;
                    },
                    msg = txpool_rx.recv() => {
                        match msg.expect("Closed unexpectedly") {
                            MockTxPoolMsg::PendingNumber(response) => {
                                let t = txs.lock().await.clone();
                                let resp = t.len();
                                response.send(resp).unwrap();
                            },
                            MockTxPoolMsg::ConsumableGas(response) => {
                                let t = txs.lock().await.clone();
                                let resp = t.into_iter().map(|t| t.limit()).sum();
                                response.send(resp).unwrap();
                            },
                            MockTxPoolMsg::Includable(response) => {
                                let resp = txs.lock().await.clone();
                                response.send(resp).unwrap();
                            },
                            MockTxPoolMsg::Remove { tx_ids, response } => {
                                let mut g = txs.lock().await;
                                let mut removed = g.clone();
                                removed.retain(|tx| tx_ids.contains(&tx.id()));
                                g.retain(|tx| !tx_ids.contains(&tx.id()));
                                response.send(removed).unwrap();
                            }
                        }
                    },
                    msg = import_block_rx.recv() => {
                        match msg.expect("Closed unexpectedly") {
                            ImportBlockBroadcast::PendingFuelBlockImported { block } => {
                                let mut g = txs.lock().await;
                                let block_tx_ids: Vec<_> = block
                                        .transactions()
                                        .iter()
                                        .map(|tx| tx.id())
                                        .collect();
                                g.retain(|tx| !block_tx_ids.contains(&tx.id()));
                                block_event_tx.send(block.transactions().len()).await.unwrap();
                            },
                            _ => todo!("This block import type is not mocked yet"),
                        }
                    },
                }
            }
        });

        (
            Self {
                transactions,
                broadcast_tx,
                import_block_tx,
                sender: MockTxPoolSender(txpool_tx),
                stopper: stopper_tx,
                join,
                block_event_rx,
            },
            broadcast_rx,
        )
    }

    fn sender(&self) -> MockTxPoolSender {
        self.sender.clone()
    }

    async fn add_tx(&mut self, tx: ArcPoolTx) {
        self.transactions.lock().await.push(tx.clone());
        self.broadcast_tx.send(TxStatus::Submitted).unwrap();
    }

    fn check_block_produced(&mut self) -> Result<usize, mpsc::error::TryRecvError> {
        self.block_event_rx.try_recv()
    }

    async fn wait_block_produced(&mut self) -> usize {
        self.block_event_rx.recv().await.expect("Disconnected")
    }

    async fn stop(self) -> anyhow::Result<()> {
        self.stopper.send(()).expect("Stopping failed");
        self.join.await?;
        Ok(())
    }
}

#[derive(Debug)]
pub enum MockTxPoolMsg {
    PendingNumber(oneshot::Sender<usize>),
    ConsumableGas(oneshot::Sender<u64>),
    Includable(oneshot::Sender<Vec<ArcPoolTx>>),
    Remove {
        tx_ids: Vec<TxId>,
        response: oneshot::Sender<Vec<ArcPoolTx>>,
    },
}

#[derive(Clone)]
pub struct MockTxPoolSender(mpsc::Sender<MockTxPoolMsg>);

impl MockTxPoolSender {
    async fn includable(&self) -> Vec<ArcPoolTx> {
        let (tx, rx) = oneshot::channel();
        self.0
            .send(MockTxPoolMsg::Includable(tx))
            .await
            .expect("Send error");
        rx.await.expect("MockTxPool panicked in includable query")
    }
}

fn test_signing_key() -> Secret<SecretKeyWrapper> {
    let mut rng = StdRng::seed_from_u64(0);
    let secret_key = SecretKey::random(&mut rng);
    Secret::new(secret_key.into())
}

#[async_trait::async_trait]
impl TransactionPool for MockTxPoolSender {
    async fn pending_number(&self) -> anyhow::Result<usize> {
        let (tx, rx) = oneshot::channel();
        self.0
            .send(MockTxPoolMsg::PendingNumber(tx))
            .await
            .expect("Send error");
        Ok(rx
            .await
            .expect("MockTxPool panicked in total_consumable_gas query"))
    }

    async fn total_consumable_gas(&self) -> anyhow::Result<u64> {
        let (tx, rx) = oneshot::channel();
        self.0
            .send(MockTxPoolMsg::ConsumableGas(tx))
            .await
            .expect("Send error");
        Ok(rx
            .await
            .expect("MockTxPool panicked in total_consumable_gas query"))
    }

    async fn remove_txs(&mut self, tx_ids: Vec<TxId>) -> anyhow::Result<Vec<ArcPoolTx>> {
        let (response, rx) = oneshot::channel();
        self.0
            .send(MockTxPoolMsg::Remove { tx_ids, response })
            .await
            .expect("Send error");
        Ok(rx.await.expect("MockTxPool panicked in remove_txs query"))
    }
}

#[tokio::test(start_paused = true)] // Run with time paused, start/stop must still work
async fn clean_startup_shutdown_each_trigger() -> anyhow::Result<()> {
    for trigger in [
        Trigger::Never,
        Trigger::Instant,
        Trigger::Interval {
            block_time: Duration::new(1, 0),
        },
        Trigger::Hybrid {
            min_block_time: Duration::new(1, 0),
            max_tx_idle_time: Duration::new(1, 0),
            max_block_time: Duration::new(1, 0),
        },
    ] {
        let db = MockDatabase::new();

        let service = Service::new(&Config {
            trigger,
            block_gas_limit: 100_000,
            signing_key: Some(test_signing_key()),
            metrics: false,
        });

        let (txpool, broadcast_rx) = MockTxPool::spawn();

        service
            .start(
                broadcast_rx,
                txpool.sender(),
                txpool.import_block_tx.clone(),
                MockBlockProducer::new(txpool.sender(), db.clone()),
                db,
            )
            .await;

        let handle = service.stop().await.expect("Get join handle");

        handle.await?;
    }

    Ok(())
}

struct CoinInfo {
    index: u8,
    id: Bytes32,
    secret_key: SecretKey,
}

impl CoinInfo {
    pub fn utxo_id(&self) -> UtxoId {
        UtxoId::new(self.id, self.index)
    }
}

fn _make_tx(coin: &CoinInfo, gas_price: u64, gas_limit: u64) -> PoolTransaction {
    TransactionBuilder::script(vec![Opcode::RET(REG_ZERO)].into_iter().collect(), vec![])
        .gas_price(gas_price)
        .gas_limit(gas_limit)
        .add_unsigned_coin_input(
            coin.secret_key,
            coin.utxo_id(),
            1_000_000_000,
            AssetId::zeroed(),
            Default::default(),
            0,
        )
        .add_output(Output::Change {
            to: Default::default(),
            amount: 0,
            asset_id: AssetId::zeroed(),
        })
        .finalize_checked_basic(Default::default(), &Default::default())
        .into()
}

fn make_tx(rng: &mut StdRng) -> PoolTransaction {
    _make_tx(
        &CoinInfo {
            index: 0,
            id: rng.gen(),
            secret_key: SecretKey::random(rng),
        },
        1,
        10_000,
    )
}

#[tokio::test(start_paused = true)]
async fn never_trigger_never_produces_blocks() -> anyhow::Result<()> {
    let db = MockDatabase::new();

    let service = Service::new(&Config {
        trigger: Trigger::Never,
        block_gas_limit: 100_000,
        signing_key: Some(test_signing_key()),
        metrics: false,
    });

    let (mut txpool, broadcast_rx) = MockTxPool::spawn();
    let producer = MockBlockProducer::new(txpool.sender(), db.clone());
    service
        .start(
            broadcast_rx,
            txpool.sender(),
            txpool.import_block_tx.clone(),
            producer,
            db,
        )
        .await;

    // Submit some txs
    let mut rng = StdRng::seed_from_u64(1234u64);
    for _ in 0..10 {
        txpool.add_tx(Arc::new(make_tx(&mut rng))).await;
    }

    // Make sure enough time passes for the block to be produced
    time::sleep(Duration::new(10, 0)).await;

    // Make sure no blocks are produced
    assert_eq!(
        txpool.check_block_produced(),
        Err(mpsc::error::TryRecvError::Empty)
    );

    // Stop
    let handle = service.stop().await.expect("Get join handle");
    txpool.stop().await?;
    handle.await?;

    Ok(())
}

#[tokio::test(start_paused = true)]
async fn instant_trigger_produces_block_instantly() -> anyhow::Result<()> {
    let db = MockDatabase::new();

    let service = Service::new(&Config {
        trigger: Trigger::Instant,
        block_gas_limit: 100_000,
        signing_key: Some(test_signing_key()),
        metrics: false,
    });

    let (mut txpool, broadcast_rx) = MockTxPool::spawn();
    let producer = MockBlockProducer::new(txpool.sender(), db.clone());
    service
        .start(
            broadcast_rx,
            txpool.sender(),
            txpool.import_block_tx.clone(),
            producer,
            db.clone(),
        )
        .await;

    // Submit tx
    let mut rng = StdRng::seed_from_u64(1234u64);
    txpool.add_tx(Arc::new(make_tx(&mut rng))).await;

    // Make sure it's produced
    assert_eq!(txpool.wait_block_produced().await, 1);

    // Checked that it's sealed and signature is valid
    {
        let db_lock = db.inner.read();
        let (id, consensus) = db_lock
            .consensus
            .iter()
            .next()
            .expect("expected sealed block info");
        match consensus {
            FuelBlockConsensus::PoA(poa) => {
                // verify against public key from test config
                let pk = test_signing_key().expose_secret().public_key();

                let message = id.into_message();

                poa.signature
                    .verify(&pk, &message)
                    .expect("expected signature to be valid");
            }
            _ => panic!("invalid sealed data"),
        }
    }

    // Stop
    let handle = service.stop().await.expect("Get join handle");
    txpool.stop().await?;
    handle.await?;

    Ok(())
}

#[tokio::test(start_paused = true)]
async fn interval_trigger_produces_blocks_periodically() -> anyhow::Result<()> {
    let db = MockDatabase::new();

    let service = Service::new(&Config {
        trigger: Trigger::Interval {
            block_time: Duration::new(2, 0),
        },
        block_gas_limit: 100_000,
        signing_key: Some(test_signing_key()),
        metrics: false,
    });

    let (mut txpool, broadcast_rx) = MockTxPool::spawn();
    let producer = MockBlockProducer::new(txpool.sender(), db.clone());
    service
        .start(
            broadcast_rx,
            txpool.sender(),
            txpool.import_block_tx.clone(),
            producer,
            db,
        )
        .await;

    // Make sure no blocks are produced yet
    assert_eq!(
        txpool.check_block_produced(),
        Err(mpsc::error::TryRecvError::Empty)
    );

    // Pass time until a single block is produced, and a bit more
    time::sleep(Duration::new(3, 0)).await;

    // Make sure the empty block is actually produced
    assert_eq!(txpool.check_block_produced(), Ok(0));

    // Submit tx
    let mut rng = StdRng::seed_from_u64(1234u64);
    txpool.add_tx(Arc::new(make_tx(&mut rng))).await;

    // Make sure no blocks are produced before next interval
    assert_eq!(
        txpool.check_block_produced(),
        Err(mpsc::error::TryRecvError::Empty)
    );

    // Pass time until a the next block is produced
    time::sleep(Duration::new(2, 0)).await;

    // Make sure it's produced
    assert_eq!(txpool.check_block_produced(), Ok(1));

    // Submit two tx
    let mut rng = StdRng::seed_from_u64(1234u64);
    for _ in 0..2 {
        txpool.add_tx(Arc::new(make_tx(&mut rng))).await;
    }

    time::sleep(Duration::from_millis(1)).await;

    // Make sure blocks are not produced before the block time is used
    assert_eq!(
        txpool.check_block_produced(),
        Err(mpsc::error::TryRecvError::Empty)
    );

    // Pass time until a the next block is produced
    time::sleep(Duration::new(2, 0)).await;

    // Make sure only one block is produced
    assert_eq!(txpool.check_block_produced(), Ok(2));
    assert_eq!(
        txpool.check_block_produced(),
        Err(mpsc::error::TryRecvError::Empty)
    );

    // Pass time until a the next block is produced
    time::sleep(Duration::new(2, 0)).await;

    // Make sure only one block is produced
    assert_eq!(txpool.check_block_produced(), Ok(0));
    assert_eq!(
        txpool.check_block_produced(),
        Err(mpsc::error::TryRecvError::Empty)
    );

    // Stop
    let handle = service.stop().await.expect("Get join handle");
    txpool.stop().await?;
    handle.await?;

    Ok(())
}

#[tokio::test(start_paused = true)]
async fn interval_trigger_doesnt_react_to_full_txpool() -> anyhow::Result<()> {
    let db = MockDatabase::new();

    let service = Service::new(&Config {
        trigger: Trigger::Interval {
            block_time: Duration::new(2, 0),
        },
        block_gas_limit: 100_000,
        signing_key: Some(test_signing_key()),
        metrics: false,
    });

    let (mut txpool, broadcast_rx) = MockTxPool::spawn();
    let producer = MockBlockProducer::new(txpool.sender(), db.clone());
    service
        .start(
            broadcast_rx,
            txpool.sender(),
            txpool.import_block_tx.clone(),
            producer,
            db,
        )
        .await;

    // Fill txpool completely
    let mut rng = StdRng::seed_from_u64(1234u64);
    for _ in 0..1_000 {
        txpool.add_tx(Arc::new(make_tx(&mut rng))).await;
        tokio::spawn(async {}).await.unwrap(); // Process messages so the channel doesn't lag
    }

    // Make sure blocks are not produced before the block time has elapsed
    time::sleep(Duration::new(1, 0)).await;
    assert_eq!(
        txpool.check_block_produced(),
        Err(mpsc::error::TryRecvError::Empty)
    );

    // Make sure only one block per round is produced
    for _ in 0..5 {
        time::sleep(Duration::new(2, 0)).await;
        assert!(txpool.check_block_produced().is_ok());
        assert_eq!(
            txpool.check_block_produced(),
            Err(mpsc::error::TryRecvError::Empty)
        );
    }

    // Stop
    let handle = service.stop().await.expect("Get join handle");
    txpool.stop().await?;
    handle.await?;

    Ok(())
}

#[tokio::test(start_paused = true)]
async fn hybrid_trigger_produces_blocks_correctly() -> anyhow::Result<()> {
    let db = MockDatabase::new();

    let service = Service::new(&Config {
        trigger: Trigger::Hybrid {
            min_block_time: Duration::new(2, 0),
            max_tx_idle_time: Duration::new(3, 0),
            max_block_time: Duration::new(10, 0),
        },
        block_gas_limit: 100_000,
        signing_key: Some(test_signing_key()),
        metrics: false,
    });

    let (mut txpool, broadcast_rx) = MockTxPool::spawn();
    let producer = MockBlockProducer::new(txpool.sender(), db.clone());
    service
        .start(
            broadcast_rx,
            txpool.sender(),
            txpool.import_block_tx.clone(),
            producer,
            db,
        )
        .await;

    // Make sure no blocks are produced yet
    assert_eq!(
        txpool.check_block_produced(),
        Err(mpsc::error::TryRecvError::Empty)
    );

    // Make sure no blocks are produced when txpool is empty and max_block_time is not exceeded
    time::sleep(Duration::new(9, 0)).await;

    // Make sure the empty block is actually produced
    assert_eq!(
        txpool.check_block_produced(),
        Err(mpsc::error::TryRecvError::Empty)
    );

    // Submit tx
    let mut rng = StdRng::seed_from_u64(1234u64);
    txpool.add_tx(Arc::new(make_tx(&mut rng))).await;

    // Make sure no block is produced immediately, as none of the timers has expired yet
    assert_eq!(
        txpool.check_block_produced(),
        Err(mpsc::error::TryRecvError::Empty)
    );

    // Pass time until a single block is produced after idle time
    time::sleep(Duration::new(4, 0)).await;
    assert_eq!(txpool.check_block_produced(), Ok(1));
    assert_eq!(
        txpool.check_block_produced(),
        Err(mpsc::error::TryRecvError::Empty)
    );

    // Make sure the empty block is produced after max_block_time
    time::sleep(Duration::new(10, 0)).await;
    assert_eq!(txpool.check_block_produced(), Ok(0));

    // Submit two tx
    let mut rng = StdRng::seed_from_u64(1234u64);
    for _ in 0..2 {
        txpool.add_tx(Arc::new(make_tx(&mut rng))).await;
    }

    // Wait for both max_tx_idle_time and min_block_time to pass, and see that the block is produced
    time::sleep(Duration::new(4, 0)).await;
    assert_eq!(txpool.check_block_produced(), Ok(2));

    // Stop
    let handle = service.stop().await.expect("Get join handle");
    txpool.stop().await?;
    handle.await?;

    Ok(())
}

#[tokio::test(start_paused = true)]
async fn hybrid_trigger_reacts_correctly_to_full_txpool() -> anyhow::Result<()> {
    let db = MockDatabase::new();

    let service = Service::new(&Config {
        trigger: Trigger::Hybrid {
            min_block_time: Duration::new(2, 0),
            max_tx_idle_time: Duration::new(3, 0),
            max_block_time: Duration::new(10, 0),
        },
        block_gas_limit: 100_000,
        signing_key: Some(test_signing_key()),
        metrics: false,
    });

    let (mut txpool, broadcast_rx) = MockTxPool::spawn();
    let producer = MockBlockProducer::new(txpool.sender(), db.clone());
    service
        .start(
            broadcast_rx,
            txpool.sender(),
            txpool.import_block_tx.clone(),
            producer,
            db,
        )
        .await;

    // Fill txpool completely
    let mut rng = StdRng::seed_from_u64(1234u64);
    for _ in 0..100 {
        txpool.add_tx(Arc::new(make_tx(&mut rng))).await;
        tokio::task::yield_now().await; // Process messages so the channel doesn't lag
    }

    // Make sure blocks are not produced before the min block time has elapsed
    time::sleep(Duration::new(1, 0)).await;
    assert_eq!(
        txpool.check_block_produced(),
        Err(mpsc::error::TryRecvError::Empty)
    );

    // Make sure only blocks are produced immediately after min_block_time, but no sooner
    for _ in 0..5 {
        time::sleep(Duration::new(2, 0)).await;
        tokio::task::yield_now().await;
        let result = txpool.check_block_produced();
        assert!(result.is_ok());
        assert_eq!(
            txpool.check_block_produced(),
            Err(mpsc::error::TryRecvError::Empty)
        );
    }

    // Stop
    let handle = service.stop().await.expect("Get join handle");
    txpool.stop().await?;
    handle.await?;

    Ok(())
}<|MERGE_RESOLUTION|>--- conflicted
+++ resolved
@@ -36,11 +36,7 @@
     },
 };
 use fuel_poa_coordinator::{
-<<<<<<< HEAD
-    service::BlockProducer,
-=======
     ports::BlockProducer,
->>>>>>> bad93d1e
     Config,
     Service,
     Trigger,
@@ -112,21 +108,14 @@
         }
         .generate(&[]);
 
-<<<<<<< HEAD
         Ok(UncommittedResult::new(
             ExecutionResult {
                 block,
                 skipped_transactions: vec![],
+                tx_status: vec![],
             },
             (),
         ))
-=======
-        Ok(ExecutionResult {
-            block,
-            skipped_transactions: vec![],
-            tx_status: vec![],
-        })
->>>>>>> bad93d1e
     }
 
     async fn dry_run(
