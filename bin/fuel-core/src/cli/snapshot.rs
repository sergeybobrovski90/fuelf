use crate::cli::DEFAULT_DB_PATH;
use anyhow::Context;
use clap::{
    Parser,
    Subcommand,
};
use fuel_core::{
    chain_config::{
        ChainConfig,
        ChainStateDb,
        StateWriter,
    },
    database::Database,
    types::fuel_types::ContractId,
};
use fuel_core_chain_config::MAX_GROUP_SIZE;
use fuel_core_storage::Result as StorageResult;
use itertools::Itertools;
use std::path::{
    Path,
    PathBuf,
};

/// Print a snapshot of blockchain state to stdout.
#[derive(Debug, Clone, Parser)]
pub struct Command {
    /// The path to the database.
    #[clap(
        name = "DB_PATH",
        long = "db-path",
        value_parser,
        default_value = (*DEFAULT_DB_PATH).to_str().unwrap()
    )]
    pub(crate) database_path: PathBuf,

    /// The sub-command of the snapshot operation.
    #[command(subcommand)]
    pub(crate) subcommand: SubCommands,
}

#[derive(Subcommand, Debug, Clone, Copy)]
pub enum Encoding {
    Json,
    #[cfg(feature = "parquet")]
    Parquet {
        /// The number of entries to write per parquet group.
        #[clap(name = "GROUP_SIZE", long = "group-size", default_value = "10000")]
        group_size: usize,
        /// Level of compression. Valid values are 0..=12.
        #[clap(
            name = "COMPRESSION_LEVEL",
            long = "compression-level",
            default_value = "1"
        )]
        compression: u8,
    },
}

impl Encoding {
    fn group_size(self) -> usize {
        match self {
            Encoding::Json => MAX_GROUP_SIZE,
            #[cfg(feature = "parquet")]
            Encoding::Parquet { group_size, .. } => group_size,
        }
    }
}

#[derive(Debug, Clone, Subcommand)]
pub enum EncodingCommand {
    /// The encoding format for the chain state files.
    Encoding {
        #[clap(subcommand)]
        encoding: Encoding,
    },
}

impl EncodingCommand {
    fn encoding(self) -> Encoding {
        match self {
            EncodingCommand::Encoding { encoding } => encoding,
        }
    }
}

#[derive(Debug, Clone, Subcommand)]
pub enum SubCommands {
    /// Creates a snapshot of the entire database and produces a chain config.
    #[command(arg_required_else_help = true)]
    Everything {
        /// Specify a path to the directory containing the chain config. Defaults used if no path
        /// is provided.
        #[clap(name = "CHAIN_CONFIG", long = "chain")]
        chain_config: Option<PathBuf>,
        /// Specify a path to an output directory for the chain config files.
        #[clap(name = "OUTPUT_DIR", long = "output-directory")]
        output_dir: PathBuf,
        /// Encoding format for the chain state files.
        #[clap(subcommand)]
        encoding_command: Option<EncodingCommand>,
    },
    /// Creates a config for the contract.
    #[command(arg_required_else_help = true)]
    Contract {
        /// The id of the contract to snapshot.
        #[clap(long = "id")]
        contract_id: ContractId,
    },
}

#[cfg(any(feature = "rocksdb", feature = "rocksdb-production"))]
pub fn exec(command: Command) -> anyhow::Result<()> {
    let db = open_db(&command.database_path)?;

    match command.subcommand {
        SubCommands::Everything {
            chain_config,
            output_dir,
            encoding_command,
            ..
        } => {
            let encoding = encoding_command
                .map(|f| f.encoding())
                .unwrap_or_else(|| Encoding::Json);
            full_snapshot(chain_config, &output_dir, encoding, &db)
        }
        SubCommands::Contract { contract_id } => contract_snapshot(&db, contract_id),
    }
}

fn contract_snapshot(
    db: impl ChainStateDb,
    contract_id: ContractId,
) -> Result<(), anyhow::Error> {
    let config = db.get_contract_config_by_id(contract_id)?;
    let stdout = std::io::stdout().lock();
    serde_json::to_writer_pretty(stdout, &config)
        .context("failed to dump contract snapshot to JSON")?;
    Ok(())
}

fn full_snapshot(
    chain_config: Option<PathBuf>,
    output_dir: &Path,
    encoding: Encoding,
    db: impl ChainStateDb,
) -> Result<(), anyhow::Error> {
<<<<<<< HEAD
    // TODO: segfault rename this to state writer
    let encoder = initialize_state_writer(output_dir, encoding)?;
=======
    let encoder = initialize_encoder(output_dir, encoding)?;
>>>>>>> cb023a14
    write_chain_state(&db, encoder, encoding.group_size())?;

    let height = db.get_block_height()?;
    let chain_config = ChainConfig {
        height: Some(height),
        ..load_chain_config(chain_config)?
    };
    chain_config.create_config_file(output_dir)?;

    Ok(())
}

// TODO: segfault rename this to state writer
fn write_chain_state(
    db: impl ChainStateDb,
    mut encoder: StateWriter,
    group_size: usize,
) -> anyhow::Result<()> {
    fn write<T>(
        data: impl Iterator<Item = StorageResult<T>>,
        group_size: usize,
        mut write: impl FnMut(Vec<T>) -> anyhow::Result<()>,
    ) -> anyhow::Result<()> {
        data.chunks(group_size)
            .into_iter()
            .try_for_each(|chunk| write(chunk.try_collect()?))
    }

    let coins = db.iter_coin_configs();
    write(coins, group_size, |chunk| encoder.write_coins(chunk))?;

    let messages = db.iter_message_configs();
    write(messages, group_size, |chunk| encoder.write_messages(chunk))?;

    let contracts = db.iter_contract_configs();
    write(contracts, group_size, |chunk| {
        encoder.write_contracts(chunk)
    })?;

    let contract_states = db.iter_contract_state_configs();
    write(contract_states, group_size, |chunk| {
        encoder.write_contract_state(chunk)
    })?;

    let contract_balances = db.iter_contract_balance_configs();
    write(contract_balances, group_size, |chunk| {
        encoder.write_contract_balance(chunk)
    })?;

    encoder.close()?;

    Ok(())
}

fn initialize_state_writer(
    output_dir: &Path,
    encoding: Encoding,
) -> Result<StateWriter, anyhow::Error> {
    std::fs::create_dir_all(output_dir)?;
    let encoder = match encoding {
        Encoding::Json => StateWriter::json(output_dir),
        #[cfg(feature = "parquet")]
        Encoding::Parquet { compression, .. } => StateWriter::parquet(
            output_dir,
            fuel_core_chain_config::ZstdCompressionLevel::try_from(compression)?,
        )?,
    };
    Ok(encoder)
}

fn load_chain_config(
    chain_config: Option<PathBuf>,
) -> Result<ChainConfig, anyhow::Error> {
    let chain_config = match chain_config {
        Some(dir) => ChainConfig::load_from_directory(dir)?,
        None => ChainConfig::local_testnet(),
    };

    Ok(chain_config)
}

fn open_db(path: &Path) -> anyhow::Result<impl ChainStateDb> {
    let data_source = fuel_core::state::rocks_db::RocksDb::default_open(path, None)
        .map_err(Into::<anyhow::Error>::into)
        .context(format!("failed to open database at path {path:?}",))?;
    Ok(Database::new(std::sync::Arc::new(data_source)))
}<|MERGE_RESOLUTION|>--- conflicted
+++ resolved
@@ -145,12 +145,7 @@
     encoding: Encoding,
     db: impl ChainStateDb,
 ) -> Result<(), anyhow::Error> {
-<<<<<<< HEAD
-    // TODO: segfault rename this to state writer
     let encoder = initialize_state_writer(output_dir, encoding)?;
-=======
-    let encoder = initialize_encoder(output_dir, encoding)?;
->>>>>>> cb023a14
     write_chain_state(&db, encoder, encoding.group_size())?;
 
     let height = db.get_block_height()?;
