--- conflicted
+++ resolved
@@ -287,16 +287,8 @@
                 CompressedCoin,
                 CompressedCoinV1,
             },
-<<<<<<< HEAD
-            contract::{
-                ContractUtxoInfo,
-                ContractsInfoType,
-            },
+            contract::ContractUtxoInfo,
             relayer::message::{
-=======
-            contract::ContractUtxoInfo,
-            message::{
->>>>>>> 8018aa0f
                 Message,
                 MessageV1,
             },
