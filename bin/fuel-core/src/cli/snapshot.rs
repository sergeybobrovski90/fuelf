use crate::cli::DEFAULT_DB_PATH;
use anyhow::Context;
use clap::{
    Parser,
    Subcommand,
};
use fuel_core::{
    chain_config::{
        ChainConfig,
        ChainStateDb,
        CompressionLevel,
        Encoder,
    },
    database::Database,
    types::fuel_types::ContractId,
};
use fuel_core_storage::Result as StorageResult;
use itertools::Itertools;
use std::path::{
    Path,
    PathBuf,
};

/// Print a snapshot of blockchain state to stdout.
#[derive(Debug, Clone, Parser)]
pub struct Command {
    /// The path to the database.
    #[clap(
        name = "DB_PATH",
        long = "db-path",
        value_parser,
        default_value = (*DEFAULT_DB_PATH).to_str().unwrap()
    )]
    pub(crate) database_path: PathBuf,

    /// The sub-command of the snapshot operation.
    #[command(subcommand)]
    pub(crate) subcommand: SubCommands,
}

#[derive(Subcommand, Debug, Clone, Copy)]
pub enum Encoding {
    Json,
    Parquet {
        /// The number of entries to write per parquet group.
        #[clap(name = "GROUP_SIZE", long = "group-size", default_value = "10000")]
        group_size: usize,
        /// Level of compression. Valid values are 0..=12.
        #[clap(
            name = "COMPRESSION_LEVEL",
            long = "compression-level",
            default_value = "1"
        )]
        compression: u8,
    },
}

impl Encoding {
    fn group_size(self) -> usize {
        match self {
            Encoding::Json => Encoder::MAX_GROUP_SIZE,
            Encoding::Parquet { group_size, .. } => group_size,
        }
    }
}

#[derive(Debug, Clone, Subcommand)]
pub enum EncodingCommand {
    /// The encoding format for the chain state files.
    Encoding {
        #[clap(subcommand)]
        encoding: Encoding,
    },
}

impl EncodingCommand {
    fn encoding(self) -> Encoding {
        match self {
            EncodingCommand::Encoding { encoding } => encoding,
        }
    }
}

#[derive(Debug, Clone, Subcommand)]
pub enum SubCommands {
    /// Creates a snapshot of the entire database and produces a chain config.
    #[command(arg_required_else_help = true)]
    Everything {
<<<<<<< HEAD
        /// Specify a path to the directory containing the chain config. Defaults used if no path
        /// is provided.
        #[clap(name = "CHAIN_CONFIG", long = "chain")]
        chain_config: Option<PathBuf>,
        /// Specify a path to an output directory for the chain config files.
        #[clap(name = "OUTPUT_DIR", long = "output-directory")]
        output_dir: PathBuf,
        /// Encoding format for the chain state files.
        #[clap(subcommand)]
        encoding_command: Option<EncodingCommand>,
=======
        /// Specify either an alias to a built-in configuration or filepath to a JSON file.
        #[clap(name = "CHAIN_CONFIG", long = "chain")]
        chain_config: Option<String>,
        /// Specify a path to an output directory for the chain config files.
        #[clap(name = "OUTPUT_DIR", long = "output directory")]
        output_dir: PathBuf,
>>>>>>> 1ff2a7bc
    },
    /// Creates a config for the contract.
    #[command(arg_required_else_help = true)]
    Contract {
        /// The id of the contract to snapshot.
        #[clap(long = "id")]
        contract_id: ContractId,
    },
}

#[cfg(not(any(feature = "rocksdb", feature = "rocksdb-production")))]
pub async fn exec(command: Command) -> anyhow::Result<()> {
    Err(anyhow::anyhow!(
        "Rocksdb must be enabled to use the database at {}",
        command.database_path.display()
    ))
}

#[cfg(any(feature = "rocksdb", feature = "rocksdb-production"))]
pub fn exec(command: Command) -> anyhow::Result<()> {
    let db = open_db(&command.database_path)?;

    match command.subcommand {
        SubCommands::Everything {
            chain_config,
            output_dir,
<<<<<<< HEAD
            encoding_command,
            ..
        } => {
            let encoding = encoding_command
                .map(|f| f.encoding())
                .unwrap_or_else(|| Encoding::Json);
            full_snapshot(chain_config, &output_dir, encoding, &db)
        }
        SubCommands::Contract { contract_id } => contract_snapshot(&db, contract_id),
    }
}

fn contract_snapshot(
    db: impl ChainStateDb,
    contract_id: ContractId,
) -> Result<(), anyhow::Error> {
    let config = db.get_contract_config_by_id(contract_id)?;
    let stdout = std::io::stdout().lock();
    serde_json::to_writer_pretty(stdout, &config)
        .context("failed to dump contract snapshot to JSON")?;
    Ok(())
}

fn full_snapshot(
    chain_config: Option<PathBuf>,
    output_dir: &Path,
    encoding: Encoding,
    db: impl ChainStateDb,
) -> Result<(), anyhow::Error> {
    let encoder = initialize_encoder(output_dir, encoding)?;
    write_chain_state(db, encoder, encoding.group_size())?;

    let chain_config = load_chain_config(chain_config)?;
    chain_config.create_config_file(output_dir)?;
=======
        } => {
            let chain_conf = match chain_config.as_deref() {
                None => ChainConfig::local_testnet(),
                Some(path) => ChainConfig::load_from_directory(path)?,
            };
            let state_conf = StateConfig::generate_state_config(db)?;

            std::fs::create_dir_all(&output_dir)?;
            chain_conf.create_config_file(&output_dir)?;
            state_conf.create_config_file(&output_dir)?;
        }
        SubCommands::Contract { contract_id } => {
            let config = db.get_contract_config_by_id(contract_id)?;
            let stdout = std::io::stdout().lock();
>>>>>>> 1ff2a7bc

    Ok(())
}

fn write_chain_state(
    db: impl ChainStateDb,
    mut encoder: Encoder,
    group_size: usize,
) -> anyhow::Result<()> {
    fn write<T>(
        data: impl Iterator<Item = StorageResult<T>>,
        group_size: usize,
        mut write: impl FnMut(Vec<T>) -> anyhow::Result<()>,
    ) -> anyhow::Result<()> {
        data.chunks(group_size)
            .into_iter()
            .try_for_each(|chunk| write(chunk.try_collect()?))
    }

    let coins = db.iter_coin_configs();
    write(coins, group_size, |chunk| encoder.write_coins(chunk))?;

    let messages = db.iter_message_configs();
    write(messages, group_size, |chunk| encoder.write_messages(chunk))?;

    let contracts = db.iter_contract_configs();
    write(contracts, group_size, |chunk| {
        encoder.write_contracts(chunk)
    })?;

    let contract_states = db.iter_contract_state_configs();
    write(contract_states, group_size, |chunk| {
        encoder.write_contract_state(chunk)
    })?;

    let contract_balances = db.iter_contract_balance_configs();
    write(contract_balances, group_size, |chunk| {
        encoder.write_contract_balance(chunk)
    })?;

    encoder.close()?;

    Ok(())
}

fn initialize_encoder(
    output_dir: &Path,
    encoding: Encoding,
) -> Result<Encoder, anyhow::Error> {
    std::fs::create_dir_all(output_dir)?;
    let encoder = match encoding {
        Encoding::Json => Encoder::json(output_dir),
        Encoding::Parquet { compression, .. } => {
            Encoder::parquet(output_dir, CompressionLevel::try_from(compression)?)?
        }
    };
    Ok(encoder)
}

fn load_chain_config(
    chain_config: Option<PathBuf>,
) -> Result<ChainConfig, anyhow::Error> {
    let chain_config = match chain_config {
        Some(dir) => ChainConfig::load_from_directory(dir)?,
        None => ChainConfig::local_testnet(),
    };

    Ok(chain_config)
}

fn open_db(path: &Path) -> anyhow::Result<impl ChainStateDb> {
    let data_source = fuel_core::state::rocks_db::RocksDb::default_open(path, None)
        .map_err(Into::<anyhow::Error>::into)
        .context(format!("failed to open database at path {path:?}",))?;
    Ok(Database::new(std::sync::Arc::new(data_source)))
}<|MERGE_RESOLUTION|>--- conflicted
+++ resolved
@@ -14,6 +14,7 @@
     database::Database,
     types::fuel_types::ContractId,
 };
+use fuel_core_chain_config::MAX_GROUP_SIZE;
 use fuel_core_storage::Result as StorageResult;
 use itertools::Itertools;
 use std::path::{
@@ -58,7 +59,7 @@
 impl Encoding {
     fn group_size(self) -> usize {
         match self {
-            Encoding::Json => Encoder::MAX_GROUP_SIZE,
+            Encoding::Json => MAX_GROUP_SIZE,
             Encoding::Parquet { group_size, .. } => group_size,
         }
     }
@@ -86,7 +87,6 @@
     /// Creates a snapshot of the entire database and produces a chain config.
     #[command(arg_required_else_help = true)]
     Everything {
-<<<<<<< HEAD
         /// Specify a path to the directory containing the chain config. Defaults used if no path
         /// is provided.
         #[clap(name = "CHAIN_CONFIG", long = "chain")]
@@ -97,14 +97,6 @@
         /// Encoding format for the chain state files.
         #[clap(subcommand)]
         encoding_command: Option<EncodingCommand>,
-=======
-        /// Specify either an alias to a built-in configuration or filepath to a JSON file.
-        #[clap(name = "CHAIN_CONFIG", long = "chain")]
-        chain_config: Option<String>,
-        /// Specify a path to an output directory for the chain config files.
-        #[clap(name = "OUTPUT_DIR", long = "output directory")]
-        output_dir: PathBuf,
->>>>>>> 1ff2a7bc
     },
     /// Creates a config for the contract.
     #[command(arg_required_else_help = true)]
@@ -131,7 +123,6 @@
         SubCommands::Everything {
             chain_config,
             output_dir,
-<<<<<<< HEAD
             encoding_command,
             ..
         } => {
@@ -166,22 +157,6 @@
 
     let chain_config = load_chain_config(chain_config)?;
     chain_config.create_config_file(output_dir)?;
-=======
-        } => {
-            let chain_conf = match chain_config.as_deref() {
-                None => ChainConfig::local_testnet(),
-                Some(path) => ChainConfig::load_from_directory(path)?,
-            };
-            let state_conf = StateConfig::generate_state_config(db)?;
-
-            std::fs::create_dir_all(&output_dir)?;
-            chain_conf.create_config_file(&output_dir)?;
-            state_conf.create_config_file(&output_dir)?;
-        }
-        SubCommands::Contract { contract_id } => {
-            let config = db.get_contract_config_by_id(contract_id)?;
-            let stdout = std::io::stdout().lock();
->>>>>>> 1ff2a7bc
 
     Ok(())
 }
