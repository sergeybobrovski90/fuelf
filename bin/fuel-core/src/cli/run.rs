--- conflicted
+++ resolved
@@ -264,16 +264,10 @@
                 StateReader::in_memory(StateConfig::local_testnet(), MAX_GROUP_SIZE),
             ),
             Some(path) => {
-<<<<<<< HEAD
-                let chain_conf = ChainConfig::load_from_snapshot(path)?;
-                let state_reader = StateReader::detect_encoding(path, MAX_GROUP_SIZE)?;
-                (chain_conf, state_reader)
-=======
                 let metadata = SnapshotMetadata::read_from_dir(path)?;
                 let chain_conf = ChainConfig::from_snapshot(&metadata)?;
-                let state_config = StateConfig::from_snapshot(metadata)?;
+                let state_config = StateReader::for_snapshot(metadata, MAX_GROUP_SIZE)?;
                 (chain_conf, state_config)
->>>>>>> da890c39
             }
         };
 
