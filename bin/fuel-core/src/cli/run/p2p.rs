use clap::Args;
use fuel_core::{
    p2p::{
        config::{
            convert_to_libp2p_keypair,
            Config,
            NotInitialized,
        },
        gossipsub_config::default_gossipsub_builder,
        Multiaddr,
    },
    types::fuel_crypto,
};
use std::{
    net::{
        IpAddr,
        Ipv4Addr,
    },
    path::PathBuf,
    time::Duration,
};

#[derive(Debug, Clone, Args)]
pub struct P2PArgs {
    /// Path to the location of DER-encoded Secp256k1 Keypair
    #[clap(long = "keypair")]
    pub keypair: Option<PathBuf>,

    /// The name of the p2p Network
    /// If this value is not provided the p2p network won't start
    #[clap(long = "network", default_value = "")]
    pub network: String,

    /// p2p network's IP Address
    #[clap(long = "address")]
    pub address: Option<IpAddr>,

    /// Optional address of your local node made reachable for other nodes in the network.
    #[clap(long = "public_address")]
    pub public_address: Option<Multiaddr>,

    /// p2p network's TCP Port
    #[clap(long = "peering_port", default_value = "4001")]
    pub peering_port: u16,

    /// Max Block size
    #[clap(long = "max_block_size", default_value = "100000")]
    pub max_block_size: usize,

    /// Addresses of the bootstrap nodes
    /// They should contain PeerId within their `Multiaddr`
    #[clap(long = "bootstrap_nodes")]
    pub bootstrap_nodes: Vec<Multiaddr>,

    /// Addresses of the reserved nodes
    /// They should contain PeerId within their `Multiaddr`
    #[clap(long = "reserved_nodes")]
    pub reserved_nodes: Vec<Multiaddr>,

    /// With this set to `true` you create a guarded node that is only ever connected to trusted, reserved nodes.    
    #[clap(long = "reserved_nodes_only_mode")]
    pub reserved_nodes_only_mode: bool,

    /// Allow nodes to be discoverable on the local network
    #[clap(long = "enable_mdns")]
    pub enable_mdns: bool,

    /// Maximum amount of allowed connected peers
    #[clap(long = "max_peers_connected", default_value = "50")]
    pub max_peers_connected: u32,

    /// Set the delay between random walks for p2p node discovery in seconds.
    /// If it's not set the random walk will be disabled.
    /// Also if `reserved_nodes_only_mode` is set to `true`,
    /// the random walk will be disabled.
    #[clap(long = "random_walk", default_value = "0")]
    pub random_walk: u64,

    /// Choose to include private IPv4/IPv6 addresses as discoverable
    /// except for the ones stored in `bootstrap_nodes`
    #[clap(long = "allow_private_addresses")]
    pub allow_private_addresses: bool,

    /// Choose how long will connection keep alive if idle
    #[clap(long = "connection_idle_timeout", default_value = "120")]
    pub connection_idle_timeout: u64,

    /// Choose how often to recieve PeerInfo from other nodes
    #[clap(long = "info_interval", default_value = "3")]
    pub info_interval: u64,

    /// Choose the interval at which identification requests are sent to
    /// the remote on established connections after the first request
    #[clap(long = "identify_interval", default_value = "5")]
    pub identify_interval: u64,

    /// Choose which topics to subscribe to via gossipsub protocol
    #[clap(long = "topics", default_values = &["new_tx", "new_block", "consensus_vote"])]
    pub topics: Vec<String>,

    /// Choose max mesh size for gossipsub protocol
    #[clap(long = "max_mesh_size", default_value = "12")]
    pub max_mesh_size: usize,

    /// Choose min mesh size for gossipsub protocol
    #[clap(long = "min_mesh_size", default_value = "4")]
    pub min_mesh_size: usize,

    /// Choose ideal mesh size for gossipsub protocol
    #[clap(long = "ideal_mesh_size", default_value = "6")]
    pub ideal_mesh_size: usize,

    /// Number of heartbeats to keep in the gossipsub `memcache`
    #[clap(long = "history_length", default_value = "5")]
    pub history_length: usize,

    /// Number of past heartbeats to gossip about
    #[clap(long = "history_gossip", default_value = "3")]
    pub history_gossip: usize,

    /// Time between each heartbeat
    #[clap(long = "heartbeat_interval", default_value = "1")]
    pub heartbeat_interval: u64,

    /// The maximum byte size for each gossip
    #[clap(long = "max_transmit_size", default_value = "2048")]
    pub max_transmit_size: usize,

    /// Choose timeout for sent requests in RequestResponse protocol
    #[clap(long = "request_timeout", default_value = "20")]
    pub request_timeout: u64,

    /// Choose how long RequestResponse protocol connections will live if idle
    #[clap(long = "connection_keep_alive", default_value = "20")]
    pub connection_keep_alive: u64,
}

impl P2PArgs {
    pub fn into_config(self, metrics: bool) -> anyhow::Result<Config<NotInitialized>> {
        let local_keypair = {
            match self.keypair {
                Some(path) => {
                    let phrase = std::fs::read_to_string(path)?;

                    let secret_key =
                        fuel_crypto::SecretKey::new_from_mnemonic_phrase_with_path(
                            &phrase,
                            "m/44'/60'/0'/0/0",
                        )?;

                    convert_to_libp2p_keypair(&mut secret_key.to_vec())?
                }
                _ => {
                    let mut rand = fuel_crypto::rand::thread_rng();
                    let secret_key = fuel_crypto::SecretKey::random(&mut rand);

                    convert_to_libp2p_keypair(&mut secret_key.to_vec())?
                }
            }
        };

        // Reserved nodes do not count against the configured peer input/output limits.
<<<<<<< HEAD
        let max_peers_allowed =
=======
        let max_peers_connected =
>>>>>>> 81d9ef8c
            self.max_peers_connected + self.reserved_nodes.len() as u32;

        let gossipsub_config = default_gossipsub_builder()
            .mesh_n(self.ideal_mesh_size)
            .mesh_n_low(self.min_mesh_size)
            .mesh_n_high(self.max_mesh_size)
            .history_length(self.history_length)
            .history_gossip(self.history_gossip)
            .heartbeat_interval(Duration::from_secs(self.heartbeat_interval))
            .max_transmit_size(self.max_transmit_size)
            .build()
            .expect("valid gossipsub configuration");

        let random_walk = if self.random_walk == 0 {
            None
        } else {
            Some(Duration::from_secs(self.random_walk))
        };

        Ok(Config {
            keypair: local_keypair,
            network_name: self.network,
            checksum: Default::default(),
            address: self
                .address
                .unwrap_or_else(|| IpAddr::V4(Ipv4Addr::from([0, 0, 0, 0]))),
            public_address: self.public_address,
            tcp_port: self.peering_port,
            max_block_size: self.max_block_size,
            bootstrap_nodes: self.bootstrap_nodes,
            reserved_nodes: self.reserved_nodes,
            reserved_nodes_only_mode: self.reserved_nodes_only_mode,
            enable_mdns: self.enable_mdns,
<<<<<<< HEAD
            max_peers_connected: max_peers_allowed,
=======
            max_peers_connected,
>>>>>>> 81d9ef8c
            allow_private_addresses: self.allow_private_addresses,
            random_walk,
            connection_idle_timeout: Some(Duration::from_secs(
                self.connection_idle_timeout,
            )),
            topics: self.topics,
            gossipsub_config,
            set_request_timeout: Duration::from_secs(self.request_timeout),
            set_connection_keep_alive: Duration::from_secs(self.connection_keep_alive),
            info_interval: Some(Duration::from_secs(self.info_interval)),
            identify_interval: Some(Duration::from_secs(self.identify_interval)),
            metrics,
            state: NotInitialized,
        })
    }
}<|MERGE_RESOLUTION|>--- conflicted
+++ resolved
@@ -160,11 +160,7 @@
         };
 
         // Reserved nodes do not count against the configured peer input/output limits.
-<<<<<<< HEAD
-        let max_peers_allowed =
-=======
         let max_peers_connected =
->>>>>>> 81d9ef8c
             self.max_peers_connected + self.reserved_nodes.len() as u32;
 
         let gossipsub_config = default_gossipsub_builder()
@@ -198,11 +194,7 @@
             reserved_nodes: self.reserved_nodes,
             reserved_nodes_only_mode: self.reserved_nodes_only_mode,
             enable_mdns: self.enable_mdns,
-<<<<<<< HEAD
-            max_peers_connected: max_peers_allowed,
-=======
             max_peers_connected,
->>>>>>> 81d9ef8c
             allow_private_addresses: self.allow_private_addresses,
             random_walk,
             connection_idle_timeout: Some(Duration::from_secs(
