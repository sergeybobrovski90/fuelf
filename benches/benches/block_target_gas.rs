--- conflicted
+++ resolved
@@ -1,3 +1,4 @@
+use crate::block_target_gas_set::default_gas_costs::default_gas_costs;
 use block_target_gas_set::{
     alu::run_alu,
     contract::run_contract,
@@ -14,20 +15,16 @@
     Criterion,
 };
 use ed25519_dalek::Signer;
-use fuel_core::service::{
-    config::Trigger,
-    Config,
-    FuelService,
-    ServiceTrait,
+use ethnum::U256;
+use fuel_core::{
+    service::{
+        config::Trigger,
+        Config,
+        FuelService,
+        ServiceTrait,
+    },
+    txpool::types::Word,
 };
-use rand::SeedableRng;
-
-use ethnum::U256;
-<<<<<<< HEAD
-use fuel_core::service::FuelService;
-=======
-use fuel_core::txpool::types::Word;
->>>>>>> e24af3e4
 use fuel_core_benches::*;
 use fuel_core_chain_config::ContractConfig;
 use fuel_core_storage::{
@@ -66,30 +63,21 @@
         AssetId,
         Bytes32,
         ContractId,
-        Word,
     },
     fuel_vm::{
         checked_transaction::EstimatePredicates,
         consts::WORD_SIZE,
     },
-<<<<<<< HEAD
-=======
-    fuel_vm::{
-        checked_transaction::EstimatePredicates,
-        consts::WORD_SIZE,
-    },
->>>>>>> e24af3e4
 };
-
-mod utils;
-
-mod block_target_gas_set;
-
-use crate::block_target_gas_set::default_gas_costs::default_gas_costs;
+use rand::SeedableRng;
 use utils::{
     make_u128,
     make_u256,
 };
+
+mod utils;
+
+mod block_target_gas_set;
 
 // Use Jemalloc during benchmarks
 #[global_allocator]
