use block_target_gas_set::{
    alu::run_alu,
    contract::run_contract,
    crypto::run_crypto,
    flow::run_flow,
    memory::run_memory,
    other::run_other,
};
use criterion::{
    criterion_group,
    criterion_main,
    measurement::WallTime,
    BenchmarkGroup,
    Criterion,
};
use ed25519_dalek::Signer;
use ethnum::U256;
use fuel_core::{
    combined_database::CombinedDatabase,
    service::{
        config::Trigger,
        Config,
        FuelService,
    },
    txpool::types::Word,
};
use fuel_core_benches::{
    default_gas_costs::default_gas_costs,
    *,
};
use fuel_core_chain_config::{
    ContractConfig,
    StateConfig,
    StateReader,
    MAX_GROUP_SIZE,
};
use fuel_core_services::Service;
use fuel_core_storage::{
    tables::ContractsRawCode,
    vm_storage::IncreaseStorageKey,
    StorageAsMut,
};
use fuel_core_types::{
    fuel_asm::{
        op,
        wideint::{
            CompareArgs,
            CompareMode,
            DivArgs,
            MathArgs,
            MathOp,
            MulArgs,
        },
        GTFArgs,
        Instruction,
        RegId,
    },
    fuel_crypto::{
        secp256r1,
        *,
    },
    fuel_tx::{
        ContractIdExt,
        GasCosts,
        Input,
        Output,
        TxPointer,
        UniqueIdentifier,
        UtxoId,
    },
    fuel_types::{
        AssetId,
        Bytes32,
        ContractId,
    },
    fuel_vm::{
        checked_transaction::EstimatePredicates,
        consts::WORD_SIZE,
    },
};
use rand::SeedableRng;
use utils::{
    make_u128,
    make_u256,
};

mod utils;

mod block_target_gas_set;

// Use Jemalloc during benchmarks
#[global_allocator]
static GLOBAL: tikv_jemallocator::Jemalloc = tikv_jemallocator::Jemalloc;

const TARGET_BLOCK_GAS_LIMIT: u64 = 1_000_000;
const BASE: u64 = 100_000;

pub struct SanityBenchmarkRunnerBuilder;

pub struct SharedSanityBenchmarkRunnerBuilder {
    service: FuelService,
    rt: tokio::runtime::Runtime,
    contract_id: ContractId,
    rng: rand::rngs::StdRng,
}

pub struct MultiContractBenchmarkRunnerBuilder {
    service: FuelService,
    rt: tokio::runtime::Runtime,
    contract_ids: Vec<ContractId>,
    rng: rand::rngs::StdRng,
}

impl SanityBenchmarkRunnerBuilder {
    /// Creates a factory for benchmarks that share a service with a contract, `contract_id`, pre-
    /// deployed.
    /// The size of the database can be overridden with the `STATE_SIZE` environment variable.
    pub fn new_shared(contract_id: ContractId) -> SharedSanityBenchmarkRunnerBuilder {
        let state_size = crate::utils::get_state_size();
        let (service, rt) = service_with_many_contracts(state_size, vec![contract_id]);
        let rng = rand::rngs::StdRng::seed_from_u64(2322u64);
        SharedSanityBenchmarkRunnerBuilder {
            service,
            rt,
            contract_id,
            rng,
        }
    }

    pub fn new_with_many_contracts(
        contract_ids: Vec<ContractId>,
    ) -> MultiContractBenchmarkRunnerBuilder {
        let state_size = 1000; // Arbitrary small state size
        let (service, rt) = service_with_many_contracts(state_size, contract_ids.clone());
        let rng = rand::rngs::StdRng::seed_from_u64(2322u64);
        MultiContractBenchmarkRunnerBuilder {
            service,
            rt,
            contract_ids,
            rng,
        }
    }
}

impl SharedSanityBenchmarkRunnerBuilder {
    fn build(&mut self) -> SanityBenchmarkRunner {
        SanityBenchmarkRunner {
            service: &mut self.service,
            rt: &self.rt,
            rng: &mut self.rng,
            contract_ids: vec![self.contract_id],
            extra_inputs: vec![],
            extra_outputs: vec![],
        }
    }

    pub fn build_with_new_contract(
        &mut self,
        contract_instructions: Vec<Instruction>,
    ) -> SanityBenchmarkRunner {
        replace_contract_in_service(
            &mut self.service,
            &self.contract_id,
            contract_instructions,
        );
        self.build()
    }
}

impl MultiContractBenchmarkRunnerBuilder {
    pub fn build(&mut self) -> SanityBenchmarkRunner {
        SanityBenchmarkRunner {
            service: &mut self.service,
            rt: &self.rt,
            rng: &mut self.rng,
            contract_ids: self.contract_ids.clone(),
            extra_inputs: vec![],
            extra_outputs: vec![],
        }
    }
}

pub struct SanityBenchmarkRunner<'a> {
    service: &'a mut FuelService,
    rt: &'a tokio::runtime::Runtime,
    rng: &'a mut rand::rngs::StdRng,
    contract_ids: Vec<ContractId>,
    extra_inputs: Vec<Input>,
    extra_outputs: Vec<Output>,
}

impl<'a> SanityBenchmarkRunner<'a> {
    pub fn with_extra_inputs(mut self, extra_inputs: Vec<Input>) -> Self {
        self.extra_inputs = extra_inputs;
        self
    }

    pub fn with_extra_outputs(mut self, extra_outputs: Vec<Output>) -> Self {
        self.extra_outputs = extra_outputs;
        self
    }

    pub fn run(
        self,
        id: &str,
        group: &mut BenchmarkGroup<WallTime>,
        script: Vec<Instruction>,
        script_data: Vec<u8>,
    ) {
        run_with_service_with_extra_inputs(
            id,
            group,
            script,
            script_data,
            self.service,
            self.contract_ids,
            self.rt,
            self.rng,
            self.extra_inputs,
            self.extra_outputs,
        );
    }
}

fn run(
    id: &str,
    group: &mut BenchmarkGroup<WallTime>,
    script: Vec<Instruction>,
    script_data: Vec<u8>,
) {
    let mut rng = rand::rngs::StdRng::seed_from_u64(2322u64);
    let contract_ids = vec![];
    let (service, rt) = service_with_many_contracts(0, contract_ids.clone()); // Doesn't need any contracts
    run_with_service_with_extra_inputs(
        id,
        group,
        script,
        script_data,
        &service,
        contract_ids,
        &rt,
        &mut rng,
        vec![],
        vec![],
    );
}

/// Sets up a service with a contract for each contract id. The contract state will be set to
/// `state_size` for each contract.
fn service_with_many_contracts(
    state_size: u64,
    contract_ids: Vec<ContractId>,
) -> (FuelService, tokio::runtime::Runtime) {
    let rt = tokio::runtime::Builder::new_current_thread()
        .enable_all()
        .build()
        .unwrap();
    let _drop = rt.enter();
    let mut database = Database::rocksdb();
    let mut config = Config::local_node();
    config
        .chain_config
        .consensus_parameters
        .tx_params
        .max_gas_per_tx = TARGET_BLOCK_GAS_LIMIT;

    let contract_configs = contract_ids
        .iter()
        .map(|contract_id| ContractConfig {
            contract_id: *contract_id,
            code: vec![],
            salt: Default::default(),
            tx_id: None,
            output_index: None,
            tx_pointer_block_height: None,
            tx_pointer_tx_idx: None,
        })
        .collect::<Vec<_>>();
    let state_config = StateConfig {
        contracts: contract_configs,
        ..Default::default()
    };
    config.state_reader = StateReader::in_memory(state_config, MAX_GROUP_SIZE);

    config
        .chain_config
        .consensus_parameters
        .predicate_params
        .max_gas_per_predicate = TARGET_BLOCK_GAS_LIMIT;
    config.chain_config.block_gas_limit = TARGET_BLOCK_GAS_LIMIT;
    config.chain_config.consensus_parameters.gas_costs =
        GasCosts::new(default_gas_costs());
    config
        .chain_config
        .consensus_parameters
        .fee_params
        .gas_per_byte = 0;
    config.utxo_validation = false;
    config.block_production = Trigger::Instant;

    let mut storage_key = primitive_types::U256::zero();
    let mut key_bytes = Bytes32::zeroed();

    for contract_id in contract_ids.iter() {
        database
            .init_contract_state(
                contract_id,
                (0..state_size).map(|_| {
                    storage_key.to_big_endian(key_bytes.as_mut());
                    storage_key.increase().unwrap();
                    (key_bytes, key_bytes)
                }),
            )
            .unwrap();

        let mut storage_key = primitive_types::U256::zero();
        let mut sub_id = Bytes32::zeroed();
        database
            .init_contract_balances(
                contract_id,
                (0..state_size).map(|k| {
                    storage_key.to_big_endian(sub_id.as_mut());

                    let asset = if k % 2 == 0 {
                        VmBench::CONTRACT.asset_id(&sub_id)
                    } else {
                        let asset_id = AssetId::new(*sub_id);
                        storage_key.increase().unwrap();
                        asset_id
                    };
                    (asset, k / 2 + 1_000)
                }),
            )
            .unwrap();
    }

<<<<<<< HEAD
    let service = rt
        .block_on(fuel_core::service::FuelService::new(
            database,
            config.clone(),
        ))
        .expect("Unable to start a FuelService");
=======
    let service = FuelService::new(
        CombinedDatabase::new(database, Default::default(), Default::default()),
        config.clone(),
    )
    .expect("Unable to start a FuelService");
>>>>>>> 16817f22
    service.start().expect("Unable to start the service");
    (service, rt)
}

// Runs benchmark for `script` with prepared `service` and specified contract (by `contract_id`) which should be
// included in service.
// Also include additional inputs and outputs in transaction
#[allow(clippy::too_many_arguments)]
fn run_with_service_with_extra_inputs(
    id: &str,
    group: &mut BenchmarkGroup<WallTime>,
    script: Vec<Instruction>,
    script_data: Vec<u8>,
    service: &FuelService,
    contract_ids: Vec<ContractId>,
    rt: &tokio::runtime::Runtime,
    rng: &mut rand::rngs::StdRng,
    extra_inputs: Vec<Input>,
    extra_outputs: Vec<Output>,
) {
    group.bench_function(id, |b| {

        b.to_async(rt).iter(|| {
            let shared = service.shared.clone();


            let mut tx_builder = fuel_core_types::fuel_tx::TransactionBuilder::script(
                script.clone().into_iter().collect(),
                script_data.clone(),
            );
            tx_builder
                .script_gas_limit(TARGET_BLOCK_GAS_LIMIT - BASE)
                .gas_price(1)
                .add_unsigned_coin_input(
                    SecretKey::random(rng),
                    rng.gen(),
                    u32::MAX as u64,
                    AssetId::BASE,
                    Default::default(),
                    Default::default(),
                );
            for contract_id in &contract_ids {
                let input_count = tx_builder.inputs().len();

                let contract_input = Input::contract(
                    UtxoId::default(),
                    Bytes32::zeroed(),
                    Bytes32::zeroed(),
                    TxPointer::default(),
                    *contract_id,
                );
                let contract_output = Output::contract(input_count as u8, Bytes32::zeroed(), Bytes32::zeroed());

                tx_builder
                    .add_input(contract_input)
                    .add_output(contract_output);
            }

            for input in &extra_inputs {
                tx_builder.add_input(input.clone());
            }

            for output in &extra_outputs {
                tx_builder.add_output(*output);
            }
            let mut tx = tx_builder.finalize_as_transaction();
            tx.estimate_predicates(&shared.config.chain_config.consensus_parameters.clone().into()).unwrap();
            async move {
                let tx_id = tx.id(&shared.config.chain_config.consensus_parameters.chain_id);

                let mut sub = shared.block_importer.block_importer.subscribe();
                shared
                    .txpool
                    .insert(vec![std::sync::Arc::new(tx)])
                    .await
                    .into_iter()
                    .next()
                    .expect("Should be at least 1 element")
                    .expect("Should include transaction successfully");
                let res = sub.recv().await.expect("Should produce a block");
                assert_eq!(res.tx_status.len(), 2, "res.tx_status: {:?}", res.tx_status);
                assert_eq!(res.sealed_block.entity.transactions().len(), 2);
                assert_eq!(res.tx_status[0].id, tx_id);

                let fuel_core_types::services::executor::TransactionExecutionResult::Failed {
                    reason,
                    ..
                } = &res.tx_status[0].result
                    else {
                        panic!("The execution should fails with out of gas")
                    };
                if !reason.contains("OutOfGas") {
                    panic!("The test failed because of {}", reason);
                }
            }
        })
    });
}

fn block_target_gas(c: &mut Criterion) {
    let mut group = c.benchmark_group("block target estimation");

    run_alu(&mut group);

    run_contract(&mut group);

    run_crypto(&mut group);

    run_flow(&mut group);

    run_memory(&mut group);

    run_other(&mut group);

    group.finish();
}

fn replace_contract_in_service(
    service: &mut FuelService,
    contract_id: &ContractId,
    contract_instructions: Vec<Instruction>,
) {
    let contract_bytecode: Vec<_> = contract_instructions
        .iter()
        .flat_map(|x| x.to_bytes())
        .collect();
    service
        .shared
        .database
        .on_chain_mut()
        .storage_as_mut::<ContractsRawCode>()
        .insert(contract_id, &contract_bytecode)
        .unwrap();
}

fn script_data(contract_id: &ContractId, asset_id: &AssetId) -> Vec<u8> {
    contract_id
        .iter()
        .copied()
        .chain((0 as Word).to_be_bytes().iter().copied())
        .chain((0 as Word).to_be_bytes().iter().copied())
        .chain(asset_id.iter().copied())
        .collect()
}

fn setup_instructions() -> Vec<Instruction> {
    vec![
        op::gtf_args(0x10, 0x00, GTFArgs::ScriptData),
        op::addi(0x11, 0x10, ContractId::LEN.try_into().unwrap()),
        op::addi(0x11, 0x11, WORD_SIZE.try_into().unwrap()),
        op::addi(0x11, 0x11, WORD_SIZE.try_into().unwrap()),
        op::movi(0x12, (1 << 18) - 1),
    ]
}

/// Returns a bytecode that contains an infinite loop that increases the `u256` iterator by
/// `1` each iteration. A function expects a closure that returns an opcode that must
/// be called infinitely. The closure should accept one argument -
/// the register where the iterator is stored.
fn u256_iterator_loop(opcode: impl Fn(RegId) -> Instruction) -> Vec<Instruction> {
    u256_iterator_loop_with_step(opcode, 1)
}

/// Returns a bytecode that contains an infinite loop that increases the `u256` iterator by
/// `step` each iteration. A function expects a closure that returns an opcode that must
/// be called infinitely. The closure should accept one argument -
/// the register where the iterator is stored.
fn u256_iterator_loop_with_step(
    opcode: impl Fn(RegId) -> Instruction,
    step: u32,
) -> Vec<Instruction> {
    // Register where we store an iterator.
    let iterator_register = RegId::new(0x20);
    let step_register = RegId::new(0x21);
    vec![
        // Store size of the iterator.
        op::movi(iterator_register, 32),
        // Store step value.
        op::movi(step_register, step),
        // Allocate 32 bytes for u256 iterator.
        op::aloc(iterator_register),
        // Store the address of the u256 iterator into `iterator_register`.
        op::move_(iterator_register, RegId::HP),
        // We need to pad number of isntruciton to be 8-byte aligned.
        op::noop(),
        // Execute benchmarking opcode.
        opcode(iterator_register),
        // Increment the iterator by one.
        op::wqop(
            iterator_register,
            iterator_register,
            step_register,
            MathOp::ADD as u8,
        ),
        // Jump 4 instructions(jmpb, wqop, opcode, noop) back.
        op::jmpb(RegId::ZERO, 1),
    ]
}

fn call_contract_repeat() -> Vec<Instruction> {
    let mut instructions = setup_instructions();
    instructions.extend(vec![
        op::call(0x10, RegId::ZERO, 0x11, RegId::CGAS),
        op::jmpb(RegId::ZERO, 0),
    ]);
    instructions
}

fn call_contract_once() -> Vec<Instruction> {
    let mut instructions = setup_instructions();
    instructions.extend(vec![op::call(0x10, RegId::ZERO, 0x11, RegId::CGAS)]);
    instructions
}

criterion_group!(benches, block_target_gas);
criterion_main!(benches);<|MERGE_RESOLUTION|>--- conflicted
+++ resolved
@@ -334,20 +334,11 @@
             .unwrap();
     }
 
-<<<<<<< HEAD
-    let service = rt
-        .block_on(fuel_core::service::FuelService::new(
-            database,
-            config.clone(),
-        ))
-        .expect("Unable to start a FuelService");
-=======
     let service = FuelService::new(
         CombinedDatabase::new(database, Default::default(), Default::default()),
         config.clone(),
     )
     .expect("Unable to start a FuelService");
->>>>>>> 16817f22
     service.start().expect("Unable to start the service");
     (service, rt)
 }
