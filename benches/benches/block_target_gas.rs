use block_target_gas_set::{
    alu::run_alu,
    contract::run_contract,
    crypto::run_crypto,
    flow::run_flow,
    memory::run_memory,
    other::run_other,
};
use criterion::{
    criterion_group,
    criterion_main,
    measurement::WallTime,
    BenchmarkGroup,
    Criterion,
};
use ed25519_dalek::Signer;
use ethnum::U256;
use fuel_core::{
    service::{
        config::Trigger,
        Config,
        FuelService,
    },
    txpool::types::Word,
};
use fuel_core_benches::{
    default_gas_costs::default_gas_costs,
    *,
};
use fuel_core_chain_config::{
    ContractConfig,
    StateConfig,
    StateReader,
    MAX_GROUP_SIZE,
};
use fuel_core_services::Service;
use fuel_core_storage::{
    tables::ContractsRawCode,
    vm_storage::IncreaseStorageKey,
    StorageAsMut,
};
use fuel_core_types::{
    fuel_asm::{
        op,
        wideint::{
            CompareArgs,
            CompareMode,
            DivArgs,
            MathArgs,
            MathOp,
            MulArgs,
        },
        GTFArgs,
        Instruction,
        RegId,
    },
    fuel_crypto::{
        secp256r1,
        *,
    },
    fuel_tx::{
        ContractIdExt,
        GasCosts,
        Input,
        Output,
        TxPointer,
        UniqueIdentifier,
        UtxoId,
    },
    fuel_types::{
        AssetId,
        Bytes32,
        ContractId,
    },
    fuel_vm::{
        checked_transaction::EstimatePredicates,
        consts::WORD_SIZE,
    },
};
use rand::SeedableRng;
use utils::{
    make_u128,
    make_u256,
};

mod utils;

mod block_target_gas_set;

// Use Jemalloc during benchmarks
#[global_allocator]
static GLOBAL: tikv_jemallocator::Jemalloc = tikv_jemallocator::Jemalloc;

const TARGET_BLOCK_GAS_LIMIT: u64 = 1_000_000;
const BASE: u64 = 100_000;

pub struct SanityBenchmarkRunnerBuilder;

pub struct SharedSanityBenchmarkRunnerBuilder {
    service: FuelService,
    rt: tokio::runtime::Runtime,
    contract_id: ContractId,
    rng: rand::rngs::StdRng,
}

pub struct MultiContractBenchmarkRunnerBuilder {
    service: FuelService,
    rt: tokio::runtime::Runtime,
    contract_ids: Vec<ContractId>,
    rng: rand::rngs::StdRng,
}

impl SanityBenchmarkRunnerBuilder {
    /// Creates a factory for benchmarks that share a service with a contract, `contract_id`, pre-
    /// deployed.
    /// The size of the database can be overridden with the `STATE_SIZE` environment variable.
    pub fn new_shared(contract_id: ContractId) -> SharedSanityBenchmarkRunnerBuilder {
        let state_size = crate::utils::get_state_size();
        let (service, rt) = service_with_many_contracts(state_size, vec![contract_id]);
        let rng = rand::rngs::StdRng::seed_from_u64(2322u64);
        SharedSanityBenchmarkRunnerBuilder {
            service,
            rt,
            contract_id,
            rng,
        }
    }

    pub fn new_with_many_contracts(
        contract_ids: Vec<ContractId>,
    ) -> MultiContractBenchmarkRunnerBuilder {
        let state_size = 1000; // Arbitrary small state size
        let (service, rt) = service_with_many_contracts(state_size, contract_ids.clone());
        let rng = rand::rngs::StdRng::seed_from_u64(2322u64);
        MultiContractBenchmarkRunnerBuilder {
            service,
            rt,
            contract_ids,
            rng,
        }
    }
}

impl SharedSanityBenchmarkRunnerBuilder {
    fn build(&mut self) -> SanityBenchmarkRunner {
        SanityBenchmarkRunner {
            service: &mut self.service,
            rt: &self.rt,
            rng: &mut self.rng,
            contract_ids: vec![self.contract_id],
            extra_inputs: vec![],
            extra_outputs: vec![],
        }
    }

    pub fn build_with_new_contract(
        &mut self,
        contract_instructions: Vec<Instruction>,
    ) -> SanityBenchmarkRunner {
        replace_contract_in_service(
            &mut self.service,
            &self.contract_id,
            contract_instructions,
        );
        self.build()
    }
}

impl MultiContractBenchmarkRunnerBuilder {
    pub fn build(&mut self) -> SanityBenchmarkRunner {
        SanityBenchmarkRunner {
            service: &mut self.service,
            rt: &self.rt,
            rng: &mut self.rng,
            contract_ids: self.contract_ids.clone(),
            extra_inputs: vec![],
            extra_outputs: vec![],
        }
    }
}

pub struct SanityBenchmarkRunner<'a> {
    service: &'a mut FuelService,
    rt: &'a tokio::runtime::Runtime,
    rng: &'a mut rand::rngs::StdRng,
    contract_ids: Vec<ContractId>,
    extra_inputs: Vec<Input>,
    extra_outputs: Vec<Output>,
}

impl<'a> SanityBenchmarkRunner<'a> {
    pub fn with_extra_inputs(mut self, extra_inputs: Vec<Input>) -> Self {
        self.extra_inputs = extra_inputs;
        self
    }

    pub fn with_extra_outputs(mut self, extra_outputs: Vec<Output>) -> Self {
        self.extra_outputs = extra_outputs;
        self
    }

    pub fn run(
        self,
        id: &str,
        group: &mut BenchmarkGroup<WallTime>,
        script: Vec<Instruction>,
        script_data: Vec<u8>,
    ) {
        run_with_service_with_extra_inputs(
            id,
            group,
            script,
            script_data,
            self.service,
            self.contract_ids,
            self.rt,
            self.rng,
            self.extra_inputs,
            self.extra_outputs,
        );
    }
}

fn run(
    id: &str,
    group: &mut BenchmarkGroup<WallTime>,
    script: Vec<Instruction>,
    script_data: Vec<u8>,
) {
    let mut rng = rand::rngs::StdRng::seed_from_u64(2322u64);
    let contract_ids = vec![];
    let (service, rt) = service_with_many_contracts(0, contract_ids.clone()); // Doesn't need any contracts
    run_with_service_with_extra_inputs(
        id,
        group,
        script,
        script_data,
        &service,
        contract_ids,
        &rt,
        &mut rng,
        vec![],
        vec![],
    );
}

/// Sets up a service with a contract for each contract id. The contract state will be set to
/// `state_size` for each contract.
fn service_with_many_contracts(
    state_size: u64,
    contract_ids: Vec<ContractId>,
) -> (FuelService, tokio::runtime::Runtime) {
    let rt = tokio::runtime::Builder::new_current_thread()
        .enable_all()
        .build()
        .unwrap();
    let _drop = rt.enter();
    let mut database = Database::rocksdb();
    let mut config = Config::local_node();
    config
        .chain_config
        .consensus_parameters
        .tx_params
        .max_gas_per_tx = TARGET_BLOCK_GAS_LIMIT;

    let contract_configs = contract_ids
        .iter()
        .map(|contract_id| ContractConfig {
            contract_id: *contract_id,
            code: vec![],
            salt: Default::default(),
            tx_id: None,
            output_index: None,
            tx_pointer_block_height: None,
            tx_pointer_tx_idx: None,
        })
        .collect::<Vec<_>>();
<<<<<<< HEAD
    let state_config = StateConfig {
        contracts: contract_configs,
        ..Default::default()
    };
    config.state_reader = StateReader::in_memory(state_config, MAX_GROUP_SIZE);
=======
    config.state_config.contracts = contract_configs;
>>>>>>> c4946de6

    config
        .chain_config
        .consensus_parameters
        .predicate_params
        .max_gas_per_predicate = TARGET_BLOCK_GAS_LIMIT;
    config.chain_config.block_gas_limit = TARGET_BLOCK_GAS_LIMIT;
    config.chain_config.consensus_parameters.gas_costs =
        GasCosts::new(default_gas_costs());
    config
        .chain_config
        .consensus_parameters
        .fee_params
        .gas_per_byte = 0;
    config.utxo_validation = false;
    config.block_production = Trigger::Instant;

    let mut storage_key = primitive_types::U256::zero();
    let mut key_bytes = Bytes32::zeroed();

    for contract_id in contract_ids.iter() {
        database
            .init_contract_state(
                contract_id,
                (0..state_size).map(|_| {
                    storage_key.to_big_endian(key_bytes.as_mut());
                    storage_key.increase().unwrap();
                    (key_bytes, key_bytes)
                }),
            )
            .unwrap();

        let mut storage_key = primitive_types::U256::zero();
        let mut sub_id = Bytes32::zeroed();
        database
            .init_contract_balances(
                contract_id,
                (0..state_size).map(|k| {
                    storage_key.to_big_endian(sub_id.as_mut());

                    let asset = if k % 2 == 0 {
                        VmBench::CONTRACT.asset_id(&sub_id)
                    } else {
                        let asset_id = AssetId::new(*sub_id);
                        storage_key.increase().unwrap();
                        asset_id
                    };
                    (asset, k / 2 + 1_000)
                }),
            )
            .unwrap();
    }

    let service = rt
        .block_on(fuel_core::service::FuelService::new(
            database,
            config.clone(),
        ))
        .expect("Unable to start a FuelService");
    service.start().expect("Unable to start the service");
    (service, rt)
}

// Runs benchmark for `script` with prepared `service` and specified contract (by `contract_id`) which should be
// included in service.
// Also include additional inputs and outputs in transaction
#[allow(clippy::too_many_arguments)]
fn run_with_service_with_extra_inputs(
    id: &str,
    group: &mut BenchmarkGroup<WallTime>,
    script: Vec<Instruction>,
    script_data: Vec<u8>,
    service: &FuelService,
    contract_ids: Vec<ContractId>,
    rt: &tokio::runtime::Runtime,
    rng: &mut rand::rngs::StdRng,
    extra_inputs: Vec<Input>,
    extra_outputs: Vec<Output>,
) {
    group.bench_function(id, |b| {

        b.to_async(rt).iter(|| {
            let shared = service.shared.clone();


            let mut tx_builder = fuel_core_types::fuel_tx::TransactionBuilder::script(
                script.clone().into_iter().collect(),
                script_data.clone(),
            );
            tx_builder
                .script_gas_limit(TARGET_BLOCK_GAS_LIMIT - BASE)
                .gas_price(1)
                .add_unsigned_coin_input(
                    SecretKey::random(rng),
                    rng.gen(),
                    u32::MAX as u64,
                    AssetId::BASE,
                    Default::default(),
                    Default::default(),
                );
            for contract_id in &contract_ids {
                let input_count = tx_builder.inputs().len();

                let contract_input = Input::contract(
                    UtxoId::default(),
                    Bytes32::zeroed(),
                    Bytes32::zeroed(),
                    TxPointer::default(),
                    *contract_id,
                );
                let contract_output = Output::contract(input_count as u8, Bytes32::zeroed(), Bytes32::zeroed());

                tx_builder
                    .add_input(contract_input)
                    .add_output(contract_output);
            }

            for input in &extra_inputs {
                tx_builder.add_input(input.clone());
            }

            for output in &extra_outputs {
                tx_builder.add_output(*output);
            }
            let mut tx = tx_builder.finalize_as_transaction();
            tx.estimate_predicates(&shared.config.chain_config.consensus_parameters.clone().into()).unwrap();
            async move {
                let tx_id = tx.id(&shared.config.chain_config.consensus_parameters.chain_id);

                let mut sub = shared.block_importer.block_importer.subscribe();
                shared
                    .txpool
                    .insert(vec![std::sync::Arc::new(tx)])
                    .await
                    .into_iter()
                    .next()
                    .expect("Should be at least 1 element")
                    .expect("Should include transaction successfully");
                let res = sub.recv().await.expect("Should produce a block");
                assert_eq!(res.tx_status.len(), 2, "res.tx_status: {:?}", res.tx_status);
                assert_eq!(res.sealed_block.entity.transactions().len(), 2);
                assert_eq!(res.tx_status[0].id, tx_id);

                let fuel_core_types::services::executor::TransactionExecutionResult::Failed {
                    reason,
                    ..
                } = &res.tx_status[0].result
                    else {
                        panic!("The execution should fails with out of gas")
                    };
                if !reason.contains("OutOfGas") {
                    panic!("The test failed because of {}", reason);
                }
            }
        })
    });
}

fn block_target_gas(c: &mut Criterion) {
    let mut group = c.benchmark_group("block target estimation");

    run_alu(&mut group);

    run_contract(&mut group);

    run_crypto(&mut group);

    run_flow(&mut group);

    run_memory(&mut group);

    run_other(&mut group);

    group.finish();
}

fn replace_contract_in_service(
    service: &mut FuelService,
    contract_id: &ContractId,
    contract_instructions: Vec<Instruction>,
) {
    let contract_bytecode: Vec<_> = contract_instructions
        .iter()
        .flat_map(|x| x.to_bytes())
        .collect();
    service
        .shared
        .database
        .storage_as_mut::<ContractsRawCode>()
        .insert(contract_id, &contract_bytecode)
        .unwrap();
}

fn script_data(contract_id: &ContractId, asset_id: &AssetId) -> Vec<u8> {
    contract_id
        .iter()
        .copied()
        .chain((0 as Word).to_be_bytes().iter().copied())
        .chain((0 as Word).to_be_bytes().iter().copied())
        .chain(asset_id.iter().copied())
        .collect()
}

fn setup_instructions() -> Vec<Instruction> {
    vec![
        op::gtf_args(0x10, 0x00, GTFArgs::ScriptData),
        op::addi(0x11, 0x10, ContractId::LEN.try_into().unwrap()),
        op::addi(0x11, 0x11, WORD_SIZE.try_into().unwrap()),
        op::addi(0x11, 0x11, WORD_SIZE.try_into().unwrap()),
        op::movi(0x12, (1 << 18) - 1),
    ]
}

/// Returns a bytecode that contains an infinite loop that increases the `u256` iterator by
/// `1` each iteration. A function expects a closure that returns an opcode that must
/// be called infinitely. The closure should accept one argument -
/// the register where the iterator is stored.
fn u256_iterator_loop(opcode: impl Fn(RegId) -> Instruction) -> Vec<Instruction> {
    u256_iterator_loop_with_step(opcode, 1)
}

/// Returns a bytecode that contains an infinite loop that increases the `u256` iterator by
/// `step` each iteration. A function expects a closure that returns an opcode that must
/// be called infinitely. The closure should accept one argument -
/// the register where the iterator is stored.
fn u256_iterator_loop_with_step(
    opcode: impl Fn(RegId) -> Instruction,
    step: u32,
) -> Vec<Instruction> {
    // Register where we store an iterator.
    let iterator_register = RegId::new(0x20);
    let step_register = RegId::new(0x21);
    vec![
        // Store size of the iterator.
        op::movi(iterator_register, 32),
        // Store step value.
        op::movi(step_register, step),
        // Allocate 32 bytes for u256 iterator.
        op::aloc(iterator_register),
        // Store the address of the u256 iterator into `iterator_register`.
        op::move_(iterator_register, RegId::HP),
        // We need to pad number of isntruciton to be 8-byte aligned.
        op::noop(),
        // Execute benchmarking opcode.
        opcode(iterator_register),
        // Increment the iterator by one.
        op::wqop(
            iterator_register,
            iterator_register,
            step_register,
            MathOp::ADD as u8,
        ),
        // Jump 4 instructions(jmpb, wqop, opcode, noop) back.
        op::jmpb(RegId::ZERO, 1),
    ]
}

fn call_contract_repeat() -> Vec<Instruction> {
    let mut instructions = setup_instructions();
    instructions.extend(vec![
        op::call(0x10, RegId::ZERO, 0x11, RegId::CGAS),
        op::jmpb(RegId::ZERO, 0),
    ]);
    instructions
}

fn call_contract_once() -> Vec<Instruction> {
    let mut instructions = setup_instructions();
    instructions.extend(vec![op::call(0x10, RegId::ZERO, 0x11, RegId::CGAS)]);
    instructions
}

criterion_group!(benches, block_target_gas);
criterion_main!(benches);<|MERGE_RESOLUTION|>--- conflicted
+++ resolved
@@ -29,8 +29,8 @@
 };
 use fuel_core_chain_config::{
     ContractConfig,
+    Encoder,
     StateConfig,
-    StateReader,
     MAX_GROUP_SIZE,
 };
 use fuel_core_services::Service;
@@ -275,15 +275,11 @@
             tx_pointer_tx_idx: None,
         })
         .collect::<Vec<_>>();
-<<<<<<< HEAD
     let state_config = StateConfig {
         contracts: contract_configs,
         ..Default::default()
     };
-    config.state_reader = StateReader::in_memory(state_config, MAX_GROUP_SIZE);
-=======
-    config.state_config.contracts = contract_configs;
->>>>>>> c4946de6
+    config.state_reader = Encoder::in_memory(state_config, MAX_GROUP_SIZE);
 
     config
         .chain_config
