use fuel_core_types::fuel_tx::{
    DependentCost,
    GasCostsValues,
};

pub mod alu;

pub mod crypto;

pub mod flow;

pub mod contract;

pub mod memory;

<<<<<<< HEAD
pub mod other;
=======
pub mod default_gas_costs;
>>>>>>> e24af3e4
<|MERGE_RESOLUTION|>--- conflicted
+++ resolved
@@ -13,8 +13,6 @@
 
 pub mod memory;
 
-<<<<<<< HEAD
 pub mod other;
-=======
-pub mod default_gas_costs;
->>>>>>> e24af3e4
+
+pub mod default_gas_costs;