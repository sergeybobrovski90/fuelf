--- conflicted
+++ resolved
@@ -147,12 +147,11 @@
         run_group_ref(&mut c.benchmark_group("srw"), "srw", input);
     }
 
-<<<<<<< HEAD
     // let mut scwq = c.benchmark_group("scwq");
 
-    // for i in linear.clone() {
-    //     let start_key = Bytes32::zeroed();
-    //     let data = start_key.iter().copied().collect::<Vec<_>>();
+    for i in linear_short.clone() {
+        let start_key = Bytes32::zeroed();
+        let data = start_key.iter().copied().collect::<Vec<_>>();
 
     //     let post_call = vec![
     //         op::gtf_args(0x10, 0x00, GTFArgs::ScriptData),
@@ -176,9 +175,9 @@
 
     // let mut swwq = c.benchmark_group("swwq");
 
-    // for i in linear.clone() {
-    //     let start_key = Bytes32::zeroed();
-    //     let data = start_key.iter().copied().collect::<Vec<_>>();
+    for i in linear_short.clone() {
+        let start_key = Bytes32::zeroed();
+        let data = start_key.iter().copied().collect::<Vec<_>>();
 
     //     let post_call = vec![
     //         op::gtf_args(0x10, 0x00, GTFArgs::ScriptData),
@@ -202,62 +201,6 @@
     // }
 
     // swwq.finish();
-=======
-    let mut scwq = c.benchmark_group("scwq");
-
-    for i in linear_short.clone() {
-        let start_key = Bytes32::zeroed();
-        let data = start_key.iter().copied().collect::<Vec<_>>();
-
-        let post_call = vec![
-            op::gtf_args(0x10, 0x00, GTFArgs::ScriptData),
-            op::addi(0x11, 0x10, ContractId::LEN.try_into().unwrap()),
-            op::addi(0x11, 0x11, WORD_SIZE.try_into().unwrap()),
-            op::addi(0x11, 0x11, WORD_SIZE.try_into().unwrap()),
-            op::movi(0x12, i as u32),
-        ];
-        let mut bench =
-            VmBench::contract_using_db(rng, db.checkpoint(), op::scwq(0x11, 0x29, 0x12))
-                .expect("failed to prepare contract")
-                .with_post_call(post_call);
-        bench.data.extend(data);
-
-        scwq.throughput(Throughput::Bytes(i));
-
-        run_group_ref(&mut scwq, format!("{i}"), bench);
-    }
-
-    scwq.finish();
-
-    let mut swwq = c.benchmark_group("swwq");
-
-    for i in linear_short.clone() {
-        let start_key = Bytes32::zeroed();
-        let data = start_key.iter().copied().collect::<Vec<_>>();
-
-        let post_call = vec![
-            op::gtf_args(0x10, 0x00, GTFArgs::ScriptData),
-            op::addi(0x11, 0x10, ContractId::LEN.try_into().unwrap()),
-            op::addi(0x11, 0x11, WORD_SIZE.try_into().unwrap()),
-            op::addi(0x11, 0x11, WORD_SIZE.try_into().unwrap()),
-            op::movi(0x12, i as u32),
-        ];
-        let mut bench = VmBench::contract_using_db(
-            rng,
-            db.checkpoint(),
-            op::swwq(0x10, 0x11, 0x20, 0x12),
-        )
-        .expect("failed to prepare contract")
-        .with_post_call(post_call);
-        bench.data.extend(data);
-
-        swwq.throughput(Throughput::Bytes(i));
-
-        run_group_ref(&mut swwq, format!("{i}"), bench);
-    }
-
-    swwq.finish();
->>>>>>> ab440ee0
 
     let mut call = c.benchmark_group("call");
 
