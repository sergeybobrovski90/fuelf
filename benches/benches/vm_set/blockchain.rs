--- conflicted
+++ resolved
@@ -56,20 +56,12 @@
 
         let mut database = Database::new(db);
         database.init_contract_state(
-<<<<<<< HEAD
             contract_id,
-            (0..Self::STATE_SIZE).map(|k| {
-                let mut key = Bytes32::zeroed();
-                key.as_mut()[..8].copy_from_slice(&k.to_be_bytes());
-                (key, key)
-=======
-            contract,
             (0..Self::STATE_SIZE).map(|_| {
                 use fuel_core::database::vm_database::IncreaseStorageKey;
                 storage_key.to_big_endian(key_bytes.as_mut());
                 storage_key.increase().unwrap();
                 (key_bytes, key_bytes)
->>>>>>> e2439e94
             }),
         )?;
         database.init_contract_balances(
