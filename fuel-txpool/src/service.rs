--- conflicted
+++ resolved
@@ -325,502 +325,9 @@
     }
 }
 
-<<<<<<< HEAD
-#[cfg(any(test))]
-pub mod tests {
-    use super::*;
-    use crate::MockDb;
-    use fuel_core_interfaces::{
-        common::fuel_tx::{
-            Transaction,
-            TransactionBuilder,
-            UniqueIdentifier,
-        },
-        txpool::{
-            Error as TxpoolError,
-            Sender,
-            TxPoolMpsc,
-            TxStatus,
-            TxStatusBroadcast,
-        },
-    };
-    use tokio::sync::oneshot;
-
-    #[tokio::test]
-    async fn test_start_stop() {
-        let config = Config::default();
-        let db = Box::new(MockDb::default());
-        let (bs, _br) = broadcast::channel(10);
-        let (_incoming_tx_sender, incoming_tx_receiver) = broadcast::channel(100);
-        let (tx_status_sender, _) = broadcast::channel(100);
-        let (txpool_sender, txpool_receiver) = Sender::channel(100);
-
-        let mut builder = ServiceBuilder::new();
-        builder
-            .config(config)
-            .db(db)
-            .incoming_tx_receiver(incoming_tx_receiver)
-            .import_block_event(bs.subscribe())
-            .tx_status_sender(tx_status_sender)
-            .txpool_sender(txpool_sender)
-            .txpool_receiver(txpool_receiver);
-
-        let (network_sender, _) = mpsc::channel(100);
-        builder.network_sender(network_sender);
-
-        let service = builder.build().unwrap();
-
-        assert!(service.start().await.is_ok(), "start service");
-
-        // Double start will return false.
-        assert!(service.start().await.is_err(), "double start should fail");
-
-        let stop_handle = service.stop().await;
-        assert!(stop_handle.is_some());
-        let _ = stop_handle.unwrap().await;
-
-        assert!(service.start().await.is_ok(), "Should start again");
-    }
-
-    #[tokio::test]
-    async fn test_filter_by_negative() {
-        let config = Config::default();
-        let db = Box::new(MockDb::default());
-        let (_bs, br) = broadcast::channel(10);
-        let (_incoming_tx_sender, incoming_tx_receiver) = broadcast::channel(100);
-        let (tx_status_sender, _) = broadcast::channel(100);
-        let (txpool_sender, txpool_receiver) = Sender::channel(100);
-
-        let mut builder = ServiceBuilder::new();
-        builder
-            .config(config)
-            .db(db)
-            .incoming_tx_receiver(incoming_tx_receiver)
-            .import_block_event(br)
-            .tx_status_sender(tx_status_sender)
-            .txpool_sender(txpool_sender)
-            .txpool_receiver(txpool_receiver);
-
-        let (network_sender, _) = mpsc::channel(100);
-        builder.network_sender(network_sender);
-
-        let service = builder.build().unwrap();
-        service.start().await.ok();
-
-        let tx1: Arc<Transaction> = Arc::new(
-            TransactionBuilder::script(vec![], vec![])
-                .gas_price(10)
-                .finalize()
-                .into(),
-        );
-        let tx2: Arc<Transaction> = Arc::new(
-            TransactionBuilder::script(vec![], vec![])
-                .gas_price(20)
-                .finalize()
-                .into(),
-        );
-        let tx3 = Arc::new(
-            TransactionBuilder::script(vec![], vec![])
-                .gas_price(30)
-                .finalize(),
-        );
-
-        let (response, receiver) = oneshot::channel();
-        let _ = service
-            .sender()
-            .send(TxPoolMpsc::Insert {
-                txs: vec![tx1.clone(), tx2.clone()],
-                response,
-            })
-            .await;
-        let out = receiver.await.unwrap();
-
-        assert_eq!(out.len(), 2, "Should be len 2:{:?}", out);
-        assert!(out[0].is_ok(), "Tx1 should be OK, got err:{:?}", out);
-        assert!(out[1].is_ok(), "Tx2 should be OK, got err:{:?}", out);
-
-        let (response, receiver) = oneshot::channel();
-        let _ = service
-            .sender()
-            .send(TxPoolMpsc::FilterByNegative {
-                ids: vec![tx1.id(), tx2.id(), tx3.id()],
-                response,
-            })
-            .await;
-        let out = receiver.await.unwrap();
-
-        assert_eq!(out.len(), 1, "Should be len 1:{:?}", out);
-        assert_eq!(out[0], tx3.id(), "Found tx id match{:?}", out);
-        service.stop().await.unwrap().await.unwrap();
-    }
-
-    #[tokio::test]
-    async fn test_find() {
-        let config = Config::default();
-        let db = Box::new(MockDb::default());
-        let (_bs, br) = broadcast::channel(10);
-        let (_incoming_tx_sender, incoming_tx_receiver) = broadcast::channel(100);
-        let (tx_status_sender, _) = broadcast::channel(100);
-        let (txpool_sender, txpool_receiver) = Sender::channel(100);
-
-        let tx1: Arc<Transaction> = Arc::new(
-            TransactionBuilder::script(vec![], vec![])
-                .gas_price(10)
-                .finalize()
-                .into(),
-        );
-        let tx2: Arc<Transaction> = Arc::new(
-            TransactionBuilder::script(vec![], vec![])
-                .gas_price(20)
-                .finalize()
-                .into(),
-        );
-        let tx3 = Arc::new(
-            TransactionBuilder::script(vec![], vec![])
-                .gas_price(30)
-                .finalize(),
-        );
-
-        let mut builder = ServiceBuilder::new();
-
-        builder
-            .config(config)
-            .db(db)
-            .incoming_tx_receiver(incoming_tx_receiver)
-            .import_block_event(br)
-            .tx_status_sender(tx_status_sender)
-            .txpool_sender(txpool_sender)
-            .txpool_receiver(txpool_receiver);
-
-        let (network_sender, _) = mpsc::channel(100);
-        builder.network_sender(network_sender);
-
-        let service = builder.build().unwrap();
-        service.start().await.ok();
-
-        let (response, receiver) = oneshot::channel();
-        let _ = service
-            .sender()
-            .send(TxPoolMpsc::Insert {
-                txs: vec![tx1.clone(), tx2.clone()],
-                response,
-            })
-            .await;
-        let out = receiver.await.unwrap();
-
-        assert_eq!(out.len(), 2, "Should be len 2:{:?}", out);
-        assert!(out[0].is_ok(), "Tx1 should be OK, got err:{:?}", out);
-        assert!(out[1].is_ok(), "Tx2 should be OK, got err:{:?}", out);
-        let (response, receiver) = oneshot::channel();
-        let _ = service
-            .sender()
-            .send(TxPoolMpsc::Find {
-                ids: vec![tx1.id(), tx3.id()],
-                response,
-            })
-            .await;
-        let out = receiver.await.unwrap();
-        assert_eq!(out.len(), 2, "Should be len 2:{:?}", out);
-        assert!(out[0].is_some(), "Tx1 should be some:{:?}", out);
-        let id = out[0].as_ref().unwrap().id();
-        assert_eq!(id, tx1.id(), "Found tx id match{:?}", out);
-        assert!(out[1].is_none(), "Tx3 should not be found:{:?}", out);
-        service.stop().await.unwrap().await.unwrap();
-    }
-
-    #[tokio::test]
-    async fn simple_insert_removal_subscription() {
-        let config = Config::default();
-        let (_bs, br) = broadcast::channel(10);
-        let (_incoming_tx_sender, incoming_tx_receiver) = broadcast::channel(100);
-        let (tx_status_sender, _) = broadcast::channel(100);
-        let (txpool_sender, txpool_receiver) = Sender::channel(100);
-
-        let db = Box::new(MockDb::default());
-
-        let tx1: Arc<Transaction> = Arc::new(
-            TransactionBuilder::script(vec![], vec![])
-                .gas_price(10)
-                .finalize()
-                .into(),
-        );
-        let tx2: Arc<Transaction> = Arc::new(
-            TransactionBuilder::script(vec![], vec![])
-                .gas_price(20)
-                .finalize()
-                .into(),
-        );
-
-        let mut builder = ServiceBuilder::new();
-
-        builder
-            .config(config)
-            .db(db)
-            .incoming_tx_receiver(incoming_tx_receiver)
-            .import_block_event(br)
-            .tx_status_sender(tx_status_sender)
-            .txpool_sender(txpool_sender)
-            .txpool_receiver(txpool_receiver);
-
-        let (network_sender, _) = mpsc::channel(100);
-        builder.network_sender(network_sender);
-
-        let service = builder.build().unwrap();
-        service.start().await.ok();
-
-        let mut subscribe = service.subscribe_ch();
-
-        let (response, receiver) = oneshot::channel();
-        let _ = service
-            .sender()
-            .send(TxPoolMpsc::Insert {
-                txs: vec![tx1.clone(), tx2.clone()],
-                response,
-            })
-            .await;
-        let out = receiver.await.unwrap();
-
-        if let Ok(result) = &out[0] {
-            assert_eq!(
-                subscribe.try_recv(),
-                Ok(TxStatusBroadcast {
-                    tx: result.inserted.clone(),
-                    status: TxStatus::Submitted,
-                }),
-                "First added should be tx1"
-            );
-        } else {
-            panic!("Tx1 should be OK, got err")
-        }
-
-        if let Ok(result) = &out[1] {
-            assert_eq!(
-                subscribe.try_recv(),
-                Ok(TxStatusBroadcast {
-                    tx: result.inserted.clone(),
-                    status: TxStatus::Submitted,
-                }),
-                "Second added should be tx2"
-            );
-        } else {
-            panic!("Tx2 should be OK, got err")
-        }
-
-        // remove them
-        let (response, receiver) = oneshot::channel();
-        let _ = service
-            .sender()
-            .send(TxPoolMpsc::Remove {
-                ids: vec![tx1.id(), tx2.id()],
-                response,
-            })
-            .await;
-        let rem = receiver.await.unwrap();
-
-        assert_eq!(
-            tokio::time::timeout(std::time::Duration::from_secs(2), subscribe.recv())
-                .await,
-            Ok(Ok(TxStatusBroadcast {
-                tx: rem[0].clone(),
-                status: TxStatus::SqueezedOut {
-                    reason: TxpoolError::Removed
-                }
-            })),
-            "First removed should be tx1"
-        );
-
-        assert_eq!(
-            tokio::time::timeout(std::time::Duration::from_secs(2), subscribe.recv())
-                .await,
-            Ok(Ok(TxStatusBroadcast {
-                tx: rem[1].clone(),
-                status: TxStatus::SqueezedOut {
-                    reason: TxpoolError::Removed
-                }
-            })),
-            "Second removed should be tx2"
-        );
-    }
-}
-
-#[cfg(all(test, feature = "p2p"))]
-pub mod tests_p2p {
-    use super::*;
-    use crate::MockDb;
-    use fuel_core_interfaces::{
-        common::fuel_tx::TransactionBuilder,
-        txpool::{
-            Sender,
-            TxPoolMpsc,
-            TxStatus,
-            TxStatusBroadcast,
-        },
-    };
-    use tokio::sync::{
-        mpsc::error::TryRecvError,
-        oneshot,
-    };
-
-    #[tokio::test]
-    async fn test_insert_from_p2p() {
-        let config = Config::default();
-        let db = Box::new(MockDb::default());
-        let (_bs, br) = broadcast::channel(10);
-
-        // Meant to simulate p2p's channels which hook in to communicate with txpool
-        let (network_sender, _) = mpsc::channel(100);
-        let (incoming_tx_sender, incoming_tx_receiver) = broadcast::channel(100);
-        let (tx_status_sender, _) = broadcast::channel(100);
-        let (txpool_sender, txpool_receiver) = Sender::channel(100);
-
-        let tx1 = TransactionBuilder::script(vec![], vec![])
-            .gas_price(10)
-            .finalize();
-
-        let mut builder = ServiceBuilder::new();
-        builder
-            .config(config)
-            .db(db)
-            .incoming_tx_receiver(incoming_tx_receiver)
-            .import_block_event(br)
-            .tx_status_sender(tx_status_sender)
-            .txpool_sender(txpool_sender)
-            .txpool_receiver(txpool_receiver)
-            .network_sender(network_sender);
-
-        let service = builder.build().unwrap();
-        service.start().await.ok();
-
-        let broadcast_tx = TransactionBroadcast::NewTransaction(tx1.clone());
-        let mut receiver = service.subscribe_ch();
-        let res = incoming_tx_sender.send(broadcast_tx).unwrap();
-        let _ = receiver.recv().await;
-        assert_eq!(1, res);
-
-        let (response, receiver) = oneshot::channel();
-        let _ = service
-            .sender()
-            .send(TxPoolMpsc::Find {
-                ids: vec![tx1.id()],
-                response,
-            })
-            .await;
-        let out = receiver.await.unwrap();
-
-        let arc_tx1 = Arc::new(tx1);
-
-        assert_eq!(arc_tx1, *out[0].as_ref().unwrap().tx());
-    }
-
-    #[tokio::test]
-    async fn test_insert_from_local_broadcasts_to_p2p() {
-        let config = Config::default();
-        let db = Box::new(MockDb::default());
-        let (_bs, br) = broadcast::channel(10);
-
-        // Meant to simulate p2p's channels which hook in to communicate with txpool
-        let (network_sender, mut rx) = mpsc::channel(100);
-        let (_stx, incoming_txs) = broadcast::channel(100);
-        let (tx_status_sender, _) = broadcast::channel(100);
-        let (txpool_sender, txpool_receiver) = Sender::channel(100);
-
-        let tx1 = Arc::new(
-            TransactionBuilder::script(vec![], vec![])
-                .gas_price(10)
-                .finalize(),
-        );
-
-        let mut builder = ServiceBuilder::new();
-        builder
-            .config(config)
-            .db(db)
-            .incoming_tx_receiver(incoming_txs)
-            .import_block_event(br)
-            .tx_status_sender(tx_status_sender)
-            .txpool_sender(txpool_sender)
-            .txpool_receiver(txpool_receiver)
-            .network_sender(network_sender);
-        let service = builder.build().unwrap();
-        service.start().await.ok();
-
-        let mut subscribe = service.subscribe_ch();
-
-        let (response, receiver) = oneshot::channel();
-        let _ = service
-            .sender()
-            .send(TxPoolMpsc::Insert {
-                txs: vec![tx1.clone()],
-                response,
-            })
-            .await;
-        let out = receiver.await.unwrap();
-
-        assert!(out[0].is_ok(), "Tx1 should be OK, got err:{:?}", out);
-
-        // we are sure that included tx are already broadcasted.
-        assert_eq!(
-            subscribe.try_recv(),
-            Ok(TxStatusBroadcast {
-                tx: tx1.clone(),
-                status: TxStatus::Submitted,
-            }),
-            "First added should be tx1"
-        );
-
-        let ret = rx.try_recv().unwrap();
-
-        if let P2pRequestEvent::BroadcastNewTransaction { transaction } = ret {
-            assert_eq!(tx1, transaction);
-        } else {
-            panic!("Transaction Broadcast Unwrap Failed");
-        }
-    }
-
-    #[tokio::test]
-    async fn test_insert_from_p2p_does_not_broadcast_to_p2p() {
-        let config = Config::default();
-        let db = Box::new(MockDb::default());
-        let (_bs, br) = broadcast::channel(10);
-
-        // Meant to simulate p2p's channels which hook in to communicate with txpool
-        let (network_sender, mut network_receiver) = mpsc::channel(100);
-        let (incoming_tx_sender, incoming_tx_receiver) = broadcast::channel(100);
-        let (tx_status_sender, _) = broadcast::channel(100);
-        let (txpool_sender, txpool_receiver) = Sender::channel(100);
-
-        let tx1 = TransactionBuilder::script(vec![], vec![])
-            .gas_price(10)
-            .finalize();
-
-        let mut builder = ServiceBuilder::new();
-        builder
-            .config(config)
-            .db(db)
-            .incoming_tx_receiver(incoming_tx_receiver)
-            .import_block_event(br)
-            .tx_status_sender(tx_status_sender)
-            .txpool_sender(txpool_sender)
-            .txpool_receiver(txpool_receiver)
-            .network_sender(network_sender);
-        let service = builder.build().unwrap();
-        service.start().await.ok();
-
-        let broadcast_tx = TransactionBroadcast::NewTransaction(tx1.clone());
-        let mut receiver = service.subscribe_ch();
-        let res = incoming_tx_sender.send(broadcast_tx).unwrap();
-        let _ = receiver.recv().await;
-        assert_eq!(1, res);
-
-        let ret = network_receiver.try_recv();
-        assert!(ret.is_err());
-        assert_eq!(Some(TryRecvError::Empty), ret.err());
-    }
-}
-=======
 #[cfg(test)]
 pub mod test_helpers;
 #[cfg(test)]
 pub mod tests;
 #[cfg(test)]
-pub mod tests_p2p;
->>>>>>> 20989a6d
+pub mod tests_p2p;