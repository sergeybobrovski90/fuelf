use crate::{Config, TxPool};
use anyhow::anyhow;
use fuel_core_interfaces::txpool::{self, TxPoolDb, TxPoolMpsc, TxStatusBroadcast};
use fuel_core_interfaces::{
    block_importer::ImportBlockBroadcast,
    p2p::{P2pRequestEvent, TransactionBroadcast},
};
use std::sync::Arc;
use tokio::sync::{broadcast, mpsc, Mutex, RwLock};
use tokio::task::JoinHandle;

pub struct ServiceBuilder {
    config: Config,
    db: Option<Box<dyn TxPoolDb>>,
    txpool_sender: Option<txpool::Sender>,
    txpool_receiver: Option<mpsc::Receiver<TxPoolMpsc>>,
    tx_status_sender: Option<broadcast::Sender<TxStatusBroadcast>>,
    network_sender: Option<mpsc::Sender<P2pRequestEvent>>,
    import_block_receiver: Option<broadcast::Receiver<ImportBlockBroadcast>>,
    incoming_tx_receiver: Option<broadcast::Receiver<TransactionBroadcast>>,
}

impl Default for ServiceBuilder {
    fn default() -> Self {
        Self::new()
    }
}

impl ServiceBuilder {
    pub fn new() -> Self {
        Self {
            config: Default::default(),
            db: None,
            txpool_sender: None,
            txpool_receiver: None,
            tx_status_sender: None,
            network_sender: None,
            import_block_receiver: None,
            incoming_tx_receiver: None,
        }
    }

    pub fn sender(&self) -> &txpool::Sender {
        self.txpool_sender.as_ref().unwrap()
    }

    pub fn subscribe(&self) -> broadcast::Receiver<TxStatusBroadcast> {
        self.tx_status_sender.as_ref().unwrap().subscribe()
    }

    pub fn db(&mut self, db: Box<dyn TxPoolDb>) -> &mut Self {
        self.db = Some(db);
        self
    }

    pub fn txpool_sender(&mut self, txpool_sender: txpool::Sender) -> &mut Self {
        self.txpool_sender = Some(txpool_sender);
        self
    }

    pub fn txpool_receiver(&mut self, txpool_receiver: mpsc::Receiver<TxPoolMpsc>) -> &mut Self {
        self.txpool_receiver = Some(txpool_receiver);
        self
    }

    pub fn tx_status_sender(
        &mut self,
        tx_status_sender: broadcast::Sender<TxStatusBroadcast>,
    ) -> &mut Self {
        self.tx_status_sender = Some(tx_status_sender);
        self
    }

    pub fn incoming_tx_receiver(
        &mut self,
        incoming_tx_receiver: broadcast::Receiver<TransactionBroadcast>,
    ) -> &mut Self {
        self.incoming_tx_receiver = Some(incoming_tx_receiver);
        self
    }

    pub fn network_sender(&mut self, network_sender: mpsc::Sender<P2pRequestEvent>) -> &mut Self {
        self.network_sender = Some(network_sender);
        self
    }

    pub fn import_block_event(
        &mut self,
        import_block_event: broadcast::Receiver<ImportBlockBroadcast>,
    ) -> &mut Self {
        self.import_block_receiver = Some(import_block_event);
        self
    }

    pub fn config(&mut self, config: Config) -> &mut Self {
        self.config = config;
        self
    }

    pub fn build(self) -> anyhow::Result<Service> {
        if self.db.is_none()
            || self.import_block_receiver.is_none()
            || self.incoming_tx_receiver.is_none()
            || self.network_sender.is_none()
            || self.txpool_sender.is_none()
            || self.tx_status_sender.is_none()
            || self.txpool_receiver.is_none()
        {
            return Err(anyhow!("One of context items are not set"));
        }
        let service = Service::new(
            self.txpool_sender.unwrap(),
            self.tx_status_sender.clone().unwrap(),
            Context {
                config: self.config,
                db: Arc::new(self.db.unwrap()),
                txpool_receiver: self.txpool_receiver.unwrap(),
                tx_status_sender: self.tx_status_sender.unwrap(),
                import_block_receiver: self.import_block_receiver.unwrap(),
                incoming_tx_receiver: self.incoming_tx_receiver.unwrap(),
                network_sender: self.network_sender.unwrap(),
            },
        )?;
        Ok(service)
    }
}

pub struct Context {
    pub config: Config,
    pub db: Arc<Box<dyn TxPoolDb>>,
    pub txpool_receiver: mpsc::Receiver<TxPoolMpsc>,
    pub network_sender: mpsc::Sender<P2pRequestEvent>,
    pub tx_status_sender: broadcast::Sender<TxStatusBroadcast>,
    pub import_block_receiver: broadcast::Receiver<ImportBlockBroadcast>,
    pub incoming_tx_receiver: broadcast::Receiver<TransactionBroadcast>,
}

impl Context {
    pub async fn run(mut self) -> Self {
        let txpool = Arc::new(RwLock::new(TxPool::new(self.config.clone())));

        loop {
            tokio::select! {
                new_transaction = self.incoming_tx_receiver.recv() => {
                    let txpool = txpool.clone();
                    let db = self.db.clone();
                    let tx_status_sender = self.tx_status_sender.clone();

                    tokio::spawn( async move {
                        let txpool = txpool.as_ref();
                        match new_transaction.unwrap() {
                            TransactionBroadcast::NewTransaction ( tx ) => {
                                let txs = vec!(Arc::new(tx));
                                TxPool::insert(txpool, db.as_ref().as_ref(), tx_status_sender, txs).await
                            }
                        }
                    });
                }

                event = self.txpool_receiver.recv() => {
                    if matches!(event,Some(TxPoolMpsc::Stop) | None) {
                        break;
                    }
                    let txpool = txpool.clone();
                    let db = self.db.clone();
                    let tx_status_sender = self.tx_status_sender.clone();
                    let network_sender = self.network_sender.clone();

                    // This is little bit risky but we can always add semaphore to limit number of requests.
                    tokio::spawn( async move {
                        let txpool = txpool.as_ref();
                    match event.unwrap() {
                        TxPoolMpsc::Includable { response } => {
                            let _ = response.send(TxPool::includable(txpool).await);
                        }
                        TxPoolMpsc::Insert { txs, response } => {
                            let _ = response.send(TxPool::insert_with_broadcast(txpool, db.as_ref().as_ref(), tx_status_sender, network_sender, txs).await);
                        }
                        TxPoolMpsc::Find { ids, response } => {
                            let _ = response.send(TxPool::find(txpool,&ids).await);
                        }
                        TxPoolMpsc::FindOne { id, response } => {
                            let _ = response.send(TxPool::find_one(txpool,&id).await);
                        }
                        TxPoolMpsc::FindDependent { ids, response } => {
                            let _ = response.send(TxPool::find_dependent(txpool,&ids).await);
                        }
                        TxPoolMpsc::FilterByNegative { ids, response } => {
                            let _ = response.send(TxPool::filter_by_negative(txpool,&ids).await);
                        }
                        TxPoolMpsc::Remove { ids, response } => {
                            let _ = response.send(TxPool::remove(txpool,tx_status_sender,&ids).await);
                        }
                        TxPoolMpsc::Stop => {}
                    }});
                }
                _block_updated = self.import_block_receiver.recv() => {
                    let txpool = txpool.clone();
                    tokio::spawn( async move {
                        TxPool::block_update(txpool.as_ref()).await
                    });
                }
            }
        }
        self
    }
}

pub struct Service {
    txpool_sender: txpool::Sender,
    tx_status_sender: broadcast::Sender<TxStatusBroadcast>,
    join: Mutex<Option<JoinHandle<Context>>>,
    context: Arc<Mutex<Option<Context>>>,
}

impl Service {
    pub fn new(
        txpool_sender: txpool::Sender,
        tx_status_sender: broadcast::Sender<TxStatusBroadcast>,
        context: Context,
    ) -> anyhow::Result<Self> {
        Ok(Self {
            txpool_sender,
            tx_status_sender,
            join: Mutex::new(None),
            context: Arc::new(Mutex::new(Some(context))),
        })
    }

    pub async fn start(&self) -> anyhow::Result<()> {
        let mut join = self.join.lock().await;
        if join.is_none() {
            if let Some(context) = self.context.lock().await.take() {
                *join = Some(tokio::spawn(async { context.run().await }));
                Ok(())
            } else {
                Err(anyhow!("Starting TxPool service that is stopping"))
            }
        } else {
            Err(anyhow!("Service TxPool is already started"))
        }
    }

    pub async fn stop(&self) -> Option<JoinHandle<()>> {
        let mut join = self.join.lock().await;
        let join_handle = join.take();
        if let Some(join_handle) = join_handle {
            let _ = self.txpool_sender.send(TxPoolMpsc::Stop).await;
            let context = self.context.clone();
            Some(tokio::spawn(async move {
                let ret = join_handle.await;
                *context.lock().await = ret.ok();
            }))
        } else {
            None
        }
    }

    pub fn subscribe_ch(&self) -> broadcast::Receiver<TxStatusBroadcast> {
        self.tx_status_sender.subscribe()
    }

    pub fn sender(&self) -> &txpool::Sender {
        &self.txpool_sender
    }
}

#[cfg(any(test))]
pub mod tests {
    use super::*;
    use crate::MockDb;
    use fuel_core_interfaces::{
        common::fuel_tx::TransactionBuilder,
        txpool::{Error as TxpoolError, TxStatus},
    };
    use tokio::sync::{mpsc::error::TryRecvError, oneshot};

    #[tokio::test]
    async fn test_start_stop() {
        let config = Config::default();
        let db = Box::new(MockDb::default());
        let (bs, _br) = broadcast::channel(10);

        // Meant to simulate p2p's channels which hook in to communicate with txpool
        let (network_sender, _) = mpsc::channel(100);
        let (_, incoming_tx_receiver) = broadcast::channel(100);
        let (tx_status_sender, _) = broadcast::channel(100);
        let (txpool_sender, txpool_receiver) = txpool::channel(100);

        let mut builder = ServiceBuilder::new();
        builder
            .config(config)
            .db(db)
            .incoming_tx_receiver(incoming_tx_receiver)
            .network_sender(network_sender)
            .import_block_event(bs.subscribe())
            .tx_status_sender(tx_status_sender)
            .txpool_sender(txpool_sender)
            .txpool_receiver(txpool_receiver);
        let service = builder.build().unwrap();

        assert!(service.start().await.is_ok(), "start service");

        // Double start will return false.
        assert!(service.start().await.is_err(), "double start should fail");

        let stop_handle = service.stop().await;
        assert!(stop_handle.is_some());
        let _ = stop_handle.unwrap().await;

        assert!(service.start().await.is_ok(), "Should start again");
    }

    #[tokio::test]
    async fn test_filter_by_negative() {
        let config = Config::default();
        let db = Box::new(MockDb::default());
        let (_bs, br) = broadcast::channel(10);

<<<<<<< HEAD
        // Meant to simulate p2p's channels which hook in to communicate with txpool
        let (network_sender, _) = mpsc::channel(100);
        let (_, incoming_tx_receiver) = broadcast::channel(100);
        let (tx_status_sender, _) = broadcast::channel(100);
        let (txpool_sender, txpool_receiver) = txpool::channel(100);

        let tx1_hash = *TX_ID1;
        let tx2_hash = *TX_ID2;
        let tx3_hash = *TX_ID3;

        let tx1 = Arc::new(DummyDb::dummy_tx(tx1_hash));
        let tx2 = Arc::new(DummyDb::dummy_tx(tx2_hash));

=======
>>>>>>> a6194773
        let mut builder = ServiceBuilder::new();
        builder
            .config(config)
            .db(db)
            .incoming_tx_receiver(incoming_tx_receiver)
            .network_sender(network_sender)
            .import_block_event(br)
            .tx_status_sender(tx_status_sender)
            .txpool_sender(txpool_sender)
            .txpool_receiver(txpool_receiver);
        let service = builder.build().unwrap();
        service.start().await.ok();

        let tx1 = Arc::new(
            TransactionBuilder::script(vec![], vec![])
                .gas_price(10)
                .finalize(),
        );
        let tx2 = Arc::new(
            TransactionBuilder::script(vec![], vec![])
                .gas_price(20)
                .finalize(),
        );
        let tx3 = Arc::new(
            TransactionBuilder::script(vec![], vec![])
                .gas_price(30)
                .finalize(),
        );

        let (response, receiver) = oneshot::channel();
        let _ = service
            .sender()
            .send(TxPoolMpsc::Insert {
                txs: vec![tx1.clone(), tx2.clone()],
                response,
            })
            .await;
        let out = receiver.await.unwrap();

        assert_eq!(out.len(), 2, "Should be len 2:{:?}", out);
        assert!(out[0].is_ok(), "Tx1 should be OK, got err:{:?}", out);
        assert!(out[1].is_ok(), "Tx2 should be OK, got err:{:?}", out);

        let (response, receiver) = oneshot::channel();
        let _ = service
            .sender()
            .send(TxPoolMpsc::FilterByNegative {
                ids: vec![tx1.id(), tx2.id(), tx3.id()],
                response,
            })
            .await;
        let out = receiver.await.unwrap();

        assert_eq!(out.len(), 1, "Should be len 1:{:?}", out);
        assert_eq!(out[0], tx3.id(), "Found tx id match{:?}", out);
        service.stop().await.unwrap().await.unwrap();
    }

    #[tokio::test]
    async fn test_find() {
        let config = Config::default();
        let db = Box::new(MockDb::default());
        let (_bs, br) = broadcast::channel(10);

<<<<<<< HEAD
        // Meant to simulate p2p's channels which hook in to communicate with txpool
        let (network_sender, _) = mpsc::channel(100);
        let (_, incoming_tx_receiver) = broadcast::channel(100);
        let (tx_status_sender, _) = broadcast::channel(100);
        let (txpool_sender, txpool_receiver) = txpool::channel(100);

        let tx1_hash = *TX_ID1;
        let tx2_hash = *TX_ID2;
        let tx3_hash = *TX_ID3;

        let tx1 = Arc::new(DummyDb::dummy_tx(tx1_hash));
        let tx2 = Arc::new(DummyDb::dummy_tx(tx2_hash));
=======
        let tx1 = Arc::new(
            TransactionBuilder::script(vec![], vec![])
                .gas_price(10)
                .finalize(),
        );
        let tx2 = Arc::new(
            TransactionBuilder::script(vec![], vec![])
                .gas_price(20)
                .finalize(),
        );
        let tx3 = Arc::new(
            TransactionBuilder::script(vec![], vec![])
                .gas_price(30)
                .finalize(),
        );
>>>>>>> a6194773

        let mut builder = ServiceBuilder::new();
        builder
            .config(config)
            .db(db)
            .incoming_tx_receiver(incoming_tx_receiver)
            .network_sender(network_sender)
            .import_block_event(br)
            .tx_status_sender(tx_status_sender)
            .txpool_sender(txpool_sender)
            .txpool_receiver(txpool_receiver);
        let service = builder.build().unwrap();
        service.start().await.ok();

        let (response, receiver) = oneshot::channel();
        let _ = service
            .sender()
            .send(TxPoolMpsc::Insert {
                txs: vec![tx1.clone(), tx2.clone()],
                response,
            })
            .await;
        let out = receiver.await.unwrap();

        assert_eq!(out.len(), 2, "Should be len 2:{:?}", out);
        assert!(out[0].is_ok(), "Tx1 should be OK, got err:{:?}", out);
        assert!(out[1].is_ok(), "Tx2 should be OK, got err:{:?}", out);
        let (response, receiver) = oneshot::channel();
        let _ = service
            .sender()
            .send(TxPoolMpsc::Find {
                ids: vec![tx1.id(), tx3.id()],
                response,
            })
            .await;
        let out = receiver.await.unwrap();
        assert_eq!(out.len(), 2, "Should be len 2:{:?}", out);
        assert!(out[0].is_some(), "Tx1 should be some:{:?}", out);
        let id = out[0].as_ref().unwrap().id();
        assert_eq!(id, tx1.id(), "Found tx id match{:?}", out);
        assert!(out[1].is_none(), "Tx3 should not be found:{:?}", out);
        service.stop().await.unwrap().await.unwrap();
    }

    #[tokio::test]
    async fn test_insert_from_p2p() {
        let config = Config::default();
        let db = Box::new(DummyDb::filled());
        let (_bs, br) = broadcast::channel(10);

        // Meant to simulate p2p's channels which hook in to communicate with txpool
        let (network_sender, _) = mpsc::channel(100);
        let (incoming_tx_sender, incoming_tx_receiver) = broadcast::channel(100);
        let (tx_status_sender, _) = broadcast::channel(100);
        let (txpool_sender, txpool_receiver) = txpool::channel(100);

        let tx1_hash = *TX_ID1;
        let tx1 = DummyDb::dummy_tx(tx1_hash);

        let mut builder = ServiceBuilder::new();
        builder
            .config(config)
            .db(db)
            .incoming_tx_receiver(incoming_tx_receiver)
            .network_sender(network_sender)
            .import_block_event(br)
            .tx_status_sender(tx_status_sender)
            .txpool_sender(txpool_sender)
            .txpool_receiver(txpool_receiver);
        let service = builder.build().unwrap();
        service.start().await.ok();

        let broadcast_tx = TransactionBroadcast::NewTransaction(tx1.clone());
        let mut receiver = service.subscribe_ch();
        let res = incoming_tx_sender.send(broadcast_tx).unwrap();
        let _ = receiver.recv().await;
        assert_eq!(1, res);

        let (response, receiver) = oneshot::channel();
        let _ = service
            .sender()
            .send(TxPoolMpsc::Find {
                ids: vec![tx1_hash],
                response,
            })
            .await;
        let out = receiver.await.unwrap();

        let arc_tx1 = Arc::new(tx1);

        assert_eq!(arc_tx1, *out[0].as_ref().unwrap().tx());
    }

    #[tokio::test]
    async fn test_insert_from_local_broadcasts_to_p2p() {
        let config = Config::default();
        let db = Box::new(MockDb::default());
        let (_bs, br) = broadcast::channel(10);

<<<<<<< HEAD
        // Meant to simulate p2p's channels which hook in to communicate with txpool
        let (network_sender, mut rx) = mpsc::channel(100);
        let (_stx, incoming_txs) = broadcast::channel(100);
        let (tx_status_sender, _) = broadcast::channel(100);
        let (txpool_sender, txpool_receiver) = txpool::channel(100);

        let tx1_hash = *TX_ID1;
        let tx1 = Arc::new(DummyDb::dummy_tx(tx1_hash));

        let mut builder = ServiceBuilder::new();
        builder
            .config(config)
            .db(db)
            .incoming_tx_receiver(incoming_txs)
            .network_sender(network_sender)
            .import_block_event(br)
            .tx_status_sender(tx_status_sender)
            .txpool_sender(txpool_sender)
            .txpool_receiver(txpool_receiver);
        let service = builder.build().unwrap();
        service.start().await.ok();

        let mut subscribe = service.subscribe_ch();

        let (response, receiver) = oneshot::channel();
        let _ = service
            .sender()
            .send(TxPoolMpsc::Insert {
                txs: vec![tx1.clone()],
                response,
            })
            .await;
        let out = receiver.await.unwrap();

        assert!(out[0].is_ok(), "Tx1 should be OK, got err:{:?}", out);

        // we are sure that included tx are already broadcasted.
        assert_eq!(
            subscribe.try_recv(),
            Ok(TxStatusBroadcast {
                tx: tx1.clone(),
                status: TxStatus::Submitted,
            }),
            "First added should be tx1"
        );

        let ret = rx.try_recv().unwrap();

        if let P2pRequestEvent::BroadcastNewTransaction { transaction } = ret {
            assert_eq!(tx1, transaction);
        } else {
            panic!("Transaction Broadcast Unwrap Failed");
        }
    }

    #[tokio::test]
    async fn test_insert_from_p2p_does_not_broadcast_to_p2p() {
        let config = Config::default();
        let db = Box::new(DummyDb::filled());
        let (_bs, br) = broadcast::channel(10);

        // Meant to simulate p2p's channels which hook in to communicate with txpool
        let (network_sender, mut network_receiver) = mpsc::channel(100);
        let (incoming_tx_sender, incoming_tx_receiver) = broadcast::channel(100);
        let (tx_status_sender, _) = broadcast::channel(100);
        let (txpool_sender, txpool_receiver) = txpool::channel(100);

        let tx1_hash = *TX_ID1;
        let tx1 = DummyDb::dummy_tx(tx1_hash);

        let mut builder = ServiceBuilder::new();
        builder
            .config(config)
            .db(db)
            .incoming_tx_receiver(incoming_tx_receiver)
            .network_sender(network_sender)
            .import_block_event(br)
            .tx_status_sender(tx_status_sender)
            .txpool_sender(txpool_sender)
            .txpool_receiver(txpool_receiver);
        let service = builder.build().unwrap();
        service.start().await.ok();

        let broadcast_tx = TransactionBroadcast::NewTransaction(tx1.clone());
        let mut receiver = service.subscribe_ch();
        let res = incoming_tx_sender.send(broadcast_tx).unwrap();
        let _ = receiver.recv().await;
        assert_eq!(1, res);

        let ret = network_receiver.try_recv();
        assert!(ret.is_err());
        assert_eq!(Some(TryRecvError::Empty), ret.err());
    }

    #[tokio::test]
    async fn test_simple_insert_removal_subscription() {
        let config = Config::default();
        let db = Box::new(DummyDb::filled());
        let (_bs, br) = broadcast::channel(10);

        // Meant to simulate p2p's channels which hook in to communicate with txpool
        let (network_sender, _) = mpsc::channel(100);
        let (_, incoming_tx_receiver) = broadcast::channel(100);
        let (tx_status_sender, _) = broadcast::channel(100);
        let (txpool_sender, txpool_receiver) = txpool::channel(100);

        let tx1_hash = *TX_ID1;
        let tx2_hash = *TX_ID2;

        let tx1 = Arc::new(DummyDb::dummy_tx(tx1_hash));
        let tx2 = Arc::new(DummyDb::dummy_tx(tx2_hash));
=======
        let tx1 = Arc::new(
            TransactionBuilder::script(vec![], vec![])
                .gas_price(10)
                .finalize(),
        );
        let tx2 = Arc::new(
            TransactionBuilder::script(vec![], vec![])
                .gas_price(20)
                .finalize(),
        );
>>>>>>> a6194773

        let mut builder = ServiceBuilder::new();
        builder
            .config(config)
            .db(db)
            .incoming_tx_receiver(incoming_tx_receiver)
            .network_sender(network_sender)
            .import_block_event(br)
            .tx_status_sender(tx_status_sender)
            .txpool_sender(txpool_sender)
            .txpool_receiver(txpool_receiver);
        let service = builder.build().unwrap();
        service.start().await.ok();

        let mut subscribe = service.subscribe_ch();

        let (response, receiver) = oneshot::channel();
        let _ = service
            .sender()
            .send(TxPoolMpsc::Insert {
                txs: vec![tx1.clone(), tx2.clone()],
                response,
            })
            .await;
        let out = receiver.await.unwrap();

        assert!(out[0].is_ok(), "Tx1 should be OK, got err:{:?}", out);
        assert!(out[1].is_ok(), "Tx2 should be OK, got err:{:?}", out);

        // we are sure that included tx are already broadcasted.
        assert_eq!(
            subscribe.try_recv(),
            Ok(TxStatusBroadcast {
                tx: tx1.clone(),
                status: TxStatus::Submitted,
            }),
            "First added should be tx1"
        );
        assert_eq!(
            subscribe.try_recv(),
            Ok(TxStatusBroadcast {
                tx: tx2.clone(),
                status: TxStatus::Submitted,
            }),
            "Second added should be tx2"
        );

        // remove them
        let (response, receiver) = oneshot::channel();
        let _ = service
            .sender()
            .send(TxPoolMpsc::Remove {
                ids: vec![tx1.id(), tx2.id()],
                response,
            })
            .await;
        let _rem = receiver.await.unwrap();

        assert_eq!(
            tokio::time::timeout(std::time::Duration::from_secs(2), subscribe.recv()).await,
            Ok(Ok(TxStatusBroadcast {
                tx: tx1,
                status: TxStatus::SqueezedOut {
                    reason: TxpoolError::Removed
                }
            })),
            "First removed should be tx1"
        );

        assert_eq!(
            tokio::time::timeout(std::time::Duration::from_secs(2), subscribe.recv()).await,
            Ok(Ok(TxStatusBroadcast {
                tx: tx2,
                status: TxStatus::SqueezedOut {
                    reason: TxpoolError::Removed
                }
            })),
            "Second removed should be tx2"
        );
    }
}<|MERGE_RESOLUTION|>--- conflicted
+++ resolved
@@ -317,7 +317,6 @@
         let db = Box::new(MockDb::default());
         let (_bs, br) = broadcast::channel(10);
 
-<<<<<<< HEAD
         // Meant to simulate p2p's channels which hook in to communicate with txpool
         let (network_sender, _) = mpsc::channel(100);
         let (_, incoming_tx_receiver) = broadcast::channel(100);
@@ -331,8 +330,7 @@
         let tx1 = Arc::new(DummyDb::dummy_tx(tx1_hash));
         let tx2 = Arc::new(DummyDb::dummy_tx(tx2_hash));
 
-=======
->>>>>>> a6194773
+
         let mut builder = ServiceBuilder::new();
         builder
             .config(config)
@@ -397,7 +395,6 @@
         let db = Box::new(MockDb::default());
         let (_bs, br) = broadcast::channel(10);
 
-<<<<<<< HEAD
         // Meant to simulate p2p's channels which hook in to communicate with txpool
         let (network_sender, _) = mpsc::channel(100);
         let (_, incoming_tx_receiver) = broadcast::channel(100);
@@ -408,9 +405,6 @@
         let tx2_hash = *TX_ID2;
         let tx3_hash = *TX_ID3;
 
-        let tx1 = Arc::new(DummyDb::dummy_tx(tx1_hash));
-        let tx2 = Arc::new(DummyDb::dummy_tx(tx2_hash));
-=======
         let tx1 = Arc::new(
             TransactionBuilder::script(vec![], vec![])
                 .gas_price(10)
@@ -426,7 +420,6 @@
                 .gas_price(30)
                 .finalize(),
         );
->>>>>>> a6194773
 
         let mut builder = ServiceBuilder::new();
         builder
@@ -526,7 +519,6 @@
         let db = Box::new(MockDb::default());
         let (_bs, br) = broadcast::channel(10);
 
-<<<<<<< HEAD
         // Meant to simulate p2p's channels which hook in to communicate with txpool
         let (network_sender, mut rx) = mpsc::channel(100);
         let (_stx, incoming_txs) = broadcast::channel(100);
@@ -636,9 +628,7 @@
         let tx1_hash = *TX_ID1;
         let tx2_hash = *TX_ID2;
 
-        let tx1 = Arc::new(DummyDb::dummy_tx(tx1_hash));
-        let tx2 = Arc::new(DummyDb::dummy_tx(tx2_hash));
-=======
+
         let tx1 = Arc::new(
             TransactionBuilder::script(vec![], vec![])
                 .gas_price(10)
@@ -649,7 +639,6 @@
                 .gas_price(20)
                 .finalize(),
         );
->>>>>>> a6194773
 
         let mut builder = ServiceBuilder::new();
         builder
