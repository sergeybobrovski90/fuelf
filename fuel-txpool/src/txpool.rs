--- conflicted
+++ resolved
@@ -493,19 +493,11 @@
         let mut txpool = TxPool::new(Default::default());
         let db = MockDb::default();
 
-<<<<<<< HEAD
-        let tx: Arc<Transaction> = Arc::new(
-            TransactionBuilder::script(vec![], vec![])
-                .add_output(create_coin_output())
-                .finalize()
-                .into(),
-=======
         let (_, gas_coin) = setup_coin(&mut rng, Some(&db));
         let tx = Arc::new(
             TransactionBuilder::script(vec![], vec![])
                 .add_input(gas_coin)
                 .finalize(),
->>>>>>> 20989a6d
         );
 
         txpool
@@ -520,22 +512,9 @@
         let mut txpool = TxPool::new(Default::default());
         let db = MockDb::default();
 
-<<<<<<< HEAD
+        let (_, gas_coin) = setup_coin(&mut rng, Some(&db));
+        let (output, unset_input) = create_output_and_input(&mut rng, 1);
         let tx1: Arc<Transaction> = Arc::new(
-            TransactionBuilder::script(vec![], vec![])
-                .add_output(create_coin_output())
-                .finalize()
-                .into(),
-        );
-        let tx2: Arc<Transaction> = Arc::new(
-            TransactionBuilder::script(vec![], vec![])
-                .add_input(create_coin_input(tx1.id(), 0))
-                .finalize()
-                .into(),
-=======
-        let (_, gas_coin) = setup_coin(&mut rng, Some(&db));
-        let (output, unset_input) = create_output_and_input(&mut rng, 1);
-        let tx1 = Arc::new(
             TransactionBuilder::script(vec![], vec![])
                 .gas_price(1)
                 .add_input(gas_coin)
@@ -544,23 +523,22 @@
         );
 
         let (_, gas_coin) = setup_coin(&mut rng, Some(&db));
-        let input = unset_input.into_input(UtxoId::new(tx1.id(), 0));
-
-        let tx2 = Arc::new(
+        let input = unset_input.into_input(UtxoId::new(tx1: Arc<Transaction>.id(), 0));
+
+        let tx2: Arc<Transaction> = Arc::new(
             TransactionBuilder::script(vec![], vec![])
                 .gas_price(1)
                 .add_input(input)
                 .add_input(gas_coin)
                 .finalize(),
->>>>>>> 20989a6d
-        );
-
-        txpool
-            .insert_inner(tx1, &db)
+        );
+
+        txpool
+            .insert_inner(tx1: Arc<Transaction>, &db)
             .await
             .expect("Tx1 should be OK, got Err");
         txpool
-            .insert_inner(tx2, &db)
+            .insert_inner(tx2: Arc<Transaction>, &db)
             .await
             .expect("Tx2 dependent should be OK, got Err");
     }
@@ -576,24 +554,6 @@
         )
         .unwrap();
 
-<<<<<<< HEAD
-        let tx: Arc<Transaction> = Arc::new(
-            TransactionBuilder::script(vec![], vec![])
-                .gas_price(10)
-                .add_input(create_coin_input(db_tx_id, 0))
-                .add_output(create_coin_output())
-                .add_output(create_contract_output(contract_id))
-                .finalize()
-                .into(),
-        );
-        let tx_faulty: Arc<Transaction> = Arc::new(
-            TransactionBuilder::script(vec![], vec![])
-                .gas_price(9)
-                .add_input(create_coin_input(tx.id(), 0))
-                .add_output(create_contract_output(contract_id))
-                .finalize()
-                .into(),
-=======
         // contract creation tx
         let (_, gas_coin) = setup_coin(&mut rng, Some(&db));
         let (output, unset_input) = create_output_and_input(&mut rng, 10);
@@ -627,7 +587,6 @@
             .add_output(create_contract_output(contract_id))
             .add_output(output)
             .finalize(),
->>>>>>> 20989a6d
         );
 
         txpool
@@ -655,20 +614,6 @@
             "0x0000000000000000000000000000000000000000000000000000000000000100",
         )
         .unwrap();
-<<<<<<< HEAD
-        let tx_faulty: Arc<Transaction> = Arc::new(
-            TransactionBuilder::script(vec![], vec![])
-                .add_input(create_coin_input(db_tx_id, 0))
-                .add_output(create_contract_output(contract_id))
-                .finalize()
-                .into(),
-        );
-        let tx: Arc<Transaction> = Arc::new(
-            TransactionBuilder::script(vec![], vec![])
-                .add_input(create_coin_input(tx_faulty.id(), 0))
-                .finalize()
-                .into(),
-=======
         let (_, gas_coin) = setup_coin(&mut rng, Some(&db));
         let tx_faulty = Arc::new(
             TransactionBuilder::create(
@@ -693,7 +638,6 @@
                     Some(UtxoId::new(tx_faulty.id(), 0)),
                 ))
                 .finalize(),
->>>>>>> 20989a6d
         );
 
         txpool
@@ -740,24 +684,12 @@
         let mut txpool = TxPool::new(Default::default());
         let db = MockDb::default();
 
-<<<<<<< HEAD
-        let nonexistent_id = TxId::from_str(
-            "0x0000000000000000000000000000000000000000000000000000000000000011",
-        )
-        .unwrap();
-        let tx: Arc<Transaction> = Arc::new(
-            TransactionBuilder::script(vec![], vec![])
-                .add_input(create_coin_input(nonexistent_id, 0))
-                .finalize()
-                .into(),
-=======
         let (_, input) = setup_coin(&mut rng, None);
         let tx = Arc::new(
             TransactionBuilder::script(vec![], vec![])
                 .gas_price(10)
                 .add_input(input)
                 .finalize(),
->>>>>>> 20989a6d
         );
 
         let err = txpool
@@ -784,15 +716,9 @@
 
         let tx: Arc<Transaction> = Arc::new(
             TransactionBuilder::script(vec![], vec![])
-<<<<<<< HEAD
-                .add_input(create_coin_input(db_tx_id, 0))
-                .finalize()
-                .into(),
-=======
                 .gas_price(10)
                 .add_input(input)
                 .finalize(),
->>>>>>> 20989a6d
         );
 
         // attempt to insert the tx with an already spent coin
@@ -814,111 +740,77 @@
 
         let (_, coin_input) = setup_coin(&mut rng, Some(&db));
 
+        let tx1: Arc<Transaction>: Arc<Transaction> = Arc::new(
+            TransactionBuilder::script(vec![], vec![])
+                .gas_price(10)
+                .add_input(coin_input.clone())
+                .finalize(),
+        );
+        let tx2: Arc<Transaction>: Arc<Transaction> = Arc::new(
+            TransactionBuilder::script(vec![], vec![])
+                .gas_price(20)
+                .add_input(coin_input)
+                .finalize(),
+        );
+
+        txpool
+            .insert_inner(tx1: Arc<Transaction>.clone(), &db)
+            .await
+            .expect("Tx1 should be Ok, got Err");
+
+        let vec = txpool
+            .insert_inner(tx2: Arc<Transaction>, &db)
+            .await
+            .expect("Tx2 should be Ok, got Err");
+        assert_eq!(vec.removed[0].id(), tx1: Arc<Transaction>.id(), "Tx1 id should be removed");
+    }
+
+    #[tokio::test]
+    async fn underpriced_tx1_not_included_coin_collision() {
+        let mut rng = StdRng::seed_from_u64(0);
+        let mut txpool = TxPool::new(Default::default());
+        let db = MockDb::default();
+
+        let (_, gas_coin) = setup_coin(&mut rng, Some(&db));
+        let (output, unset_input) = create_output_and_input(&mut rng, 10);
         let tx1: Arc<Transaction> = Arc::new(
-            TransactionBuilder::script(vec![], vec![])
-                .gas_price(10)
-<<<<<<< HEAD
-                .add_input(create_coin_input(db_tx_id, 0))
-                .finalize()
-                .into(),
-=======
-                .add_input(coin_input.clone())
-                .finalize(),
->>>>>>> 20989a6d
-        );
-        let tx2: Arc<Transaction> = Arc::new(
-            TransactionBuilder::script(vec![], vec![])
-                .gas_price(20)
-<<<<<<< HEAD
-                .add_input(create_coin_input(db_tx_id, 0))
-                .finalize()
-                .into(),
-=======
-                .add_input(coin_input)
-                .finalize(),
->>>>>>> 20989a6d
-        );
-
-        txpool
-            .insert_inner(tx1.clone(), &db)
-            .await
-            .expect("Tx1 should be Ok, got Err");
-
-        let vec = txpool
-            .insert_inner(tx2, &db)
-            .await
-            .expect("Tx2 should be Ok, got Err");
-        assert_eq!(vec.removed[0].id(), tx1.id(), "Tx1 id should be removed");
-    }
-
-    #[tokio::test]
-    async fn underpriced_tx1_not_included_coin_collision() {
-        let mut rng = StdRng::seed_from_u64(0);
-        let mut txpool = TxPool::new(Default::default());
-        let db = MockDb::default();
-
-<<<<<<< HEAD
-        let tx1: Arc<Transaction> = Arc::new(
-            TransactionBuilder::script(vec![], vec![])
-                .gas_price(10)
-                .add_output(create_coin_output())
-                .finalize()
-                .into(),
-        );
-        let tx2: Arc<Transaction> = Arc::new(
-            TransactionBuilder::script(vec![], vec![])
-                .gas_price(20)
-                .add_input(create_coin_input(tx1.id(), 0))
-                .finalize()
-                .into(),
-=======
-        let (_, gas_coin) = setup_coin(&mut rng, Some(&db));
-        let (output, unset_input) = create_output_and_input(&mut rng, 10);
-        let tx1 = Arc::new(
             TransactionBuilder::script(vec![], vec![])
                 .gas_price(20)
                 .add_input(gas_coin)
                 .add_output(output)
                 .finalize(),
         );
-        let input = unset_input.into_input(UtxoId::new(tx1.id(), 0));
-
-        let tx2 = Arc::new(
+        let input = unset_input.into_input(UtxoId::new(tx1: Arc<Transaction>.id(), 0));
+
+        let tx2: Arc<Transaction> = Arc::new(
             TransactionBuilder::script(vec![], vec![])
                 .gas_price(20)
                 .add_input(input.clone())
                 .finalize(),
->>>>>>> 20989a6d
-        );
-        let tx3: Arc<Transaction> = Arc::new(
+        );
+        let tx3: Arc<Transaction>: Arc<Transaction> = Arc::new(
             TransactionBuilder::script(vec![], vec![])
                 .gas_price(10)
-<<<<<<< HEAD
-                .add_input(create_coin_input(tx1.id(), 0))
-                .finalize()
-                .into(),
-=======
                 .add_input(input)
                 .finalize(),
->>>>>>> 20989a6d
-        );
-
-        txpool
-            .insert_inner(tx1.clone(), &db)
+        );
+
+        txpool
+            .insert_inner(tx1: Arc<Transaction>.clone(), &db)
             .await
             .expect("Tx1 should be Ok, got Err");
         txpool
-            .insert_inner(tx2.clone(), &db)
+            .insert_inner(tx2: Arc<Transaction>.clone(), &db)
             .await
             .expect("Tx2 should be Ok, got Err");
 
         let err = txpool
-            .insert_inner(tx3.clone(), &db)
+            .insert_inner(tx3: Arc<Transaction>.clone(), &db)
             .await
             .expect_err("Tx3 should be Err, got Ok");
         assert!(matches!(
             err.downcast_ref::<Error>(),
-            Some(Error::NotInsertedCollision(id, utxo_id)) if id == &tx2.id() && utxo_id == &UtxoId::new(tx1.id(), 0)
+            Some(Error::NotInsertedCollision(id, utxo_id)) if id == &tx2: Arc<Transaction>.id() && utxo_id == &UtxoId::new(tx1: Arc<Transaction>.id(), 0)
         ));
     }
 
@@ -930,17 +822,7 @@
 
         let (_, gas_funds) = setup_coin(&mut rng, Some(&db));
         let contract_id = ContractId::default();
-<<<<<<< HEAD
         let tx1: Arc<Transaction> = Arc::new(
-            TransactionBuilder::script(vec![], vec![])
-                .gas_price(10)
-                .add_output(create_contract_output(contract_id))
-                .finalize()
-                .into(),
-        );
-        let tx2: Arc<Transaction> = Arc::new(
-=======
-        let tx1 = Arc::new(
             TransactionBuilder::create(
                 Default::default(),
                 Default::default(),
@@ -953,8 +835,7 @@
         );
 
         let (_, gas_funds) = setup_coin(&mut rng, Some(&db));
-        let tx2 = Arc::new(
->>>>>>> 20989a6d
+        let tx2: Arc<Transaction> = Arc::new(
             TransactionBuilder::script(vec![], vec![])
                 .gas_price(11)
                 .add_input(gas_funds)
@@ -962,22 +843,17 @@
                     Default::default(),
                     Default::default(),
                 ))
-<<<<<<< HEAD
-                .finalize()
-                .into(),
-=======
                 .add_output(Output::contract(1, Default::default(), Default::default()))
                 .finalize(),
->>>>>>> 20989a6d
-        );
-
-        txpool
-            .insert_inner(tx1, &db)
+        );
+
+        txpool
+            .insert_inner(tx1: Arc<Transaction>, &db)
             .await
             .expect("Tx1 should be Ok, got err");
 
         let err = txpool
-            .insert_inner(tx2, &db)
+            .insert_inner(tx2: Arc<Transaction>, &db)
             .await
             .expect_err("Tx2 should be Err, got Ok");
         assert!(
@@ -997,18 +873,8 @@
         let db = MockDb::default();
 
         let contract_id = ContractId::default();
-<<<<<<< HEAD
+        let (_, gas_funds) = setup_coin(&mut rng, Some(&db));
         let tx1: Arc<Transaction> = Arc::new(
-            TransactionBuilder::script(vec![], vec![])
-                .gas_price(10)
-                .add_output(create_contract_output(contract_id))
-                .finalize()
-                .into(),
-        );
-        let tx2: Arc<Transaction> = Arc::new(
-=======
-        let (_, gas_funds) = setup_coin(&mut rng, Some(&db));
-        let tx1 = Arc::new(
             TransactionBuilder::create(
                 Default::default(),
                 Default::default(),
@@ -1021,8 +887,7 @@
         );
 
         let (_, gas_funds) = setup_coin(&mut rng, Some(&db));
-        let tx2 = Arc::new(
->>>>>>> 20989a6d
+        let tx2: Arc<Transaction> = Arc::new(
             TransactionBuilder::script(vec![], vec![])
                 .gas_price(10)
                 .add_input(gas_funds)
@@ -1030,21 +895,16 @@
                     Default::default(),
                     Default::default(),
                 ))
-<<<<<<< HEAD
-                .finalize()
-                .into(),
-=======
                 .add_output(Output::contract(1, Default::default(), Default::default()))
                 .finalize(),
->>>>>>> 20989a6d
-        );
-
-        txpool
-            .insert_inner(tx1, &db)
+        );
+
+        txpool
+            .insert_inner(tx1: Arc<Transaction>, &db)
             .await
             .expect("Tx1 should be Ok, got Err");
         txpool
-            .insert_inner(tx2, &db)
+            .insert_inner(tx2: Arc<Transaction>, &db)
             .await
             .expect("Tx2 should be Ok, got Err");
     }
@@ -1057,62 +917,39 @@
 
         let (_, gas_coin) = setup_coin(&mut rng, Some(&db));
 
-<<<<<<< HEAD
+        let (output, unset_input) = create_output_and_input(&mut rng, 10);
         let tx1: Arc<Transaction> = Arc::new(
-            TransactionBuilder::script(vec![], vec![])
-                .gas_price(10)
-                .add_input(create_coin_input(db_tx_id, 0))
-                .add_output(create_coin_output())
-                .finalize()
-                .into(),
-        );
-        let tx2: Arc<Transaction> = Arc::new(
-            TransactionBuilder::script(vec![], vec![])
-                .gas_price(9)
-                .add_input(create_coin_input(tx1.id(), 0))
-                .finalize()
-                .into(),
-=======
-        let (output, unset_input) = create_output_and_input(&mut rng, 10);
-        let tx1 = Arc::new(
             TransactionBuilder::script(vec![], vec![])
                 .gas_price(10)
                 .add_input(gas_coin.clone())
                 .add_output(output)
                 .finalize(),
         );
-        let input = unset_input.into_input(UtxoId::new(tx1.id(), 0));
-
-        let tx2 = Arc::new(
+        let input = unset_input.into_input(UtxoId::new(tx1: Arc<Transaction>.id(), 0));
+
+        let tx2: Arc<Transaction> = Arc::new(
             TransactionBuilder::script(vec![], vec![])
                 .gas_price(9)
                 .add_input(input.clone())
                 .finalize(),
->>>>>>> 20989a6d
-        );
-        let tx3: Arc<Transaction> = Arc::new(
+        );
+        let tx3: Arc<Transaction>: Arc<Transaction> = Arc::new(
             TransactionBuilder::script(vec![], vec![])
                 .gas_price(20)
-<<<<<<< HEAD
-                .add_input(create_coin_input(db_tx_id, 0))
-                .finalize()
-                .into(),
-=======
                 .add_input(gas_coin)
                 .finalize(),
->>>>>>> 20989a6d
-        );
-
-        txpool
-            .insert_inner(tx1.clone(), &db)
+        );
+
+        txpool
+            .insert_inner(tx1: Arc<Transaction>.clone(), &db)
             .await
             .expect("Tx1 should be OK, got Err");
         txpool
-            .insert_inner(tx2.clone(), &db)
+            .insert_inner(tx2: Arc<Transaction>.clone(), &db)
             .await
             .expect("Tx2 should be OK, got Err");
         let vec = txpool
-            .insert_inner(tx3.clone(), &db)
+            .insert_inner(tx3: Arc<Transaction>.clone(), &db)
             .await
             .expect("Tx3 should be OK, got Err");
         assert_eq!(
@@ -1121,8 +958,8 @@
             "Tx1 and Tx2 should be removed:{:?}",
             vec
         );
-        assert_eq!(vec.removed[0].id(), tx1.id(), "Tx1 id should be removed");
-        assert_eq!(vec.removed[1].id(), tx2.id(), "Tx2 id should be removed");
+        assert_eq!(vec.removed[0].id(), tx1: Arc<Transaction>.id(), "Tx1 id should be removed");
+        assert_eq!(vec.removed[1].id(), tx2: Arc<Transaction>.id(), "Tx2 id should be removed");
     }
 
     #[tokio::test]
@@ -1134,40 +971,28 @@
         });
         let db = MockDb::default();
 
-<<<<<<< HEAD
+        let (_, gas_coin) = setup_coin(&mut rng, Some(&db));
         let tx1: Arc<Transaction> = Arc::new(
-=======
-        let (_, gas_coin) = setup_coin(&mut rng, Some(&db));
-        let tx1 = Arc::new(
->>>>>>> 20989a6d
             TransactionBuilder::script(vec![], vec![])
                 .add_input(gas_coin)
                 .add_output(create_coin_output())
                 .finalize()
                 .into(),
         );
-<<<<<<< HEAD
+        let (_, gas_coin) = setup_coin(&mut rng, Some(&db));
         let tx2: Arc<Transaction> = Arc::new(
             TransactionBuilder::script(vec![], vec![])
-                .add_input(create_contract_input(tx1.id(), 0))
-                .finalize()
-                .into(),
-=======
-        let (_, gas_coin) = setup_coin(&mut rng, Some(&db));
-        let tx2 = Arc::new(
-            TransactionBuilder::script(vec![], vec![])
                 .add_input(gas_coin)
                 .finalize(),
->>>>>>> 20989a6d
-        );
-
-        txpool
-            .insert_inner(tx1, &db)
+        );
+
+        txpool
+            .insert_inner(tx1: Arc<Transaction>, &db)
             .await
             .expect("Tx1 should be Ok, got Err");
 
         let err = txpool
-            .insert_inner(tx2, &db)
+            .insert_inner(tx2: Arc<Transaction>, &db)
             .await
             .expect_err("Tx2 should be Err, got Ok");
         assert!(matches!(
@@ -1185,63 +1010,42 @@
         });
         let db = MockDb::default();
 
-<<<<<<< HEAD
+        let (_, gas_coin) = setup_coin(&mut rng, Some(&db));
+        let (output, unset_input) = create_output_and_input(&mut rng, 10_000);
         let tx1: Arc<Transaction> = Arc::new(
-            TransactionBuilder::script(vec![], vec![])
-                .add_output(create_coin_output())
-                .finalize()
-                .into(),
-        );
-        let tx2: Arc<Transaction> = Arc::new(
-            TransactionBuilder::script(vec![], vec![])
-                .add_input(create_coin_input(tx1.id(), 0))
-                .add_output(create_coin_output())
-                .finalize()
-                .into(),
-        );
-        let tx3: Arc<Transaction> = Arc::new(
-            TransactionBuilder::script(vec![], vec![])
-                .add_input(create_coin_input(tx2.id(), 0))
-                .finalize()
-                .into(),
-=======
-        let (_, gas_coin) = setup_coin(&mut rng, Some(&db));
-        let (output, unset_input) = create_output_and_input(&mut rng, 10_000);
-        let tx1 = Arc::new(
             TransactionBuilder::script(vec![], vec![])
                 .add_input(gas_coin)
                 .add_output(output)
                 .finalize(),
         );
 
-        let input = unset_input.into_input(UtxoId::new(tx1.id(), 0));
+        let input = unset_input.into_input(UtxoId::new(tx1: Arc<Transaction>.id(), 0));
         let (output, unset_input) = create_output_and_input(&mut rng, 5_000);
-        let tx2 = Arc::new(
+        let tx2: Arc<Transaction> = Arc::new(
             TransactionBuilder::script(vec![], vec![])
                 .add_input(input)
                 .add_output(output)
                 .finalize(),
         );
 
-        let input = unset_input.into_input(UtxoId::new(tx2.id(), 0));
-        let tx3 = Arc::new(
+        let input = unset_input.into_input(UtxoId::new(tx2: Arc<Transaction>.id(), 0));
+        let tx3: Arc<Transaction> = Arc::new(
             TransactionBuilder::script(vec![], vec![])
                 .add_input(input)
                 .finalize(),
->>>>>>> 20989a6d
-        );
-
-        txpool
-            .insert_inner(tx1, &db)
+        );
+
+        txpool
+            .insert_inner(tx1: Arc<Transaction>, &db)
             .await
             .expect("Tx1 should be OK, got Err");
         txpool
-            .insert_inner(tx2, &db)
+            .insert_inner(tx2: Arc<Transaction>, &db)
             .await
             .expect("Tx2 should be OK, got Err");
 
         let err = txpool
-            .insert_inner(tx3, &db)
+            .insert_inner(tx3: Arc<Transaction>, &db)
             .await
             .expect_err("Tx3 should be Err, got Ok");
         assert!(matches!(
@@ -1256,69 +1060,52 @@
         let mut txpool = TxPool::new(Default::default());
         let db = MockDb::default();
 
-<<<<<<< HEAD
+        let (_, gas_coin) = setup_coin(&mut rng, Some(&db));
         let tx1: Arc<Transaction> = Arc::new(
-            TransactionBuilder::script(vec![], vec![])
-                .gas_price(10)
-                .finalize()
-                .into(),
-        );
-        let tx2: Arc<Transaction> = Arc::new(
-            TransactionBuilder::script(vec![], vec![])
-                .gas_price(9)
-                .finalize()
-                .into(),
-        );
-        let tx3: Arc<Transaction> = Arc::new(
-            TransactionBuilder::script(vec![], vec![])
-                .gas_price(20)
-                .finalize()
-                .into(),
-=======
-        let (_, gas_coin) = setup_coin(&mut rng, Some(&db));
-        let tx1 = Arc::new(
             TransactionBuilder::script(vec![], vec![])
                 .gas_price(10)
                 .add_input(gas_coin)
-                .finalize(),
-        );
-
-        let (_, gas_coin) = setup_coin(&mut rng, Some(&db));
-        let tx2 = Arc::new(
+                .finalize()
+            .into(),
+        );
+
+        let (_, gas_coin) = setup_coin(&mut rng, Some(&db));
+        let tx2: Arc<Transaction> = Arc::new(
             TransactionBuilder::script(vec![], vec![])
                 .gas_price(9)
                 .add_input(gas_coin)
-                .finalize(),
-        );
-
-        let (_, gas_coin) = setup_coin(&mut rng, Some(&db));
-        let tx3 = Arc::new(
+                .finalize()
+            .into(),
+        );
+
+        let (_, gas_coin) = setup_coin(&mut rng, Some(&db));
+        let tx3: Arc<Transaction> = Arc::new(
             TransactionBuilder::script(vec![], vec![])
                 .gas_price(20)
                 .add_input(gas_coin)
-                .finalize(),
->>>>>>> 20989a6d
-        );
-
-        txpool
-            .insert_inner(tx1.clone(), &db)
+                .finalize()
+            .into(),
+        );
+
+        txpool
+            .insert_inner(tx1: Arc<Transaction>.clone(), &db)
             .await
             .expect("Tx1 should be Ok, got Err");
         txpool
-            .insert_inner(tx2.clone(), &db)
+            .insert_inner(tx2: Arc<Transaction>.clone(), &db)
             .await
             .expect("Tx2 should be Ok, got Err");
         txpool
-            .insert_inner(tx3.clone(), &db)
+            .insert_inner(tx3: Arc<Transaction>.clone(), &db)
             .await
             .expect("Tx4 should be Ok, got Err");
 
         let txs = txpool.sorted_includable();
 
         assert_eq!(txs.len(), 3, "Should have 3 txs");
-        assert_eq!(txs[0].id(), tx3.id(), "First should be tx3");
-        assert_eq!(txs[1].id(), tx1.id(), "Second should be tx1");
-        assert_eq!(txs[2].id(), tx2.id(), "Third should be tx2");
+        assert_eq!(txs[0].id(), tx3: Arc<Transaction>.id(), "First should be tx3: Arc<Transaction>");
+        assert_eq!(txs[1].id(), tx1: Arc<Transaction>.id(), "Second should be tx1: Arc<Transaction>");
+        assert_eq!(txs[2].id(), tx2: Arc<Transaction>.id(), "Third should be tx2: Arc<Transaction>");
     }
 
     #[tokio::test]
@@ -1327,32 +1114,9 @@
         let mut txpool = TxPool::new(Default::default());
         let db = MockDb::default();
 
-<<<<<<< HEAD
+        let (_, gas_coin) = setup_coin(&mut rng, Some(&db));
+        let (output, unset_input) = create_output_and_input(&mut rng, 10_000);
         let tx1: Arc<Transaction> = Arc::new(
-            TransactionBuilder::script(vec![], vec![])
-                .gas_price(10)
-                .add_output(create_coin_output())
-                .finalize()
-                .into(),
-        );
-        let tx2: Arc<Transaction> = Arc::new(
-            TransactionBuilder::script(vec![], vec![])
-                .gas_price(10)
-                .add_input(create_coin_input(tx1.id(), 0))
-                .add_output(create_coin_output())
-                .finalize()
-                .into(),
-        );
-        let tx3: Arc<Transaction> = Arc::new(
-            TransactionBuilder::script(vec![], vec![])
-                .gas_price(9)
-                .add_input(create_coin_input(tx2.id(), 0))
-                .finalize()
-                .into(),
-=======
-        let (_, gas_coin) = setup_coin(&mut rng, Some(&db));
-        let (output, unset_input) = create_output_and_input(&mut rng, 10_000);
-        let tx1 = Arc::new(
             TransactionBuilder::script(vec![], vec![])
                 .gas_price(11)
                 .add_input(gas_coin)
@@ -1360,9 +1124,9 @@
                 .finalize(),
         );
 
-        let input = unset_input.into_input(UtxoId::new(tx1.id(), 0));
+        let input = unset_input.into_input(UtxoId::new(tx1: Arc<Transaction>.id(), 0));
         let (output, unset_input) = create_output_and_input(&mut rng, 7_500);
-        let tx2 = Arc::new(
+        let tx2: Arc<Transaction> = Arc::new(
             TransactionBuilder::script(vec![], vec![])
                 .gas_price(10)
                 .add_input(input)
@@ -1370,25 +1134,24 @@
                 .finalize(),
         );
 
-        let input = unset_input.into_input(UtxoId::new(tx2.id(), 0));
-        let tx3 = Arc::new(
+        let input = unset_input.into_input(UtxoId::new(tx2: Arc<Transaction>.id(), 0));
+        let tx3: Arc<Transaction> = Arc::new(
             TransactionBuilder::script(vec![], vec![])
                 .gas_price(9)
                 .add_input(input)
                 .finalize(),
->>>>>>> 20989a6d
-        );
-
-        txpool
-            .insert_inner(tx1.clone(), &db)
+        );
+
+        txpool
+            .insert_inner(tx1: Arc<Transaction>.clone(), &db)
             .await
             .expect("Tx0 should be Ok, got Err");
         txpool
-            .insert_inner(tx2.clone(), &db)
+            .insert_inner(tx2: Arc<Transaction>.clone(), &db)
             .await
             .expect("Tx1 should be Ok, got Err");
         let tx3_result = txpool
-            .insert_inner(tx3.clone(), &db)
+            .insert_inner(tx3: Arc<Transaction>.clone(), &db)
             .await
             .expect("Tx2 should be Ok, got Err");
 
@@ -1399,18 +1162,11 @@
 
         let mut list: Vec<ArcPoolTx> = seen.into_iter().map(|(_, tx)| tx).collect();
         // sort from high to low price
-<<<<<<< HEAD
-        list.sort_by_key(|tx| Reverse(tx.price()));
-        assert_eq!(list.len(), 2, "We should have two items");
-        assert_eq!(list[0].id(), tx2.id(), "Tx2 should be first.");
-        assert_eq!(list[1].id(), tx3.id(), "Tx3 should be second.");
-=======
         list.sort_by_key(|tx| Reverse(tx.gas_price()));
         assert_eq!(list.len(), 3, "We should have three items");
-        assert_eq!(list[0].id(), tx1.id(), "Tx1 should be first.");
-        assert_eq!(list[1].id(), tx2.id(), "Tx2 should be second.");
-        assert_eq!(list[2].id(), tx3.id(), "Tx3 should be third.");
->>>>>>> 20989a6d
+        assert_eq!(list[0].id(), tx1: Arc<Transaction>.id(), "Tx1 should be first.");
+        assert_eq!(list[1].id(), tx2: Arc<Transaction>.id(), "Tx2 should be second.");
+        assert_eq!(list[2].id(), tx3: Arc<Transaction>.id(), "Tx3 should be third.");
     }
 
     #[tokio::test]
@@ -1421,21 +1177,12 @@
             ..Default::default()
         });
         let db = MockDb::default();
-<<<<<<< HEAD
-        let tx: Arc<Transaction> = Arc::new(
-            TransactionBuilder::script(vec![], vec![])
-                .gas_price(10)
-                .finalize()
-                .into(),
-        );
-=======
 
         let (_, gas_coin) = setup_coin(&mut rng, Some(&db));
         let tx = TransactionBuilder::script(vec![], vec![])
             .gas_price(10)
             .add_input(gas_coin)
             .finalize();
->>>>>>> 20989a6d
 
         txpool
             .insert_inner(tx, &db)
@@ -1451,21 +1198,12 @@
             ..Default::default()
         });
         let db = MockDb::default();
-<<<<<<< HEAD
-        let tx: Arc<Transaction> = Arc::new(
-            TransactionBuilder::script(vec![], vec![])
-                .gas_price(10)
-                .finalize()
-                .into(),
-        );
-=======
 
         let (_, gas_coin) = setup_coin(&mut rng, Some(&db));
         let tx = TransactionBuilder::script(vec![], vec![])
             .gas_price(10)
             .add_input(gas_coin)
             .finalize();
->>>>>>> 20989a6d
 
         let err = txpool
             .insert_inner(tx, &db)
@@ -1481,18 +1219,9 @@
     async fn tx_inserted_into_pool_when_input_message_id_exists_in_db() {
         let (message, input) = helpers::create_message_predicate_from_message(5000, None);
 
-<<<<<<< HEAD
-        let tx: Arc<Transaction> = Arc::new(
-            TransactionBuilder::script(vec![], vec![])
-                .add_input(helpers::create_message_predicate_from_message(&message))
-                .finalize()
-                .into(),
-        );
-=======
         let tx = TransactionBuilder::script(vec![], vec![])
             .add_input(input)
             .finalize();
->>>>>>> 20989a6d
 
         let mut db = MockDb::default();
         db.storage::<Messages>()
@@ -1516,18 +1245,9 @@
         let (message, input) =
             helpers::create_message_predicate_from_message(5_000, Some(1u64.into()));
 
-<<<<<<< HEAD
-        let tx: Arc<Transaction> = Arc::new(
-            TransactionBuilder::script(vec![], vec![])
-                .add_input(helpers::create_message_predicate_from_message(&message))
-                .finalize()
-                .into(),
-        );
-=======
         let tx = TransactionBuilder::script(vec![], vec![])
             .add_input(input)
             .finalize();
->>>>>>> 20989a6d
 
         let mut db = MockDb::default();
         db.storage::<Messages>()
@@ -1549,20 +1269,10 @@
 
     #[tokio::test]
     async fn tx_rejected_from_pool_when_input_message_id_does_not_exist_in_db() {
-<<<<<<< HEAD
-        let message = Message::default();
-        let tx: Arc<Transaction> = Arc::new(
-            TransactionBuilder::script(vec![], vec![])
-                .add_input(helpers::create_message_predicate_from_message(&message))
-                .finalize()
-                .into(),
-        );
-=======
         let (message, input) = helpers::create_message_predicate_from_message(5000, None);
         let tx = TransactionBuilder::script(vec![], vec![])
             .add_input(input)
             .finalize();
->>>>>>> 20989a6d
 
         let db = MockDb::default();
         // Do not insert any messages into the DB to ensure there is no matching message for the
@@ -1688,11 +1398,11 @@
 
     #[tokio::test]
     async fn message_of_squeezed_out_tx_can_be_resubmitted_at_lower_gas_price() {
-        // tx1 (message 1, message 2) gas_price 2
-        // tx2 (message 1) gas_price 3
-        //   squeezes tx1 with higher gas price
-        // tx3 (message 2) gas_price 1
-        //   works since tx1 is no longer part of txpool state even though gas price is less
+        // tx1: Arc<Transaction> (message 1, message 2) gas_price 2
+        // tx2: Arc<Transaction> (message 1) gas_price 3
+        //   squeezes tx1: Arc<Transaction> with higher gas price
+        // tx3: Arc<Transaction> (message 2) gas_price 1
+        //   works since tx1: Arc<Transaction> is no longer part of txpool state even though gas price is less
 
         let (message_1, message_input_1) =
             helpers::create_message_predicate_from_message(10_000, None);
