--- conflicted
+++ resolved
@@ -83,7 +83,6 @@
         // verify gas price is at least the minimum
         self.verify_tx_min_gas_price(&tx)?;
 
-<<<<<<< HEAD
         if self.config.metrics {
             TXPOOL_METRICS
                 .write()
@@ -105,7 +104,6 @@
                 current_height.into(),
                 &self.config.chain_config.transaction_parameters,
             )?
-=======
         let tx: CheckedTransaction = if self.config.utxo_validation {
             tx.deref()
                 .clone()
@@ -114,7 +112,6 @@
                     &self.config.chain_config.transaction_parameters,
                 )?
                 .into()
->>>>>>> d5b359eb
         } else {
             tx.deref()
                 .clone()
@@ -178,11 +175,6 @@
             } else {
                 Vec::new()
             }
-<<<<<<< HEAD
-
-            Ok(Vec::new())
-=======
->>>>>>> d5b359eb
         } else {
             // remove ret from by_hash and from by_price
             for rem in rem.iter() {
