--- conflicted
+++ resolved
@@ -78,7 +78,6 @@
         // verify gas price is at least the minimum
         self.verify_tx_min_gas_price(&tx)?;
 
-<<<<<<< HEAD
         if self.config.metrics {
             TXPOOL_METRICS
                 .write()
@@ -90,7 +89,7 @@
                 .unwrap()
                 .tx_size_histogram
                 .observe(tx.bytecode_length().unwrap_or(0) as f64);
-=======
+
         let current_height = db.current_block_height()?;
 
         let checked = if self.config.utxo_validation {
@@ -122,7 +121,6 @@
             self.config.chain_config.transaction_parameters,
         ) {
             return Err(anyhow!("transaction predicate verification failed"))
->>>>>>> 5c0e26a2
         }
 
         if self.by_hash.contains_key(&tx.id()) {
