use crate::{
    containers::{
        dependency::Dependency,
        price_sort::PriceSort,
    },
    types::*,
    Config,
    Error,
};
use fuel_core_interfaces::{
<<<<<<< HEAD
    model::{ArcTx, TxInfo},
    p2p::P2pRequestEvent,
    txpool::{TxPoolDb, TxStatus, TxStatusBroadcast},
};
use std::cmp::Reverse;
use std::collections::HashMap;
use tokio::sync::{broadcast, mpsc, RwLock};
=======
    model::{
        ArcTx,
        TxInfo,
    },
    txpool::{
        TxPoolDb,
        TxStatus,
        TxStatusBroadcast,
    },
};
use std::{
    cmp::Reverse,
    collections::HashMap,
};
use tokio::sync::{
    broadcast,
    RwLock,
};
>>>>>>> 7b34fa8e

#[derive(Debug, Clone)]
pub struct TxPool {
    by_hash: HashMap<TxId, TxInfo>,
    by_gas_price: PriceSort,
    by_dependency: Dependency,
    config: Config,
}

impl TxPool {
    pub fn new(config: Config) -> Self {
        let max_depth = config.max_depth;
        Self {
            by_hash: HashMap::new(),
            by_gas_price: PriceSort::default(),
            by_dependency: Dependency::new(max_depth),
            config,
        }
    }
    pub fn txs(&self) -> &HashMap<TxId, TxInfo> {
        &self.by_hash
    }

    pub fn dependency(&self) -> &Dependency {
        &self.by_dependency
    }

    // this is atomic operation. Return removed(pushed out/replaced) transactions
    pub async fn insert_inner(
        &mut self,
        tx: ArcTx,
        db: &dyn TxPoolDb,
    ) -> anyhow::Result<Vec<ArcTx>> {
        if tx.metadata().is_none() {
            return Err(Error::NoMetadata.into())
        }

        // verify gas price is at least the minimum
        self.verify_tx_min_gas_price(&tx)?;

        if self.by_hash.contains_key(&tx.id()) {
            return Err(Error::NotInsertedTxKnown.into())
        }

        let mut max_limit_hit = false;
        // check if we are hitting limit of pool
        if self.by_hash.len() >= self.config.max_tx {
            max_limit_hit = true;
            // limit is hit, check if we can push out lowest priced tx
            let lowest_price = self.by_gas_price.lowest_price();
            if lowest_price >= tx.gas_price() {
                return Err(Error::NotInsertedLimitHit.into())
            }
        }
        // check and insert dependency
        let rem = self.by_dependency.insert(&self.by_hash, db, &tx).await?;
        self.by_hash.insert(tx.id(), TxInfo::new(tx.clone()));
        self.by_gas_price.insert(&tx);

        // if some transaction were removed so we don't need to check limit
        if rem.is_empty() {
            if max_limit_hit {
                // remove last tx from sort
                let rem_tx = self.by_gas_price.last().unwrap(); // safe to unwrap limit is hit
                self.remove_inner(&rem_tx);
                return Ok(vec![rem_tx])
            }
            Ok(Vec::new())
        } else {
            // remove ret from by_hash and from by_price
            for rem in rem.iter() {
                self.by_hash
                    .remove(&rem.id())
                    .expect("Expect to hash of tx to be present");
                self.by_gas_price.remove(rem);
            }

            Ok(rem)
        }
    }

    /// Return all sorted transactions that are includable in next block.
    pub fn sorted_includable(&self) -> Vec<ArcTx> {
        self.by_gas_price
            .sort
            .iter()
            .rev()
            .map(|(_, tx)| tx.clone())
            .collect()
    }

    pub fn remove_inner(&mut self, tx: &ArcTx) -> Vec<ArcTx> {
        self.remove_by_tx_id(&tx.id())
    }

    /// remove transaction from pool needed on user demand. Low priority
    pub fn remove_by_tx_id(&mut self, tx_id: &TxId) -> Vec<ArcTx> {
        if let Some(tx) = self.by_hash.remove(tx_id) {
            let removed = self
                .by_dependency
                .recursively_remove_all_dependencies(&self.by_hash, tx.tx().clone());
            for remove in removed.iter() {
                self.by_gas_price.remove(remove);
                self.by_hash.remove(&remove.id());
            }
            return removed
        }
        Vec::new()
    }

    fn verify_tx_min_gas_price(&mut self, tx: &Transaction) -> Result<(), Error> {
        if tx.gas_price() < self.config.min_gas_price {
            return Err(Error::NotInsertedGasPriceTooLow)
        }
        Ok(())
    }

    pub async fn insert_with_broadcast(
        txpool: &RwLock<Self>,
        db: &dyn TxPoolDb,
        tx_status_sender: broadcast::Sender<TxStatusBroadcast>,
        network_sender: mpsc::Sender<P2pRequestEvent>,
        txs: Vec<ArcTx>,
    ) -> Vec<anyhow::Result<Vec<ArcTx>>> {
        let mut res = Vec::new();
        for tx in txs.iter() {
            let mut pool = txpool.write().await;
            res.push(pool.insert_inner(tx.clone(), db).await)
        }
        for (ret, tx) in res.iter().zip(txs.into_iter()) {
            match ret {
                Ok(removed) => {
                    for removed in removed {
                        let _ = tx_status_sender.send(TxStatusBroadcast {
                            tx: removed.clone(),
                            status: TxStatus::SqueezedOut {
                                reason: Error::Removed,
                            },
                        });
                    }
                    let _ = tx_status_sender.send(TxStatusBroadcast {
                        tx: tx.clone(),
                        status: TxStatus::Submitted,
                    });
                    let _ = network_sender
                        .send(P2pRequestEvent::BroadcastNewTransaction {
                            transaction: tx.clone(),
                        })
                        .await;
                }
                Err(_) => {
                    // @dev should not broadcast tx if error occurred
                }
            }
        }
        res
    }

    /// Import a set of transactions from network gossip or GraphQL endpoints.
    pub async fn insert(
        txpool: &RwLock<Self>,
        db: &dyn TxPoolDb,
        tx_status_sender: broadcast::Sender<TxStatusBroadcast>,
        txs: Vec<ArcTx>,
    ) -> Vec<anyhow::Result<Vec<ArcTx>>> {
        // Check if that data is okay (witness match input/output, and if recovered signatures ara valid).
        // should be done before transaction comes to txpool, or before it enters RwLocked region.
        let mut res = Vec::new();
        for tx in txs.iter() {
            let mut pool = txpool.write().await;
            res.push(pool.insert_inner(tx.clone(), db).await)
        }
        // announce to subscribers
        for (ret, tx) in res.iter().zip(txs.into_iter()) {
            match ret {
                Ok(removed) => {
                    for removed in removed {
                        // small todo there is possibility to have removal reason (ReplacedByHigherGas, DependencyRemoved)
                        // but for now it is okay to just use Error::Removed.
                        let _ = tx_status_sender.send(TxStatusBroadcast {
                            tx: removed.clone(),
                            status: TxStatus::SqueezedOut {
                                reason: Error::Removed,
                            },
                        });
                    }
                    let _ = tx_status_sender.send(TxStatusBroadcast {
                        tx,
                        status: TxStatus::Submitted,
                    });
                }
                Err(_) => {
                    // @dev should not broadcast tx if error occurred
                }
            }
        }
        res
    }

    /// find all tx by its hash
    pub async fn find(txpool: &RwLock<Self>, hashes: &[TxId]) -> Vec<Option<TxInfo>> {
        let mut res = Vec::with_capacity(hashes.len());
        let pool = txpool.read().await;
        for hash in hashes {
            res.push(pool.txs().get(hash).cloned());
        }
        res
    }

    pub async fn find_one(txpool: &RwLock<Self>, hash: &TxId) -> Option<TxInfo> {
        txpool.read().await.txs().get(hash).cloned()
    }

    /// find all dependent tx and return them with requested dependencies in one list sorted by Price.
    pub async fn find_dependent(txpool: &RwLock<Self>, hashes: &[TxId]) -> Vec<ArcTx> {
        let mut seen = HashMap::new();
        {
            let pool = txpool.read().await;
            for hash in hashes {
                if let Some(tx) = pool.txs().get(hash) {
                    pool.dependency().find_dependent(
                        tx.tx().clone(),
                        &mut seen,
                        pool.txs(),
                    );
                }
            }
        }
        let mut list: Vec<ArcTx> = seen.into_iter().map(|(_, tx)| tx).collect();
        // sort from high to low price
        list.sort_by_key(|tx| Reverse(tx.gas_price()));

        list
    }

    /// Iterate over `hashes` and return all hashes that we don't have.
    pub async fn filter_by_negative(txpool: &RwLock<Self>, tx_ids: &[TxId]) -> Vec<TxId> {
        let mut res = Vec::new();
        let pool = txpool.read().await;
        for tx_id in tx_ids {
            if pool.txs().get(tx_id).is_none() {
                res.push(*tx_id)
            }
        }
        res
    }

    /// Return all sorted transactions that are includable in next block.
    /// This is going to be heavy operation, use it only when needed.
    pub async fn includable(txpool: &RwLock<Self>) -> Vec<ArcTx> {
        let pool = txpool.read().await;
        pool.sorted_includable()
    }

    /// When block is updated we need to receive all spend outputs and remove them from txpool.
    pub async fn block_update(
        txpool: &RwLock<Self>, // spend_outputs: [Input], added_outputs: [AddedOutputs]
    ) {
        txpool.write().await;
        // TODO https://github.com/FuelLabs/fuel-core/issues/465
    }

    /// remove transaction from pool needed on user demand. Low priority
    pub async fn remove(
        txpool: &RwLock<Self>,
        broadcast: broadcast::Sender<TxStatusBroadcast>,
        tx_ids: &[TxId],
    ) -> Vec<ArcTx> {
        let mut removed = Vec::new();
        for tx_id in tx_ids {
            let rem = { txpool.write().await.remove_by_tx_id(tx_id) };
            removed.extend(rem.into_iter());
        }
        for tx in &removed {
            let _ = broadcast.send(TxStatusBroadcast {
                tx: tx.clone(),
                status: TxStatus::SqueezedOut {
                    reason: Error::Removed,
                },
            });
        }
        removed
    }
}

#[cfg(test)]
pub mod tests {
    use crate::MockDb;
    mod helpers {
        use crate::types::TxId;
        use fuel_core_interfaces::{
            common::fuel_tx::{
                Contract,
                ContractId,
                Input,
                Output,
                UtxoId,
            },
            model::Message,
        };

        pub(crate) fn create_message_predicate_from_message(message: &Message) -> Input {
            Input::message_predicate(
                message.id(),
                message.sender,
                message.recipient,
                message.amount,
                message.nonce,
                message.data.clone(),
                Default::default(),
                Default::default(),
            )
        }

        pub(crate) fn create_coin_input(tx_id: TxId, output_index: u8) -> Input {
            Input::CoinSigned {
                utxo_id: UtxoId::new(tx_id, output_index),
                owner: Default::default(),
                amount: Default::default(),
                asset_id: Default::default(),
                tx_pointer: Default::default(),
                witness_index: Default::default(),
                maturity: Default::default(),
            }
        }

        pub(crate) fn create_coin_output() -> Output {
            Output::Coin {
                amount: Default::default(),
                to: Default::default(),
                asset_id: Default::default(),
            }
        }

        pub(crate) fn create_contract_input(tx_id: TxId, output_index: u8) -> Input {
            Input::Contract {
                utxo_id: UtxoId::new(tx_id, output_index),
                balance_root: Default::default(),
                state_root: Default::default(),
                tx_pointer: Default::default(),
                contract_id: Default::default(),
            }
        }

        pub(crate) fn create_contract_output(contract_id: ContractId) -> Output {
            Output::ContractCreated {
                contract_id,
                state_root: Contract::default_state_root(),
            }
        }
    }

    use super::*;
    use crate::{
        txpool::tests::helpers::{
            create_coin_input,
            create_coin_output,
            create_contract_input,
            create_contract_output,
        },
        Error,
    };
    use fuel_core_interfaces::{
        common::{
            fuel_storage::Storage,
            fuel_tx::{
                TransactionBuilder,
                UtxoId,
            },
        },
        model::{
            BlockHeight,
            Coin,
            CoinStatus,
            Message,
        },
    };
    use std::{
        cmp::Reverse,
        str::FromStr,
        sync::Arc,
    };

    #[tokio::test]
    async fn simple_insertion() {
        let mut txpool = TxPool::new(Default::default());
        let db = MockDb::default();

        let tx = Arc::new(
            TransactionBuilder::script(vec![], vec![])
                .add_output(create_coin_output())
                .finalize(),
        );

        txpool
            .insert_inner(tx, &db)
            .await
            .expect("Transaction should be OK, got Err");
    }

    #[tokio::test]
    async fn simple_dependency_tx1_tx2() {
        let mut txpool = TxPool::new(Default::default());
        let db = MockDb::default();

        let tx1 = Arc::new(
            TransactionBuilder::script(vec![], vec![])
                .add_output(create_coin_output())
                .finalize(),
        );
        let tx2 = Arc::new(
            TransactionBuilder::script(vec![], vec![])
                .add_input(create_coin_input(tx1.id(), 0))
                .finalize(),
        );

        txpool
            .insert_inner(tx1, &db)
            .await
            .expect("Tx1 should be OK, got Err");
        txpool
            .insert_inner(tx2, &db)
            .await
            .expect("Tx2 dependent should be OK, got Err");
    }

    #[tokio::test]
    async fn faulty_t2_collided_on_contract_id_from_tx1() {
        let mut txpool = TxPool::new(Default::default());
        let mut db = MockDb::default();

        let db_tx_id = TxId::from_str(
            "0x0000000000000000000000000000000000000000000000000000000000000000",
        )
        .unwrap();
        db.insert(
            &UtxoId::new(db_tx_id, 0),
            &Coin {
                owner: Default::default(),
                amount: Default::default(),
                asset_id: Default::default(),
                maturity: Default::default(),
                status: CoinStatus::Unspent,
                block_created: BlockHeight::default(),
            },
        )
        .expect("unable to insert seed coin data");

        let contract_id = ContractId::from_str(
            "0x0000000000000000000000000000000000000000000000000000000000000100",
        )
        .unwrap();

        let tx = Arc::new(
            TransactionBuilder::script(vec![], vec![])
                .gas_price(10)
                .add_input(create_coin_input(db_tx_id, 0))
                .add_output(create_coin_output())
                .add_output(create_contract_output(contract_id))
                .finalize(),
        );
        let tx_faulty = Arc::new(
            TransactionBuilder::script(vec![], vec![])
                .gas_price(9)
                .add_input(create_coin_input(tx.id(), 0))
                .add_output(create_contract_output(contract_id))
                .finalize(),
        );

        txpool
            .insert_inner(tx, &db)
            .await
            .expect("Tx1 should be Ok, got Err");

        let err = txpool
            .insert_inner(tx_faulty, &db)
            .await
            .expect_err("Tx2 should be Err, got Ok");
        assert!(matches!(
            err.downcast_ref::<Error>(),
            Some(Error::NotInsertedCollisionContractId(id)) if id == &contract_id
        ));
    }

    #[tokio::test]
    async fn fails_to_insert_tx2_with_missing_utxo_dependency_on_faulty_tx1() {
        let mut txpool = TxPool::new(Default::default());
        let mut db = MockDb::default();

        let db_tx_id = TxId::from_str(
            "0x0000000000000000000000000000000000000000000000000000000000000000",
        )
        .unwrap();
        db.insert(
            &UtxoId::new(db_tx_id, 0),
            &Coin {
                owner: Default::default(),
                amount: Default::default(),
                asset_id: Default::default(),
                maturity: Default::default(),
                status: CoinStatus::Unspent,
                block_created: BlockHeight::default(),
            },
        )
        .expect("unable to insert seed coin data");

        let contract_id = ContractId::from_str(
            "0x0000000000000000000000000000000000000000000000000000000000000100",
        )
        .unwrap();
        let tx_faulty = Arc::new(
            TransactionBuilder::script(vec![], vec![])
                .add_input(create_coin_input(db_tx_id, 0))
                .add_output(create_contract_output(contract_id))
                .finalize(),
        );
        let tx = Arc::new(
            TransactionBuilder::script(vec![], vec![])
                .add_input(create_coin_input(tx_faulty.id(), 0))
                .finalize(),
        );

        txpool
            .insert_inner(tx_faulty.clone(), &db)
            .await
            .expect("Tx1 should be Ok, got Err");

        let err = txpool
            .insert_inner(tx, &db)
            .await
            .expect_err("Tx2 should be Err, got Ok");
        assert!(matches!(
            err.downcast_ref::<Error>(),
            Some(Error::NotInsertedInputUtxoIdNotExisting(id)) if id == &UtxoId::new(tx_faulty.id(), 0)
        ));
    }

    #[tokio::test]
    async fn not_inserted_known_tx() {
        let mut txpool = TxPool::new(Default::default());
        let db = MockDb::default();

        let tx = Arc::new(TransactionBuilder::script(vec![], vec![]).finalize());

        txpool
            .insert_inner(tx.clone(), &db)
            .await
            .expect("Tx1 should be Ok, got Err");

        let err = txpool
            .insert_inner(tx, &db)
            .await
            .expect_err("Second insertion of Tx1 should be Err, got Ok");
        assert!(matches!(
            err.downcast_ref::<Error>(),
            Some(Error::NotInsertedTxKnown)
        ));
    }

    #[tokio::test]
    async fn try_to_insert_tx2_missing_utxo() {
        let mut txpool = TxPool::new(Default::default());
        let db = MockDb::default();

        let nonexistent_id = TxId::from_str(
            "0x0000000000000000000000000000000000000000000000000000000000000011",
        )
        .unwrap();
        let tx = Arc::new(
            TransactionBuilder::script(vec![], vec![])
                .add_input(create_coin_input(nonexistent_id, 0))
                .finalize(),
        );

        let err = txpool
            .insert_inner(tx, &db)
            .await
            .expect_err("Tx should be Err, got Ok");
        assert!(matches!(
            err.downcast_ref::<Error>(),
            Some(Error::NotInsertedInputUtxoIdNotExisting(utxo_id)) if utxo_id == &UtxoId::new(nonexistent_id, 0)
        ));
    }

    #[tokio::test]
    async fn tx_try_to_use_spent_coin() {
        let mut txpool = TxPool::new(Default::default());
        let mut db = MockDb::default();

        let db_tx_id = TxId::from_str(
            "0x0000000000000000000000000000000000000000000000000000000000000000",
        )
        .unwrap();
        db.insert(
            &UtxoId::new(db_tx_id, 0),
            &Coin {
                owner: Default::default(),
                amount: Default::default(),
                asset_id: Default::default(),
                maturity: Default::default(),
                status: CoinStatus::Spent,
                block_created: BlockHeight::default(),
            },
        )
        .expect("unable to insert seed coin data");

        let tx = Arc::new(
            TransactionBuilder::script(vec![], vec![])
                .add_input(create_coin_input(db_tx_id, 0))
                .finalize(),
        );

        let err = txpool
            .insert_inner(tx, &db)
            .await
            .expect_err("Tx should be Err, got Ok");
        assert!(matches!(
            err.downcast_ref::<Error>(),
            Some(Error::NotInsertedInputUtxoIdSpent(utxo_id)) if utxo_id == &UtxoId::new(db_tx_id, 0)
        ));
    }

    #[tokio::test]
    async fn higher_priced_tx_removes_lower_priced_tx() {
        let mut txpool = TxPool::new(Default::default());
        let mut db = MockDb::default();

        let db_tx_id = TxId::from_str(
            "0x0000000000000000000000000000000000000000000000000000000000000000",
        )
        .unwrap();
        db.insert(
            &UtxoId::new(db_tx_id, 0),
            &Coin {
                owner: Default::default(),
                amount: Default::default(),
                asset_id: Default::default(),
                maturity: Default::default(),
                status: CoinStatus::Unspent,
                block_created: BlockHeight::default(),
            },
        )
        .expect("unable to insert seed coin data");

        let tx1 = Arc::new(
            TransactionBuilder::script(vec![], vec![])
                .gas_price(10)
                .add_input(create_coin_input(db_tx_id, 0))
                .finalize(),
        );
        let tx2 = Arc::new(
            TransactionBuilder::script(vec![], vec![])
                .gas_price(20)
                .add_input(create_coin_input(db_tx_id, 0))
                .finalize(),
        );

        txpool
            .insert_inner(tx1.clone(), &db)
            .await
            .expect("Tx1 should be Ok, got Err");

        let vec = txpool
            .insert_inner(tx2, &db)
            .await
            .expect("Tx2 should be Ok, got Err");
        assert_eq!(vec[0].id(), tx1.id(), "Tx1 id should be removed");
    }

    #[tokio::test]
    async fn underpriced_tx1_not_included_coin_collision() {
        let mut txpool = TxPool::new(Default::default());
        let db = MockDb::default();

        let tx1 = Arc::new(
            TransactionBuilder::script(vec![], vec![])
                .gas_price(10)
                .add_output(create_coin_output())
                .finalize(),
        );
        let tx2 = Arc::new(
            TransactionBuilder::script(vec![], vec![])
                .gas_price(20)
                .add_input(create_coin_input(tx1.id(), 0))
                .finalize(),
        );
        let tx3 = Arc::new(
            TransactionBuilder::script(vec![], vec![])
                .gas_price(10)
                .add_input(create_coin_input(tx1.id(), 0))
                .finalize(),
        );

        txpool
            .insert_inner(tx1.clone(), &db)
            .await
            .expect("Tx1 should be Ok, got Err");
        txpool
            .insert_inner(tx2.clone(), &db)
            .await
            .expect("Tx2 should be Ok, got Err");

        let err = txpool
            .insert_inner(tx3.clone(), &db)
            .await
            .expect_err("Tx3 should be Err, got Ok");
        assert!(matches!(
            err.downcast_ref::<Error>(),
            Some(Error::NotInsertedCollision(id, utxo_id)) if id == &tx2.id() && utxo_id == &UtxoId::new(tx1.id(), 0)
        ));
    }

    #[tokio::test]
    async fn overpriced_tx_contract_input_not_inserted() {
        let mut txpool = TxPool::new(Default::default());
        let db = MockDb::default();

        let contract_id = ContractId::default();
        let tx1 = Arc::new(
            TransactionBuilder::script(vec![], vec![])
                .gas_price(10)
                .add_output(create_contract_output(contract_id))
                .finalize(),
        );
        let tx2 = Arc::new(
            TransactionBuilder::script(vec![], vec![])
                .gas_price(11)
                .add_input(create_contract_input(
                    Default::default(),
                    Default::default(),
                ))
                .finalize(),
        );

        txpool
            .insert_inner(tx1, &db)
            .await
            .expect("Tx1 should be Ok, got err");

        let err = txpool
            .insert_inner(tx2, &db)
            .await
            .expect_err("Tx2 should be Err, got Ok");
        assert!(matches!(
            err.downcast_ref::<Error>(),
            Some(Error::NotInsertedContractPricedLower(id)) if id == &contract_id
        ));
    }

    #[tokio::test]
    async fn dependent_contract_input_inserted() {
        let mut txpool = TxPool::new(Default::default());
        let db = MockDb::default();

        let contract_id = ContractId::default();
        let tx1 = Arc::new(
            TransactionBuilder::script(vec![], vec![])
                .gas_price(10)
                .add_output(create_contract_output(contract_id))
                .finalize(),
        );
        let tx2 = Arc::new(
            TransactionBuilder::script(vec![], vec![])
                .gas_price(10)
                .add_input(create_contract_input(
                    Default::default(),
                    Default::default(),
                ))
                .finalize(),
        );

        txpool
            .insert_inner(tx1, &db)
            .await
            .expect("Tx1 should be Ok, got Err");
        txpool
            .insert_inner(tx2, &db)
            .await
            .expect("Tx2 should be Ok, got Err");
    }

    #[tokio::test]
    async fn more_priced_tx3_removes_tx1_and_dependent_tx2() {
        let mut txpool = TxPool::new(Default::default());
        let mut db = MockDb::default();

        let db_tx_id = TxId::from_str(
            "0x0000000000000000000000000000000000000000000000000000000000000000",
        )
        .unwrap();
        db.insert(
            &UtxoId::new(db_tx_id, 0),
            &Coin {
                owner: Default::default(),
                amount: Default::default(),
                asset_id: Default::default(),
                maturity: Default::default(),
                status: CoinStatus::Unspent,
                block_created: BlockHeight::default(),
            },
        )
        .expect("unable to insert seed coin data");

        let tx1 = Arc::new(
            TransactionBuilder::script(vec![], vec![])
                .gas_price(10)
                .add_input(create_coin_input(db_tx_id, 0))
                .add_output(create_coin_output())
                .finalize(),
        );
        let tx2 = Arc::new(
            TransactionBuilder::script(vec![], vec![])
                .gas_price(9)
                .add_input(create_coin_input(tx1.id(), 0))
                .finalize(),
        );
        let tx3 = Arc::new(
            TransactionBuilder::script(vec![], vec![])
                .gas_price(20)
                .add_input(create_coin_input(db_tx_id, 0))
                .finalize(),
        );

        txpool
            .insert_inner(tx1.clone(), &db)
            .await
            .expect("Tx1 should be OK, got Err");
        txpool
            .insert_inner(tx2.clone(), &db)
            .await
            .expect("Tx2 should be OK, got Err");
        let vec = txpool
            .insert_inner(tx3.clone(), &db)
            .await
            .expect("Tx3 should be OK, got Err");
        assert_eq!(vec.len(), 2, "Tx1 and Tx2 should be removed:{:?}", vec);
        assert_eq!(vec[0].id(), tx1.id(), "Tx1 id should be removed");
        assert_eq!(vec[1].id(), tx2.id(), "Tx2 id should be removed");
    }

    #[tokio::test]
    async fn tx_limit_hit() {
        let mut txpool = TxPool::new(Config {
            max_tx: 1,
            ..Default::default()
        });
        let db = MockDb::default();

        let tx1 = Arc::new(
            TransactionBuilder::script(vec![], vec![])
                .add_output(create_coin_output())
                .finalize(),
        );
        let tx2 = Arc::new(
            TransactionBuilder::script(vec![], vec![])
                .add_input(create_contract_input(tx1.id(), 0))
                .finalize(),
        );

        txpool
            .insert_inner(tx1, &db)
            .await
            .expect("Tx1 should be Ok, got Err");

        let err = txpool
            .insert_inner(tx2, &db)
            .await
            .expect_err("Tx2 should be Err, got Ok");
        assert!(matches!(
            err.downcast_ref::<Error>(),
            Some(Error::NotInsertedLimitHit)
        ));
    }

    #[tokio::test]
    async fn tx_depth_hit() {
        let mut txpool = TxPool::new(Config {
            max_depth: 1,
            ..Default::default()
        });
        let db = MockDb::default();

        let tx1 = Arc::new(
            TransactionBuilder::script(vec![], vec![])
                .add_output(create_coin_output())
                .finalize(),
        );
        let tx2 = Arc::new(
            TransactionBuilder::script(vec![], vec![])
                .add_input(create_coin_input(tx1.id(), 0))
                .add_output(create_coin_output())
                .finalize(),
        );
        let tx3 = Arc::new(
            TransactionBuilder::script(vec![], vec![])
                .add_input(create_coin_input(tx2.id(), 0))
                .finalize(),
        );

        txpool
            .insert_inner(tx1, &db)
            .await
            .expect("Tx1 should be OK, got Err");
        txpool
            .insert_inner(tx2, &db)
            .await
            .expect("Tx1 should be OK, got Err");

        let err = txpool
            .insert_inner(tx3, &db)
            .await
            .expect_err("Tx3 should be Err, got Ok");
        assert!(matches!(
            err.downcast_ref::<Error>(),
            Some(Error::NotInsertedMaxDepth)
        ));
    }

    #[tokio::test]
    async fn sorted_out_tx1_2_4() {
        let mut txpool = TxPool::new(Default::default());
        let db = MockDb::default();

        let tx1 = Arc::new(
            TransactionBuilder::script(vec![], vec![])
                .gas_price(10)
                .finalize(),
        );
        let tx2 = Arc::new(
            TransactionBuilder::script(vec![], vec![])
                .gas_price(9)
                .finalize(),
        );
        let tx3 = Arc::new(
            TransactionBuilder::script(vec![], vec![])
                .gas_price(20)
                .finalize(),
        );

        txpool
            .insert_inner(tx1.clone(), &db)
            .await
            .expect("Tx1 should be Ok, got Err");
        txpool
            .insert_inner(tx2.clone(), &db)
            .await
            .expect("Tx2 should be Ok, got Err");
        txpool
            .insert_inner(tx3.clone(), &db)
            .await
            .expect("Tx4 should be Ok, got Err");

        let txs = txpool.sorted_includable();

        assert_eq!(txs.len(), 3, "Should have 3 txs");
        assert_eq!(txs[0].id(), tx3.id(), "First should be tx3");
        assert_eq!(txs[1].id(), tx1.id(), "Second should be tx1");
        assert_eq!(txs[2].id(), tx2.id(), "Third should be tx2");
    }

    #[tokio::test]
    async fn find_dependent_tx1_tx2() {
        let mut txpool = TxPool::new(Default::default());
        let db = MockDb::default();

        let tx1 = Arc::new(
            TransactionBuilder::script(vec![], vec![])
                .gas_price(10)
                .add_output(create_coin_output())
                .finalize(),
        );
        let tx2 = Arc::new(
            TransactionBuilder::script(vec![], vec![])
                .gas_price(10)
                .add_input(create_coin_input(tx1.id(), 0))
                .add_output(create_coin_output())
                .finalize(),
        );
        let tx3 = Arc::new(
            TransactionBuilder::script(vec![], vec![])
                .gas_price(9)
                .add_input(create_coin_input(tx2.id(), 0))
                .finalize(),
        );

        txpool
            .insert_inner(tx1.clone(), &db)
            .await
            .expect("Tx0 should be Ok, got Err");
        txpool
            .insert_inner(tx2.clone(), &db)
            .await
            .expect("Tx1 should be Ok, got Err");
        txpool
            .insert_inner(tx3.clone(), &db)
            .await
            .expect("Tx2 should be Ok, got Err");

        let mut seen = HashMap::new();
        txpool
            .dependency()
            .find_dependent(tx3.clone(), &mut seen, txpool.txs());

        let mut list: Vec<ArcTx> = seen.into_iter().map(|(_, tx)| tx).collect();
        // sort from high to low price
        list.sort_by_key(|tx| Reverse(tx.gas_price()));
        assert_eq!(list.len(), 2, "We should have two items");
        assert_eq!(list[0].id(), tx2.id(), "Tx2 should be first.");
        assert_eq!(list[1].id(), tx3.id(), "Tx3 should be second.");
    }

    #[tokio::test]
    async fn tx_at_least_min_gas_price_is_insertable() {
        let mut txpool = TxPool::new(Config {
            min_gas_price: 10,
            ..Default::default()
        });
        let db = MockDb::default();
        let tx = TransactionBuilder::script(vec![], vec![])
            .gas_price(10)
            .finalize();

        txpool
            .insert_inner(Arc::new(tx), &db)
            .await
            .expect("Tx should be Ok, got Err");
    }

    #[tokio::test]
    async fn tx_below_min_gas_price_is_not_insertable() {
        let mut txpool = TxPool::new(Config {
            min_gas_price: 11,
            ..Default::default()
        });
        let db = MockDb::default();
        let tx = TransactionBuilder::script(vec![], vec![])
            .gas_price(10)
            .finalize();

        let err = txpool
            .insert_inner(Arc::new(tx), &db)
            .await
            .expect_err("expected insertion failure");
        assert!(matches!(
            err.root_cause().downcast_ref::<Error>().unwrap(),
            Error::NotInsertedGasPriceTooLow
        ));
    }

    #[tokio::test]
    async fn tx_inserted_into_pool_when_input_message_id_exists_in_db() {
        let message = Message {
            ..Default::default()
        };

        let tx = TransactionBuilder::script(vec![], vec![])
            .add_input(helpers::create_message_predicate_from_message(&message))
            .finalize();

        let mut db = MockDb::default();
        db.insert(&message.id(), &message).unwrap();
        let mut txpool = TxPool::new(Default::default());

        txpool
            .insert_inner(Arc::new(tx.clone()), &db)
            .await
            .expect("should succeed");

        let tx_info = TxPool::find_one(&RwLock::new(txpool), &tx.id())
            .await
            .unwrap();
        assert_eq!(tx_info.tx().id(), tx.id());
    }

    #[tokio::test]
    async fn tx_rejected_when_input_message_id_is_spent() {
        let message = Message {
            fuel_block_spend: Some(1u64.into()),
            ..Default::default()
        };

        let tx = TransactionBuilder::script(vec![], vec![])
            .add_input(helpers::create_message_predicate_from_message(&message))
            .finalize();

        let mut db = MockDb::default();
        db.insert(&message.id(), &message).unwrap();
        let mut txpool = TxPool::new(Default::default());

        let err = txpool
            .insert_inner(Arc::new(tx.clone()), &db)
            .await
            .expect_err("should fail");

        // check error
        assert!(matches!(
            err.downcast_ref::<Error>(),
            Some(Error::NotInsertedInputMessageIdSpent(msg_id)) if msg_id == &message.id()
        ));
    }

    #[tokio::test]
    async fn tx_rejected_from_pool_when_input_message_id_does_not_exist_in_db() {
        let message = Message::default();
        let tx = TransactionBuilder::script(vec![], vec![])
            .add_input(helpers::create_message_predicate_from_message(&message))
            .finalize();

        let db = MockDb::default();
        // Do not insert any messages into the DB to ensure there is no matching message for the
        // tx.

        let mut txpool = TxPool::new(Default::default());

        let err = txpool
            .insert_inner(Arc::new(tx.clone()), &db)
            .await
            .expect_err("should fail");

        // check error
        assert!(matches!(
            err.downcast_ref::<Error>(),
            Some(Error::NotInsertedInputMessageUnknown(msg_id)) if msg_id == &message.id()
        ));
    }

    #[tokio::test]
    async fn tx_rejected_from_pool_when_gas_price_is_lower_than_another_tx_with_same_message_id(
    ) {
        let message_amount = 10_000;
        let message = Message {
            amount: message_amount,
            ..Default::default()
        };

        let conflicting_message_input =
            helpers::create_message_predicate_from_message(&message);
        let gas_price_high = 2u64;
        let gas_price_low = 1u64;

        let tx_high = TransactionBuilder::script(vec![], vec![])
            .gas_price(gas_price_high)
            .add_input(conflicting_message_input.clone())
            .finalize();

        let tx_low = TransactionBuilder::script(vec![], vec![])
            .gas_price(gas_price_low)
            .add_input(conflicting_message_input)
            .finalize();

        let mut db = MockDb::default();
        db.insert(&message.id(), &message).unwrap();

        let mut txpool = TxPool::new(Default::default());

        // Insert a tx for the message id with a high gas amount
        txpool
            .insert_inner(Arc::new(tx_high.clone()), &db)
            .await
            .expect("expected successful insertion");

        // Insert a tx for the message id with a low gas amount
        // Because the new transaction's id matches an existing transaction, we compare the gas
        // prices of both the new and existing transactions. Since the existing transaction's gas
        // price is higher, we must now reject the new transaction.
        let err = txpool
            .insert_inner(Arc::new(tx_low.clone()), &db)
            .await
            .expect_err("expected failure");

        // check error
        assert!(matches!(
            err.downcast_ref::<Error>(),
            Some(Error::NotInsertedCollisionMessageId(tx_id, msg_id)) if tx_id == &tx_high.id() && msg_id == &message.id()
        ));
    }

    #[tokio::test]
    async fn higher_priced_tx_squeezes_out_lower_priced_tx_with_same_message_id() {
        let message_amount = 10_000;
        let message = Message {
            amount: message_amount,
            ..Default::default()
        };

        let conflicting_message_input =
            helpers::create_message_predicate_from_message(&message);
        let gas_price_high = 2u64;
        let gas_price_low = 1u64;

        // Insert a tx for the message id with a low gas amount
        let tx_low = TransactionBuilder::script(vec![], vec![])
            .gas_price(gas_price_low)
            .add_input(conflicting_message_input.clone())
            .finalize();

        let mut db = MockDb::default();
        db.insert(&message.id(), &message).unwrap();

        let mut txpool = TxPool::new(Default::default());

        txpool
            .insert_inner(Arc::new(tx_low.clone()), &db)
            .await
            .expect("should succeed");

        // Insert a tx for the message id with a high gas amount
        // Because the new transaction's id matches an existing transaction, we compare the gas
        // prices of both the new and existing transactions. Since the existing transaction's gas
        // price is lower, we accept the new transaction and squeeze out the old transaction.
        let tx_high = TransactionBuilder::script(vec![], vec![])
            .gas_price(gas_price_high)
            .add_input(conflicting_message_input)
            .finalize();

        let squeezed_out_txs = txpool
            .insert_inner(Arc::new(tx_high.clone()), &db)
            .await
            .expect("should succeed");

        assert_eq!(squeezed_out_txs.len(), 1);
        assert_eq!(squeezed_out_txs[0].id(), tx_low.id());
    }

    #[tokio::test]
    async fn message_of_squeezed_out_tx_can_be_resubmitted_at_lower_gas_price() {
        // tx1 (message 1, message 2) gas_price 2
        // tx2 (message 1) gas_price 3
        //   squeezes tx1 with higher gas price
        // tx3 (message 2) gas_price 1
        //   works since tx1 is no longer part of txpool state even though gas price is less

        let message_1 = Message {
            amount: 10_000,
            ..Default::default()
        };
        let message_2 = Message {
            amount: 20_000,
            ..Default::default()
        };

        let message_input_1 = helpers::create_message_predicate_from_message(&message_1);
        let message_input_2 = helpers::create_message_predicate_from_message(&message_2);

        // Insert a tx for the message id with a low gas amount
        let tx_1 = TransactionBuilder::script(vec![], vec![])
            .gas_price(2)
            .add_input(message_input_1.clone())
            .add_input(message_input_2.clone())
            .finalize();

        let tx_2 = TransactionBuilder::script(vec![], vec![])
            .gas_price(3)
            .add_input(message_input_1.clone())
            .finalize();

        let tx_3 = TransactionBuilder::script(vec![], vec![])
            .gas_price(1)
            .add_input(message_input_2.clone())
            .finalize();

        let mut db = MockDb::default();
        db.insert(&message_1.id(), &message_1).unwrap();
        db.insert(&message_2.id(), &message_2).unwrap();
        let mut txpool = TxPool::new(Default::default());

        txpool
            .insert_inner(Arc::new(tx_1.clone()), &db)
            .await
            .expect("should succeed");

        txpool
            .insert_inner(Arc::new(tx_2.clone()), &db)
            .await
            .expect("should succeed");

        txpool
            .insert_inner(Arc::new(tx_3.clone()), &db)
            .await
            .expect("should succeed");
    }
}<|MERGE_RESOLUTION|>--- conflicted
+++ resolved
@@ -8,19 +8,11 @@
     Error,
 };
 use fuel_core_interfaces::{
-<<<<<<< HEAD
-    model::{ArcTx, TxInfo},
-    p2p::P2pRequestEvent,
-    txpool::{TxPoolDb, TxStatus, TxStatusBroadcast},
-};
-use std::cmp::Reverse;
-use std::collections::HashMap;
-use tokio::sync::{broadcast, mpsc, RwLock};
-=======
     model::{
         ArcTx,
         TxInfo,
     },
+    p2p::P2pRequestEvent,
     txpool::{
         TxPoolDb,
         TxStatus,
@@ -33,9 +25,9 @@
 };
 use tokio::sync::{
     broadcast,
+    mpsc,
     RwLock,
 };
->>>>>>> 7b34fa8e
 
 #[derive(Debug, Clone)]
 pub struct TxPool {
