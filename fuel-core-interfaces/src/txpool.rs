use crate::model::ArcTx;
use crate::{
    db::{Error as DbStateError, KvStoreError},
    model::TxInfo,
    model::{Coin, Message},
};
use derive_more::{Deref, DerefMut};
use fuel_storage::Storage;
use fuel_tx::{ContractId, UtxoId};
use fuel_tx::{Transaction, TxId};
use fuel_types::MessageId;
use fuel_vm::prelude::Contract;
use std::sync::Arc;
use thiserror::Error;
use tokio::sync::{mpsc, oneshot};

pub trait TxPoolDb:
    Storage<UtxoId, Coin, Error = KvStoreError>
    + Storage<ContractId, Contract, Error = DbStateError>
    + Storage<MessageId, Message, Error = KvStoreError>
    + Send
    + Sync
{
    fn utxo(&self, utxo_id: &UtxoId) -> Result<Option<Coin>, KvStoreError> {
        Storage::<UtxoId, Coin>::get(self, utxo_id).map(|t| t.map(|t| t.as_ref().clone()))
    }

    fn contract_exist(&self, contract_id: ContractId) -> Result<bool, DbStateError> {
        Storage::<ContractId, Contract>::contains_key(self, &contract_id)
    }

    fn message(&self, message_id: MessageId) -> Result<Option<Message>, KvStoreError> {
        Storage::<MessageId, Message>::get(self, &message_id).map(|t| t.map(|t| t.as_ref().clone()))
    }
}

/// RPC client for doing calls to the TxPool through an MPSC channel.
#[derive(Clone, Deref, DerefMut)]
pub struct Sender(mpsc::Sender<TxPoolMpsc>);

impl Sender {
    pub fn new(sender: mpsc::Sender<TxPoolMpsc>) -> Self {
        Self(sender)
    }

    pub async fn insert(
        &self,
        txs: Vec<Arc<Transaction>>,
    ) -> anyhow::Result<Vec<anyhow::Result<Vec<Arc<Transaction>>>>> {
        let (response, receiver) = oneshot::channel();
        self.send(TxPoolMpsc::Insert { txs, response }).await?;
        receiver.await.map_err(Into::into)
    }

    pub async fn find(&self, ids: Vec<TxId>) -> anyhow::Result<Vec<Option<TxInfo>>> {
        let (response, receiver) = oneshot::channel();
        self.send(TxPoolMpsc::Find { ids, response }).await?;
        receiver.await.map_err(Into::into)
    }

    pub async fn find_one(&self, id: TxId) -> anyhow::Result<Option<TxInfo>> {
        let (response, receiver) = oneshot::channel();
        self.send(TxPoolMpsc::FindOne { id, response }).await?;
        receiver.await.map_err(Into::into)
    }

    pub async fn find_dependent(&self, ids: Vec<TxId>) -> anyhow::Result<Vec<Arc<Transaction>>> {
        let (response, receiver) = oneshot::channel();
        self.send(TxPoolMpsc::FindDependent { ids, response })
            .await?;
        receiver.await.map_err(Into::into)
    }

    pub async fn filter_by_negative(&self, ids: Vec<TxId>) -> anyhow::Result<Vec<TxId>> {
        let (response, receiver) = oneshot::channel();
        self.send(TxPoolMpsc::FilterByNegative { ids, response })
            .await?;
        receiver.await.map_err(Into::into)
    }

    pub async fn includable(&self) -> anyhow::Result<Vec<Arc<Transaction>>> {
        let (response, receiver) = oneshot::channel();
        self.send(TxPoolMpsc::Includable { response }).await?;
        receiver.await.map_err(Into::into)
    }

    pub async fn remove(&self, ids: Vec<TxId>) -> anyhow::Result<Vec<ArcTx>> {
        let (response, receiver) = oneshot::channel();
        self.send(TxPoolMpsc::Remove { ids, response }).await?;
        receiver.await.map_err(Into::into)
    }
}

<<<<<<< HEAD
pub fn channel(buffer: usize) -> (Sender, mpsc::Receiver<TxPoolMpsc>) {
    let (sender, receiver) = mpsc::channel(buffer);
    (Sender(sender), receiver)
}

=======
/// RPC commands that can be sent to the TxPool through an MPSC channel.
/// Responses are returned using `response` oneshot channel.
>>>>>>> a6194773
#[derive(Debug)]
pub enum TxPoolMpsc {
    /// Return all sorted transactions that are includable in next block.
    /// This is going to be heavy operation, use it only when needed.
    Includable {
        response: oneshot::Sender<Vec<Arc<Transaction>>>,
    },
    /// import list of transaction into txpool. All needed parents need to be known
    /// and parent->child order should be enforced in Vec, we will not do that check inside
    /// txpool and will just drop child and include only parent. Additional restrain is that
    /// child gas_price needs to be lower then parent gas_price. Transaction can be received
    /// from p2p **RespondTransactions** or from userland. Because of userland we are returning
    /// error for every insert for better user experience.
    Insert {
        txs: Vec<Arc<Transaction>>,
        response: oneshot::Sender<Vec<anyhow::Result<Vec<Arc<Transaction>>>>>,
    },
    /// find all tx by their hash
    Find {
        ids: Vec<TxId>,
        response: oneshot::Sender<Vec<Option<TxInfo>>>,
    },
    /// find one tx by its hash
    FindOne {
        id: TxId,
        response: oneshot::Sender<Option<TxInfo>>,
    },
    /// find all dependent tx and return them with requested dependencies in one list sorted by Price.
    FindDependent {
        ids: Vec<TxId>,
        response: oneshot::Sender<Vec<Arc<Transaction>>>,
    },
    /// remove transaction from pool needed on user demand. Low priority
    Remove {
        ids: Vec<TxId>,
        response: oneshot::Sender<Vec<Arc<Transaction>>>,
    },
    /// Iterate over `hashes` and return all hashes that we don't have.
    /// Needed when we receive list of new hashed from peer with
    /// **BroadcastTransactionHashes**, so txpool needs to return
    /// tx that we don't have, and request them from that particular peer.
    FilterByNegative {
        ids: Vec<TxId>,
        response: oneshot::Sender<Vec<TxId>>,
    },
    /// stop txpool
    Stop,
}

#[derive(Clone, Debug, Eq, PartialEq)]
pub enum TxStatus {
    /// Submitted into txpool.
    Submitted,
    /// Executed in fuel block.
    Executed,
    /// removed from txpool.
    SqueezedOut { reason: Error },
}

#[derive(Clone, Debug, Eq, PartialEq)]
pub struct TxStatusBroadcast {
    pub tx: Arc<Transaction>,
    pub status: TxStatus,
}

#[derive(Error, Debug, PartialEq, Eq, Clone)]
#[non_exhaustive]
pub enum Error {
    #[error("Transaction is not inserted. Hash is already known")]
    NotInsertedTxKnown,
    #[error("Transaction is not inserted. Pool limit is hit, try to increase gas_price")]
    NotInsertedLimitHit,
    #[error("TxPool required that transaction contains metadata")]
    NoMetadata,
    #[error("Transaction is not inserted. The gas price is too low.")]
    NotInsertedGasPriceTooLow,
    #[error(
        "Transaction is not inserted. More priced tx {0:#x} already spend this UTXO output: {1:#x}"
    )]
    NotInsertedCollision(TxId, UtxoId),
    #[error(
        "Transaction is not inserted. More priced tx has created contract with ContractId {0:#x}"
    )]
    NotInsertedCollisionContractId(ContractId),
    #[error(
        "Transaction is not inserted. A higher priced tx {0:#x} is already spending this messageId: {1:#x}"
    )]
    NotInsertedCollisionMessageId(TxId, MessageId),
    #[error("Transaction is not inserted. Dependent UTXO output is not existing: {0:#x}")]
    NotInsertedOutputNotExisting(UtxoId),
    #[error("Transaction is not inserted. UTXO input contract is not existing: {0:#x}")]
    NotInsertedInputContractNotExisting(ContractId),
    #[error("Transaction is not inserted. ContractId is already taken {0:#x}")]
    NotInsertedContractIdAlreadyTaken(ContractId),
    #[error("Transaction is not inserted. UTXO is not existing: {0:#x}")]
    NotInsertedInputUtxoIdNotExisting(UtxoId),
    #[error("Transaction is not inserted. UTXO is spent: {0:#x}")]
    NotInsertedInputUtxoIdSpent(UtxoId),
    #[error("Transaction is not inserted. Message is spent: {0:#x}")]
    NotInsertedInputMessageIdSpent(MessageId),
    #[error("Transaction is not inserted. Message id {0:#x} does not match any received message from the DA layer.")]
    NotInsertedInputMessageUnknown(MessageId),
    #[error(
        "Transaction is not inserted. UTXO requires Contract input {0:#x} that is priced lower"
    )]
    NotInsertedContractPricedLower(ContractId),
    #[error("Transaction is not inserted. Input output mismatch. Coin owner is different from expected input")]
    NotInsertedIoWrongOwner,
    #[error("Transaction is not inserted. Input output mismatch. Coin output does not match expected input")]
    NotInsertedIoWrongAmount,
    #[error("Transaction is not inserted. Input output mismatch. Coin output asset_id does not match expected inputs")]
    NotInsertedIoWrongAssetId,
    #[error("Transaction is not inserted. The computed message id doesn't match the provided message id.")]
    NotInsertedIoWrongMessageId,
    #[error(
        "Transaction is not inserted. Input output mismatch. Expected coin but output is contract"
    )]
    NotInsertedIoContractOutput,
    #[error(
        "Transaction is not inserted. Input output mismatch. Expected coin but output is message"
    )]
    NotInsertedIoMessageInput,
    #[error("Transaction is not inserted. Maximum depth of dependent transaction chain reached")]
    NotInsertedMaxDepth,
    // small todo for now it can pass but in future we should include better messages
    #[error("Transaction removed.")]
    Removed,
}<|MERGE_RESOLUTION|>--- conflicted
+++ resolved
@@ -89,18 +89,14 @@
         self.send(TxPoolMpsc::Remove { ids, response }).await?;
         receiver.await.map_err(Into::into)
     }
-}
-
-<<<<<<< HEAD
-pub fn channel(buffer: usize) -> (Sender, mpsc::Receiver<TxPoolMpsc>) {
-    let (sender, receiver) = mpsc::channel(buffer);
-    (Sender(sender), receiver)
-}
-
-=======
+
+    pub fn channel(buffer: usize) -> (Sender, mpsc::Receiver<TxPoolMpsc>) {
+        let (sender, receiver) = mpsc::channel(buffer);
+        (Sender(sender), receiver)
+}
+
 /// RPC commands that can be sent to the TxPool through an MPSC channel.
 /// Responses are returned using `response` oneshot channel.
->>>>>>> a6194773
 #[derive(Debug)]
 pub enum TxPoolMpsc {
     /// Return all sorted transactions that are includable in next block.
