--- conflicted
+++ resolved
@@ -49,13 +49,8 @@
     + Sync
 {
 
-<<<<<<< HEAD
-    /// deposit token to database. Token deposits are not revertable
+    /// deposit token to database. Token deposits are not revertable.
     async fn insert_da_message(
-=======
-    /// deposit token to database. Token deposits are not revertable.
-    async fn insert_coin_deposit(
->>>>>>> b27efa73
         &mut self,
         message: &DaMessageLocked,
     ) {
