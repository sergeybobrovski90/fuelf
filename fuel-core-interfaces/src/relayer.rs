<<<<<<< HEAD
use crate::{
    db::{
        DelegatesIndexes,
        KvStoreError,
        Messages,
        StackingDiffs,
        ValidatorsSet,
    },
    model::{
        BlockHeight,
        CheckedMessage,
        ConsensusId,
        DaBlockHeight,
        SealedFuelBlock,
        ValidatorId,
        ValidatorStake,
=======
use crate::common::{
    fuel_storage::Storage,
    fuel_types::{
        Address,
        MessageId,
>>>>>>> caac5303
    },
};
use async_trait::async_trait;
use derive_more::{
    Deref,
    DerefMut,
};
<<<<<<< HEAD
use fuel_storage::{
    StorageAsMut,
    StorageMutate,
};
use fuel_types::Address;
=======
>>>>>>> caac5303
use std::{
    collections::HashMap,
    sync::Arc,
};
use tokio::sync::{
    mpsc,
    oneshot,
};

pub use thiserror::Error;

#[cfg_attr(feature = "serde", derive(serde::Serialize, serde::Deserialize))]
#[derive(Debug, Clone)]
pub struct StakingDiff {
    /// Validator registration, it is pair of old consensus key and new one, where consensus address
    /// if registered is Some or None if unregistration happened.
    pub validators: HashMap<ValidatorId, ValidatorDiff>,
    /// Register changes for all delegations inside one da block.
    pub delegations: HashMap<Address, Option<HashMap<ValidatorId, ValidatorStake>>>,
}

#[cfg_attr(feature = "serde", derive(serde::Serialize, serde::Deserialize))]
#[derive(Debug, Clone)]
pub struct ValidatorDiff {
    /// Previous consensus key, None if validator was not set.
    pub previous_consensus_key: Option<ConsensusId>,
    /// New consensus key or None if unregistration happened.
    pub new_consensus_key: Option<ConsensusId>,
}

impl StakingDiff {
    pub fn new(
        validators: HashMap<ValidatorId, ValidatorDiff>,
        delegations: HashMap<Address, Option<HashMap<ValidatorId, ValidatorStake>>>,
    ) -> Self {
        Self {
            validators,
            delegations,
        }
    }
}

// Database has two main functionalities, ValidatorSet and Bridge Message.
// From relayer perspective messages are just inserted when they get finalized.
// But for ValidatorSet, it is little bit different.
#[async_trait]
pub trait RelayerDb:
    StorageMutate<Messages, Error = KvStoreError>
    + StorageMutate<ValidatorsSet, Error = KvStoreError>
    + StorageMutate<DelegatesIndexes, Error = KvStoreError>
    + StorageMutate<StackingDiffs, Error = KvStoreError>
    + Send
    + Sync
{
    /// Add bridge message to database. Messages are not revertible.
    async fn insert_message(&mut self, message: &CheckedMessage) {
        let _ = self
            .storage::<Messages>()
            .insert(message.id(), message.as_ref());
    }

    /// Insert difference make on staking in this particular DA height.
    async fn insert_staking_diff(
        &mut self,
        da_height: DaBlockHeight,
        stakes: &StakingDiff,
    ) {
        let _ = self.storage::<StackingDiffs>().insert(&da_height, stakes);
    }

    /// Query delegate index to find list of blocks that delegation changed
    /// iterate over list of indexed to find height that is less but closest to da_height
    /// Query that block StakeDiff to find actual delegation change.
    async fn get_first_lesser_delegation(
        &mut self,
        delegate: &Address,
        da_height: DaBlockHeight,
    ) -> Option<HashMap<ValidatorId, ValidatorStake>> {
        let delegate_index = self
            .storage::<DelegatesIndexes>()
            .get(delegate)
            .expect("Expect to get data without problem")?;
        let mut last_da_height = 0;
        for index in delegate_index.iter() {
            if *index >= da_height {
                break
            }
            last_da_height = *index;
        }
        // means that first delegate is in future or not existing in current delegate_index
        if last_da_height == 0 {
            return None
        }
        // get staking diff
        let staking_diff = self
            .storage::<StackingDiffs>()
            .get(&last_da_height)
            .expect("Expect to get data without problem")?;

        staking_diff.delegations.get(delegate).unwrap().clone()
    }

    async fn append_delegate_index(
        &mut self,
        delegate: &Address,
        da_height: DaBlockHeight,
    ) {
        let new_indexes = if let Some(indexes) =
            self.storage::<DelegatesIndexes>().get(delegate).unwrap()
        {
            let mut indexes = (*indexes).clone();
            indexes.push(da_height);
            indexes
        } else {
            vec![da_height]
        };
        self.storage::<DelegatesIndexes>()
            .insert(delegate, &new_indexes)
            .expect("Expect to insert without problem");
    }

    /// get stakes difference between fuel blocks. Return vector of changed (some blocks are not going to have any change)
    async fn get_staking_diffs(
        &self,
        _from_da_height: DaBlockHeight,
        _to_da_height: Option<DaBlockHeight>,
    ) -> Vec<(DaBlockHeight, StakingDiff)> {
        Vec::new()
    }

    /// Apply validators diff to validator set and update validators_da_height. This operation needs
    /// to be atomic.
    async fn apply_validator_diffs(
        &mut self,
        da_height: DaBlockHeight,
        changes: &HashMap<ValidatorId, (ValidatorStake, Option<ConsensusId>)>,
    ) {
        // this is reimplemented inside fuel-core db to assure it is atomic operation in case of poweroff situation
        for (address, stake) in changes {
            let _ = self.storage::<ValidatorsSet>().insert(address, stake);
        }
        self.set_validators_da_height(da_height).await;
    }

    /// current best block number
    async fn get_chain_height(&self) -> BlockHeight;

    async fn get_sealed_block(&self, height: BlockHeight)
        -> Option<Arc<SealedFuelBlock>>;

    /// get validator set for current eth height
    async fn get_validators(&self) -> ValidatorSet;

    /// Set data availability block height that corresponds to current_validator_set
    async fn set_validators_da_height(&self, block: DaBlockHeight);

    /// Assume it is always set as initialization of database.
    async fn get_validators_da_height(&self) -> DaBlockHeight;

    /// set finalized da height that represent last block from da layer that got finalized.
    async fn set_finalized_da_height(&self, block: DaBlockHeight);

    /// Assume it is always set as initialization of database.
    async fn get_finalized_da_height(&self) -> DaBlockHeight;

    /// Until blocks gets committed to da layer it is expected for it to still contains consensus
    /// votes and be saved in database until commitment is send to da layer and finalization period passes.
    /// In case that committed_finalized_fuel_height is zero we need to return genesis block.
    async fn get_last_committed_finalized_fuel_height(&self) -> BlockHeight;

    /// Set last committed finalized fuel height this means we are safe to remove consensus votes from db
    /// as from this moment they are not needed any more
    async fn set_last_committed_finalized_fuel_height(&self, block_height: BlockHeight);
}

pub type ValidatorSet = HashMap<ValidatorId, (ValidatorStake, Option<ConsensusId>)>;

#[derive(Debug)]
pub enum RelayerRequest {
    // expand with https://docs.rs/tokio/0.2.12/tokio/sync/index.html#oneshot-channel
    // so that we return list of validator to consensus.
    GetValidatorSet {
        /// represent validator set for current block and it is on relayer to calculate it with slider in mind.
        da_height: DaBlockHeight,
        response: oneshot::Sender<Result<ValidatorSet, RelayerError>>,
    },
    GetStatus {
        response: oneshot::Sender<RelayerStatus>,
    },
    Stop,
}

#[derive(Clone, Deref, DerefMut)]
pub struct Sender(mpsc::Sender<RelayerRequest>);

impl Sender {
    pub fn new(sender: mpsc::Sender<RelayerRequest>) -> Self {
        Self(sender)
    }

    /// Create a dummy sender
    pub fn noop() -> Self {
        let (tx, mut rx) = mpsc::channel(100);

        // drop any messages sent on the channel to avoid backpressure or memory leaks
        tokio::spawn(async move {
            loop {
                // simply drop any received events
                let _ = rx.recv().await;
            }
        });
        Self(tx)
    }

    pub async fn get_validator_set(
        &self,
        da_height: DaBlockHeight,
    ) -> anyhow::Result<ValidatorSet> {
        let (response, receiver) = oneshot::channel();
        let _ = self
            .send(RelayerRequest::GetValidatorSet {
                da_height,
                response,
            })
            .await;
        receiver
            .await
            .map_err(anyhow::Error::from)?
            .map_err(Into::into)
    }

    pub async fn get_status(&self) -> anyhow::Result<RelayerStatus> {
        let (response, receiver) = oneshot::channel();
        let _ = self.send(RelayerRequest::GetStatus { response }).await;
        receiver.await.map_err(Into::into)
    }
}

#[derive(Error, Debug, PartialEq, Eq, Copy, Clone)]
pub enum RelayerError {
    #[error("Temp stopped")]
    Stopped,
    #[error("Temp ProviderError")]
    ProviderError,
    #[error("Validator Set not returned, waiting for eth client sync")]
    ValidatorSetEthClientSyncing,
    #[error("Asked for unknown eth block")]
    InitialSyncAskedForUnknownBlock,
}

#[derive(Clone, Copy, Debug, PartialEq, Eq)]
pub enum DaSyncState {
    /// relayer is syncing old state
    RelayerSyncing,
    /// fetch last N blocks to get their logs. Parse them and save them inside pending state
    /// in parallel start receiving logs from stream and overlap them. when first fetch is finished
    /// discard all logs from log stream and start receiving new ones.
    OverlappingSync,
    /// We have all past logs ready and can just listen to new ones coming from eth.
    Synced,
}

#[derive(Copy, Clone, Debug, PartialEq, Eq)]
pub enum RelayerStatus {
    DaClientNotConnected,
    DaClientIsSyncing,
    DaClientSynced(DaSyncState),
    Stop,
}<|MERGE_RESOLUTION|>--- conflicted
+++ resolved
@@ -1,5 +1,11 @@
-<<<<<<< HEAD
 use crate::{
+    common::{
+        fuel_storage::{
+            StorageAsMut,
+            StorageMutate,
+        },
+        fuel_types::Address,
+    },
     db::{
         DelegatesIndexes,
         KvStoreError,
@@ -15,13 +21,6 @@
         SealedFuelBlock,
         ValidatorId,
         ValidatorStake,
-=======
-use crate::common::{
-    fuel_storage::Storage,
-    fuel_types::{
-        Address,
-        MessageId,
->>>>>>> caac5303
     },
 };
 use async_trait::async_trait;
@@ -29,14 +28,6 @@
     Deref,
     DerefMut,
 };
-<<<<<<< HEAD
-use fuel_storage::{
-    StorageAsMut,
-    StorageMutate,
-};
-use fuel_types::Address;
-=======
->>>>>>> caac5303
 use std::{
     collections::HashMap,
     sync::Arc,
