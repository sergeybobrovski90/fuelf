--- conflicted
+++ resolved
@@ -123,11 +123,8 @@
     use std::collections::{HashMap, HashSet};
 
     use crate::{
-<<<<<<< HEAD
+        model::{BlockHeight, Coin, CoinStatus},
         relayer::{DepositCoin, RelayerDb},
-=======
-        model::{BlockHeight, Coin, CoinStatus},
->>>>>>> 67663c67
         txpool::TxPoolDb,
     };
 
@@ -526,7 +523,6 @@
                 ));
             }
 
-<<<<<<< HEAD
             let data = Data {
                 block_height: 0,
                 current_validator_set: HashMap::new(),
@@ -535,7 +531,6 @@
                 eth_finalized_block: 0,
                 fuel_finalized_block: 0,
             };
-=======
             let block_created = BlockHeight::from(0u64);
             let mut coins = HashMap::new();
             for tx in txs.iter() {
@@ -583,7 +578,6 @@
                     coins.insert(utxo_id, coin);
                 }
             }
->>>>>>> 67663c67
 
             Self {
                 tx_hashes: txs.iter().map(|t| t.id()).collect(),
@@ -600,10 +594,7 @@
         }
     }
 
-<<<<<<< HEAD
-    impl Storage<Bytes32, Transaction> for DummyDb {
-=======
-    impl Storage<UtxoId, Coin> for DummyDB {
+    impl Storage<UtxoId, Coin> for DummyDb {
         type Error = KvStoreError;
 
         fn insert(&mut self, _key: &UtxoId, _value: &Coin) -> Result<Option<Coin>, Self::Error> {
@@ -626,8 +617,7 @@
         }
     }
 
-    impl Storage<Bytes32, Transaction> for DummyDB {
->>>>>>> 67663c67
+    impl Storage<Bytes32, Transaction> for DummyDb {
         type Error = KvStoreError;
 
         fn insert(
@@ -680,15 +670,9 @@
         }
     }
 
-<<<<<<< HEAD
     impl TxPoolDb for DummyDb {
-        fn transaction(&self, tx_hash: TxId) -> Result<Option<Arc<Transaction>>, KvStoreError> {
-            Ok(self.tx.get(&tx_hash).cloned())
-=======
-    impl TxPoolDb for DummyDB {
         fn utxo(&self, utxo_id: &UtxoId) -> Result<Option<Coin>, KvStoreError> {
             Ok(self.coins.get(utxo_id).cloned())
->>>>>>> 67663c67
         }
 
         fn contract_exist(&self, contract_id: ContractId) -> Result<bool, Error> {
