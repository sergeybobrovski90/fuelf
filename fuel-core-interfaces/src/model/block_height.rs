<<<<<<< HEAD
use derive_more::{Add, Deref, Display, From, Into, Sub};
=======
use derive_more::{
    Add,
    Deref,
    Display,
    From,
    Into,
};
>>>>>>> 5f352866
use std::{
    array::TryFromSliceError,
    convert::{
        TryFrom,
        TryInto,
    },
};

#[cfg_attr(feature = "serde", derive(serde::Serialize, serde::Deserialize))]
#[derive(
    Copy,
    Clone,
    Debug,
    Default,
    PartialEq,
    PartialOrd,
    Eq,
    Add,
<<<<<<< HEAD
    Sub,
=======
>>>>>>> 5f352866
    Display,
    Into,
    From,
    Deref,
    Hash,
)]
pub struct BlockHeight(u32);

impl From<BlockHeight> for Vec<u8> {
    fn from(height: BlockHeight) -> Self {
        height.0.to_be_bytes().to_vec()
    }
}

impl From<u64> for BlockHeight {
    fn from(height: u64) -> Self {
        Self(height as u32)
    }
}

impl From<BlockHeight> for u64 {
    fn from(b: BlockHeight) -> Self {
        b.0 as u64
    }
}

impl TryFrom<Vec<u8>> for BlockHeight {
    type Error = TryFromSliceError;

    fn try_from(value: Vec<u8>) -> Result<Self, Self::Error> {
        let block_height_bytes: [u8; 4] = value.as_slice().try_into()?;
        Ok(BlockHeight(u32::from_be_bytes(block_height_bytes)))
    }
}

impl From<usize> for BlockHeight {
    fn from(n: usize) -> Self {
        BlockHeight(n as u32)
    }
}

impl BlockHeight {
    pub fn to_bytes(self) -> [u8; 4] {
        self.0.to_be_bytes()
    }

    pub fn to_usize(self) -> usize {
        self.0 as usize
    }

    pub fn as_usize(&self) -> usize {
        self.0 as usize
    }
}<|MERGE_RESOLUTION|>--- conflicted
+++ resolved
@@ -1,14 +1,11 @@
-<<<<<<< HEAD
-use derive_more::{Add, Deref, Display, From, Into, Sub};
-=======
 use derive_more::{
     Add,
     Deref,
     Display,
     From,
     Into,
+    Sub,
 };
->>>>>>> 5f352866
 use std::{
     array::TryFromSliceError,
     convert::{
@@ -27,10 +24,7 @@
     PartialOrd,
     Eq,
     Add,
-<<<<<<< HEAD
     Sub,
-=======
->>>>>>> 5f352866
     Display,
     Into,
     From,
