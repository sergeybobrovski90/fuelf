<<<<<<< HEAD
use crate::model::{BlockHeight, SealedFuelBlock};
use fuel_tx::Bytes32;
use std::sync::Arc;

/// New block included/created event.
#[derive(Clone, Debug)]
pub enum NewBlockEvent {
    Created(Arc<SealedFuelBlock>),
    Included(Arc<SealedFuelBlock>),
}

impl NewBlockEvent {
    pub fn block(&self) -> &Arc<SealedFuelBlock> {
        match self {
            Self::Created(block) => block,
            Self::Included(block) => block,
        }
    }
    pub fn height(&self) -> BlockHeight {
        self.block().header.height
    }

    pub fn id(&self) -> Bytes32 {
        self.block().header.id()
    }
=======
use super::model::{ConsensusVote, FuelBlock, SealedFuelBlock};
use fuel_types::Bytes32;
use std::sync::Arc;

/// Currently just placeholder for new block included and new block created events.
/// TODO remove this after relayer pull request passes
#[derive(Clone, Debug)]
pub enum NewBlockEvent {
    /// send this to eth
    NewBlockCreated { height: u64 },
    NewBlockIncluded {
        height: u64,
        /// height where we are finalizing stake and token deposits.
        da_height: u64,
    },
}

#[derive(Clone, Debug)]
pub enum ImportBlockBroadcast {
    PendingBlockImported {
        block: Arc<FuelBlock>,
    },
    /// for blocks that imported in initial sync and in active sync.
    SealedFuelBlockImported {
        block: Arc<SealedFuelBlock>,
        is_created_by_self: bool,
    },
}

pub enum ImportBlockMpsc {
    ImportSealedFuelBlock {
        block: Arc<SealedFuelBlock>,
    },
    ImportFuelBlock {
        block: Arc<FuelBlock>,
    },
    SealFuelBlock {
        votes: Vec<ConsensusVote>,
        block_id: Bytes32,
    },
    Stop,
>>>>>>> 689c5c3b
}<|MERGE_RESOLUTION|>--- conflicted
+++ resolved
@@ -1,9 +1,9 @@
-<<<<<<< HEAD
-use crate::model::{BlockHeight, SealedFuelBlock};
-use fuel_tx::Bytes32;
+use super::model::{BlockHeight, ConsensusVote, FuelBlock, SealedFuelBlock};
+use fuel_types::Bytes32;
 use std::sync::Arc;
 
-/// New block included/created event.
+/// Currently just placeholder for new block included and new block created events.
+/// TODO remove this after relayer pull request passes
 #[derive(Clone, Debug)]
 pub enum NewBlockEvent {
     Created(Arc<SealedFuelBlock>),
@@ -24,22 +24,6 @@
     pub fn id(&self) -> Bytes32 {
         self.block().header.id()
     }
-=======
-use super::model::{ConsensusVote, FuelBlock, SealedFuelBlock};
-use fuel_types::Bytes32;
-use std::sync::Arc;
-
-/// Currently just placeholder for new block included and new block created events.
-/// TODO remove this after relayer pull request passes
-#[derive(Clone, Debug)]
-pub enum NewBlockEvent {
-    /// send this to eth
-    NewBlockCreated { height: u64 },
-    NewBlockIncluded {
-        height: u64,
-        /// height where we are finalizing stake and token deposits.
-        da_height: u64,
-    },
 }
 
 #[derive(Clone, Debug)]
@@ -66,5 +50,4 @@
         block_id: Bytes32,
     },
     Stop,
->>>>>>> 689c5c3b
 }