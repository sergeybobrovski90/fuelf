--- conflicted
+++ resolved
@@ -1,9 +1,6 @@
 pub mod block_importer;
 pub mod db;
-<<<<<<< HEAD
+pub mod model;
 pub mod relayer;
 pub mod signer;
-=======
-pub mod model;
->>>>>>> 67663c67
 pub mod txpool;