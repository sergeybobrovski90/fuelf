[package]
name = "fuel-core-interfaces"
version = "0.12.0"
authors = ["Fuel Labs <contact@fuel.sh>"]
categories = ["cryptography::cryptocurrencies"]
edition = "2021"
homepage = "https://fuel.network/"
keywords = ["blockchain", "cryptocurrencies", "fuel-vm", "vm"]
license = "BUSL-1.1"
repository = "https://github.com/FuelLabs/fuel-core"
description = "Fuel core interfaces"

[dependencies]
anyhow = "1.0"
async-trait = "0.1"
chrono = { version = "0.4" }
derive_more = { version = "0.99" }
<<<<<<< HEAD
fuel-vm = { version = "0.20", default-features = false, features = ["random"] }
=======
fuel-vm = { version = "0.19", default-features = false, features = ["random"] }
>>>>>>> 39c59a5b
futures = "0.3"
lazy_static = "1.4"
parking_lot = "0.12"
secrecy = "0.8"
serde = { version = "1.0", features = ["derive"], optional = true }
thiserror = "1.0"
tokio = { version = "1.21", features = ["full"] }
zeroize = "1.5"

[features]
test-helpers = [
    "fuel-vm/random", "fuel-vm/test-helpers",
]
serde = ["dep:serde", "fuel-vm/serde", "chrono/serde"]
debug = ["fuel-vm/debug"]<|MERGE_RESOLUTION|>--- conflicted
+++ resolved
@@ -15,11 +15,7 @@
 async-trait = "0.1"
 chrono = { version = "0.4" }
 derive_more = { version = "0.99" }
-<<<<<<< HEAD
 fuel-vm = { version = "0.20", default-features = false, features = ["random"] }
-=======
-fuel-vm = { version = "0.19", default-features = false, features = ["random"] }
->>>>>>> 39c59a5b
 futures = "0.3"
 lazy_static = "1.4"
 parking_lot = "0.12"
