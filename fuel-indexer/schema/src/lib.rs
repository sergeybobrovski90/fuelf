--- conflicted
+++ resolved
@@ -26,11 +26,7 @@
 #[cfg(feature = "db-models")]
 pub mod db;
 
-<<<<<<< HEAD
-pub use fuel_types::{Address, Bytes32, Bytes4, Bytes8, Color, ContractId, Salt, Word};
-=======
-pub use fuel_types::{Address, AssetId, Bytes32, Bytes4, Bytes8, ContractId, Salt};
->>>>>>> 25158c98
+pub use fuel_types::{Address, AssetId, Bytes32, Bytes4, Bytes8, Color, ContractId, Salt, Word};
 
 pub type ID = u64;
 pub type Int4 = i32;
