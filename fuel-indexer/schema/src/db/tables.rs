use crate::{
<<<<<<< HEAD
    db::Conn,
=======
>>>>>>> ac147add
    db::models::{
        Columns, GraphRoot, NewColumn, NewGraphRoot, NewRootColumns, RootColumns, TypeIds,
    },
    sql_types::ColumnType,
    type_id,
};
use diesel::result::QueryResult;
<<<<<<< HEAD
use diesel::{sql_query, Connection, RunQueryDsl};
use graphql_parser::parse_schema;
use graphql_parser::schema::{Definition, Field, SchemaDefinition, Type, TypeDefinition};
use std::collections::{HashMap, HashSet};

cfg_if::cfg_if! {
    if #[cfg(feature = "db-postgres")] {
        fn create_schema(statements: &mut Vec<String>) {
            let create = format!("CREATE SCHEMA IF NOT EXISTS {}", self.namespace);
            statements.push(create);
        }
        fn get_table_name(namespace: &String, table: String) -> String {
            format!("{}.{}", namespace, table)
        }
    } else if #[cfg(feature = "db-sqlite")] {
        fn create_schema(_statements: &mut Vec<String>) {
        }
        fn get_table_name(_namespace: &String, table: String) -> String {
            format!("{}", table)
        }
    }
}
=======
use diesel::{prelude::PgConnection, sql_query, Connection, RunQueryDsl};
use graphql_parser::parse_schema;
use graphql_parser::schema::{Definition, Field, SchemaDefinition, Type, TypeDefinition};
use std::collections::{HashMap, HashSet};
>>>>>>> ac147add

#[derive(Default)]
pub struct SchemaBuilder {
    statements: Vec<String>,
    type_ids: Vec<TypeIds>,
    columns: Vec<NewColumn>,
    namespace: String,
    version: String,
    schema: String,
    types: HashSet<String>,
    fields: HashMap<String, HashMap<String, String>>,
    query: String,
    query_fields: HashMap<String, HashMap<String, String>>,
}

impl SchemaBuilder {
    pub fn new(namespace: &str, version: &str) -> SchemaBuilder {
        SchemaBuilder {
            namespace: namespace.to_string(),
            version: version.to_string(),
            ..Default::default()
        }
    }

    pub fn build(mut self, schema: &str) -> Self {
<<<<<<< HEAD
        create_schema(&mut self.statements);
=======
        let create = format!("CREATE SCHEMA IF NOT EXISTS {}", self.namespace);
        self.statements.push(create);
>>>>>>> ac147add

        let ast = match parse_schema::<String>(schema) {
            Ok(ast) => ast,
            Err(e) => panic!("Error parsing graphql schema {:?}", e),
        };

        let query = ast
            .definitions
            .iter()
            .filter_map(|s| {
                if let Definition::SchemaDefinition(def) = s {
                    let SchemaDefinition { query, .. } = def;
                    query.as_ref()
                } else {
                    None
                }
            })
            .next();

        if query.is_none() {
            panic!("TODO: this needs to be error type");
        }

        let query = query.cloned().unwrap();

        for def in ast.definitions.iter() {
            if let Definition::TypeDefinition(typ) = def {
                self.generate_table_sql(&query, typ);
            }
        }

        self.query = query;
        self.schema = schema.to_string();

        self
    }

<<<<<<< HEAD
    pub fn commit_metadata(self, conn: &Conn) -> QueryResult<Schema> {
=======
    pub fn commit_metadata(self, conn: &PgConnection) -> QueryResult<Schema> {
>>>>>>> ac147add
        let SchemaBuilder {
            version,
            statements,
            type_ids,
            columns,
            namespace,
            types,
            fields,
            query,
            query_fields,
            schema,
        } = self;

        conn.transaction::<(), diesel::result::Error, _>(|| {
            NewGraphRoot {
                version: version.clone(),
                schema_name: namespace.clone(),
                query: query.clone(),
                schema,
            }
            .insert(conn)?;

            let latest = GraphRoot::get_latest(conn, &namespace)?;

            let fields = query_fields.get(&query).expect("No query root!");

            for (key, val) in fields {
                NewRootColumns {
                    root_id: latest.id,
                    column_name: key.to_string(),
                    graphql_type: val.to_string(),
                }
                .insert(conn)?;
            }
<<<<<<< HEAD
        println!("TJDEBUG la-know-roote");

            for query in statements.iter() {
                println!("TJDEBUG stmt {}", query);
                sql_query(query).execute(conn)?;
            }
        println!("TJDEBUG la-louw-roote");
=======

            for query in statements.iter() {
                sql_query(query).execute(conn)?;
            }
>>>>>>> ac147add

            for type_id in type_ids {
                type_id.insert(conn)?;
            }
<<<<<<< HEAD
        println!("TJDEBUG louw-roote");
=======
>>>>>>> ac147add

            for column in columns {
                column.insert(conn)?;
            }
<<<<<<< HEAD
        println!("TJDEBUG he-nu-roote");
=======
>>>>>>> ac147add
            Ok(())
        })?;

        Ok(Schema {
            version,
            namespace,
            query,
            types,
            fields,
        })
    }

    fn process_type<'a>(&self, field_type: &Type<'a, String>) -> (ColumnType, bool) {
        match field_type {
            Type::NamedType(t) => (ColumnType::from(t.as_str()), true),
            Type::ListType(_) => panic!("List types not supported yet."),
            Type::NonNullType(t) => {
                let (typ, _) = self.process_type(t);
                (typ, false)
            }
        }
    }

    fn generate_columns<'a>(&mut self, type_id: i64, fields: &[Field<'a, String>]) -> String {
        let mut fragments = vec![];

        for (pos, f) in fields.iter().enumerate() {
            // will ignore field arguments and field directives for now, but possibly useful...
            let (typ, nullable) = self.process_type(&f.field_type);

            let column = NewColumn {
                type_id,
                column_position: pos as i32,
                column_name: f.name.to_string(),
<<<<<<< HEAD
                column_type: typ.to_string(),
=======
                column_type: typ,
>>>>>>> ac147add
                graphql_type: f.field_type.to_string(),
                nullable,
            };

            fragments.push(column.sql_fragment());
            self.columns.push(column);
        }

        let object_column = NewColumn {
            type_id,
            column_position: fragments.len() as i32,
            column_name: "object".to_string(),
<<<<<<< HEAD
            column_type: ColumnType::Blob.to_string(),
=======
            column_type: ColumnType::Blob,
>>>>>>> ac147add
            graphql_type: "__".into(),
            nullable: false,
        };

        fragments.push(object_column.sql_fragment());
        self.columns.push(object_column);

        fragments.join(",\n")
    }

    fn generate_table_sql<'a>(&mut self, root: &str, typ: &TypeDefinition<'a, String>) {
        fn map_fields(fields: &[Field<'_, String>]) -> HashMap<String, String> {
            fields
                .iter()
                .map(|f| (f.name.to_string(), f.field_type.to_string()))
                .collect()
        }
        match typ {
            TypeDefinition::Object(o) => {
                self.types.insert(o.name.to_string());
                self.fields
                    .insert(o.name.to_string(), map_fields(&o.fields));

                if o.name == root {
                    self.query_fields
                        .insert(root.to_string(), map_fields(&o.fields));
                    return;
                }

                let type_id = type_id(&self.namespace, &o.name);
                let columns = self.generate_columns(type_id as i64, &o.fields);
                let table_name = get_table_name(&self.namespace, o.name.to_lowercase());

                let create = format!(
                    "CREATE TABLE IF NOT EXISTS\n {} (\n {}\n)",
                    table_name, columns,
                );

                self.statements.push(create);
                self.type_ids.push(TypeIds {
                    id: type_id as i64,
                    schema_version: self.version.to_string(),
                    schema_name: self.namespace.to_string(),
                    graphql_name: o.name.to_string(),
                    table_name,
                });
            }
            o => panic!("Got a non-object type! {:?}", o),
        }
    }
}

#[derive(Debug)]
pub struct Schema {
    pub version: String,
    /// Graph ID, and the DB schema this data lives in.
    pub namespace: String,
    /// Root Graphql type.
    pub query: String,
    /// List of GraphQL type names.
    pub types: HashSet<String>,
    /// Mapping of key/value pairs per GraphQL type.
    pub fields: HashMap<String, HashMap<String, String>>,
}

impl Schema {
<<<<<<< HEAD
    pub fn load_from_db(conn: &Conn, name: &str) -> QueryResult<Self> {
        println!("TJDEBUG lode-ing?");
=======
    pub fn load_from_db(conn: &PgConnection, name: &str) -> QueryResult<Self> {
>>>>>>> ac147add
        let root = GraphRoot::get_latest(conn, name)?;
        let root_cols = RootColumns::list_by_id(conn, root.id)?;
        let typeids = TypeIds::list_by_name(conn, &root.schema_name, &root.version)?;

        let mut types = HashSet::new();
        let mut fields = HashMap::new();

        types.insert(root.query.clone());
        fields.insert(
            root.query.clone(),
            root_cols
                .into_iter()
                .map(|c| (c.column_name, c.graphql_type))
                .collect(),
        );
        for tid in typeids {
            types.insert(tid.graphql_name.clone());

            let columns = Columns::list_by_id(conn, tid.id)?;
            fields.insert(
                tid.graphql_name,
                columns
                    .into_iter()
                    .map(|c| (c.column_name, c.graphql_type))
                    .collect(),
            );
        }

        Ok(Schema {
            version: root.version,
            namespace: root.schema_name,
            query: root.query,
            types,
            fields,
        })
    }
<<<<<<< HEAD

    pub fn check_type(&self, type_name: &str) -> bool {
        self.types.contains(type_name)
    }

=======

    pub fn check_type(&self, type_name: &str) -> bool {
        self.types.contains(type_name)
    }

>>>>>>> ac147add
    pub fn field_type(&self, cond: &str, name: &str) -> Option<&String> {
        match self.fields.get(cond) {
            Some(fieldset) => fieldset.get(name),
            _ => None,
        }
    }
}

#[cfg(test)]
mod tests {
    use super::*;

    const GRAPHQL_SCHEMA: &str = r#"
        schema {
            query: QueryRoot
        }
        
        type QueryRoot {
            thing1: Thing1
            thing2: Thing2
        }
        
        type Thing1 {
            id: ID!
            account: Address!
        }
        
        
        type Thing2 {
            id: ID!
            account: Address! @indexed
            hash: Bytes32! @indexed
        }
    "#;

    const CREATE_SCHEMA: &str = "CREATE SCHEMA IF NOT EXISTS test_namespace";
    const CREATE_THING1: &str = concat!(
        "CREATE TABLE IF NOT EXISTS\n",
        " test_namespace.thing1 (\n",
        " id bigint primary key not null,\n",
        "account varchar(64) not null,\n",
        "object bytea not null",
        "\n)"
    );
    const CREATE_THING2: &str = concat!(
        "CREATE TABLE IF NOT EXISTS\n",
        " test_namespace.thing2 (\n",
        " id bigint primary key not null,\n",
        "account varchar(64) not null,\n",
        "hash varchar(64) not null,\n",
        "object bytea not null\n",
        ")"
    );

    #[test]
    fn test_schema_builder() {
        let sb = SchemaBuilder::new("test_namespace", "a_version_string");

        let SchemaBuilder { statements, .. } = sb.build(GRAPHQL_SCHEMA);

        assert_eq!(statements[0], CREATE_SCHEMA);
        assert_eq!(statements[1], CREATE_THING1);
        assert_eq!(statements[2], CREATE_THING2);
    }
}<|MERGE_RESOLUTION|>--- conflicted
+++ resolved
@@ -1,8 +1,5 @@
 use crate::{
-<<<<<<< HEAD
     db::Conn,
-=======
->>>>>>> ac147add
     db::models::{
         Columns, GraphRoot, NewColumn, NewGraphRoot, NewRootColumns, RootColumns, TypeIds,
     },
@@ -10,7 +7,6 @@
     type_id,
 };
 use diesel::result::QueryResult;
-<<<<<<< HEAD
 use diesel::{sql_query, Connection, RunQueryDsl};
 use graphql_parser::parse_schema;
 use graphql_parser::schema::{Definition, Field, SchemaDefinition, Type, TypeDefinition};
@@ -33,12 +29,6 @@
         }
     }
 }
-=======
-use diesel::{prelude::PgConnection, sql_query, Connection, RunQueryDsl};
-use graphql_parser::parse_schema;
-use graphql_parser::schema::{Definition, Field, SchemaDefinition, Type, TypeDefinition};
-use std::collections::{HashMap, HashSet};
->>>>>>> ac147add
 
 #[derive(Default)]
 pub struct SchemaBuilder {
@@ -64,12 +54,7 @@
     }
 
     pub fn build(mut self, schema: &str) -> Self {
-<<<<<<< HEAD
         create_schema(&mut self.statements);
-=======
-        let create = format!("CREATE SCHEMA IF NOT EXISTS {}", self.namespace);
-        self.statements.push(create);
->>>>>>> ac147add
 
         let ast = match parse_schema::<String>(schema) {
             Ok(ast) => ast,
@@ -107,11 +92,7 @@
         self
     }
 
-<<<<<<< HEAD
     pub fn commit_metadata(self, conn: &Conn) -> QueryResult<Schema> {
-=======
-    pub fn commit_metadata(self, conn: &PgConnection) -> QueryResult<Schema> {
->>>>>>> ac147add
         let SchemaBuilder {
             version,
             statements,
@@ -146,36 +127,18 @@
                 }
                 .insert(conn)?;
             }
-<<<<<<< HEAD
-        println!("TJDEBUG la-know-roote");
-
-            for query in statements.iter() {
-                println!("TJDEBUG stmt {}", query);
-                sql_query(query).execute(conn)?;
-            }
-        println!("TJDEBUG la-louw-roote");
-=======
 
             for query in statements.iter() {
                 sql_query(query).execute(conn)?;
             }
->>>>>>> ac147add
 
             for type_id in type_ids {
                 type_id.insert(conn)?;
             }
-<<<<<<< HEAD
-        println!("TJDEBUG louw-roote");
-=======
->>>>>>> ac147add
 
             for column in columns {
                 column.insert(conn)?;
             }
-<<<<<<< HEAD
-        println!("TJDEBUG he-nu-roote");
-=======
->>>>>>> ac147add
             Ok(())
         })?;
 
@@ -210,11 +173,7 @@
                 type_id,
                 column_position: pos as i32,
                 column_name: f.name.to_string(),
-<<<<<<< HEAD
                 column_type: typ.to_string(),
-=======
-                column_type: typ,
->>>>>>> ac147add
                 graphql_type: f.field_type.to_string(),
                 nullable,
             };
@@ -227,11 +186,7 @@
             type_id,
             column_position: fragments.len() as i32,
             column_name: "object".to_string(),
-<<<<<<< HEAD
             column_type: ColumnType::Blob.to_string(),
-=======
-            column_type: ColumnType::Blob,
->>>>>>> ac147add
             graphql_type: "__".into(),
             nullable: false,
         };
@@ -298,12 +253,7 @@
 }
 
 impl Schema {
-<<<<<<< HEAD
     pub fn load_from_db(conn: &Conn, name: &str) -> QueryResult<Self> {
-        println!("TJDEBUG lode-ing?");
-=======
-    pub fn load_from_db(conn: &PgConnection, name: &str) -> QueryResult<Self> {
->>>>>>> ac147add
         let root = GraphRoot::get_latest(conn, name)?;
         let root_cols = RootColumns::list_by_id(conn, root.id)?;
         let typeids = TypeIds::list_by_name(conn, &root.schema_name, &root.version)?;
@@ -340,19 +290,11 @@
             fields,
         })
     }
-<<<<<<< HEAD
 
     pub fn check_type(&self, type_name: &str) -> bool {
         self.types.contains(type_name)
     }
 
-=======
-
-    pub fn check_type(&self, type_name: &str) -> bool {
-        self.types.contains(type_name)
-    }
-
->>>>>>> ac147add
     pub fn field_type(&self, cond: &str, name: &str) -> Option<&String> {
         match self.fields.get(cond) {
             Some(fieldset) => fieldset.get(name),
