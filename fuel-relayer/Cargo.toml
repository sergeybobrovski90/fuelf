--- conflicted
+++ resolved
@@ -24,14 +24,8 @@
 ] }
 ethers-signers = { git = "https://github.com/rakita/ethers-rs.git", branch = "master", default-features = false }
 features = "0.10"
-<<<<<<< HEAD
-fuel-core-interfaces = { path = "../fuel-core-interfaces", package = "fuel-core-interfaces", version = "0.7.1" }
-fuel-crypto = "0.5"
-fuel-tx = { version = "0.10", features = ["serde"] }
-=======
 fuel-core-interfaces = { path = "../fuel-core-interfaces", package = "fuel-core-interfaces", version = "0.8.0" }
 fuel-tx = { version = "0.12", features = ["serde"] }
->>>>>>> d3718a60
 fuel-types = { version = "0.5", features = ["serde"] }
 futures = "0.3"
 hex = "0.4"
