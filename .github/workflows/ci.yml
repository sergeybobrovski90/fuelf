--- conflicted
+++ resolved
@@ -39,7 +39,6 @@
     runs-on: buildjet-4vcpu-ubuntu-2204
     steps:
       - uses: actions/checkout@v3
-<<<<<<< HEAD
       - uses: dtolnay/rust-toolchain@master
         with:
           toolchain: ${{ env.RUST_VERSION }}
@@ -49,12 +48,7 @@
         run: cargo binstall --no-confirm cargo-sort
       - name: Run Cargo.toml sort check
         run: cargo sort -w --check
-      - name: Notify if Job Fails
-        uses: ravsamhq/notify-slack-action@v2
-=======
-      - uses: FuelLabs/.github/.github/actions/lint-toml-template@master
-      - uses: FuelLabs/.github/.github/actions/slack-notify-template@master
->>>>>>> 31de72de
+      - uses: FuelLabs/.github/.github/actions/slack-notify-template@master
         if: always() && github.ref == 'refs/heads/master'
         with:
           github_token: ${{ secrets.GITHUB_TOKEN }}
