--- conflicted
+++ resolved
@@ -47,26 +47,6 @@
         env:
           SLACK_WEBHOOK_URL: ${{ secrets.SLACK_WEBHOOK_NOTIFY_BUILD }}
 
-<<<<<<< HEAD
-  get-workspace-members:
-    runs-on: ubuntu-latest
-    outputs:
-      members: ${{ steps.set-members.outputs.members }}
-    steps:
-      - name: Checkout repository
-        uses: actions/checkout@v3
-      - id: set-members
-        run: |
-          # install dasel
-          curl -sSLf "$DASEL_VERSION" -L -o dasel && chmod +x dasel
-          mv ./dasel /usr/local/bin/dasel
-          members=$(cat Cargo.toml | dasel -r toml -w json 'workspace.members' | jq -r ".[]" | xargs -L 1 basename | jq -R '[.]' | jq -s -c 'add')
-          echo "::set-output name=members::$members"
-
-  cargo-verifications:
-    needs:
-      - get-workspace-members
-=======
   prevent-openssl:
     runs-on: ubuntu-latest
     steps:
@@ -92,7 +72,6 @@
     needs:
       - lint-toml-files
       - prevent-openssl
->>>>>>> 6cb3f971
     runs-on: ubuntu-latest
     strategy:
       matrix:
