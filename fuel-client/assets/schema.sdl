--- conflicted
+++ resolved
@@ -164,7 +164,6 @@
 	amount: U64!
 	assetId: AssetId!
 }
-<<<<<<< HEAD
 type ContractBalanceConnection {
 	"""
 	Information to aid in pagination.
@@ -194,9 +193,6 @@
 	"""
 	contract: ContractId!
 }
-=======
-
->>>>>>> 0185339f
 type ContractCreated {
 	contract: Contract!
 	stateRoot: Bytes32!
