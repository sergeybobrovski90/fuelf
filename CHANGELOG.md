--- conflicted
+++ resolved
@@ -33,11 +33,8 @@
 - [#1342](https://github.com/FuelLabs/fuel-core/pull/1342): Add error handling for P2P requests to return `None` to requester and log error
 
 ### Breaking
-<<<<<<< HEAD
+- [#1363](https://github.com/FuelLabs/fuel-core/pull/1363): Change message_proof api to take `nonce` instead of `message_id`
 - [#1339](https://github.com/FuelLabs/fuel-core/pull/1339): Added a new required field called `base_asset_id` to the `FeeParameters` definition in `ConsensusParameters`, as well as default values for `base_asset_id` in the `beta` and `dev` chainspecs.
-=======
-- [#1363](https://github.com/FuelLabs/fuel-core/pull/1363): Change message_proof api to take `nonce` instead of `message_id`
->>>>>>> 7934cbd0
 - [#1355](https://github.com/FuelLabs/fuel-core/pull/1355): Removed the `metrics` feature flag from the fuel-core crate, and metrics are now included by default.
 - [#1322](https://github.com/FuelLabs/fuel-core/pull/1322):
   The `debug` flag is added to the CLI. The flag should be used for local development only. Enabling debug mode:
