# Change Log
All notable changes to this project will be documented in this file.

The format is based on [Keep a Changelog](http://keepachangelog.com/)
and this project adheres to [Semantic Versioning](http://semver.org/).

## [Unreleased]

Description of the upcoming release here.

### Added

- [#1490](https://github.com/FuelLabs/fuel-core/pull/1490): Add push and pop benchmarks.
- [#1485](https://github.com/FuelLabs/fuel-core/pull/1485): Prepare rc release of fuel core v0.21
- [#1476](https://github.com/FuelLabs/fuel-core/pull/1453): Add the majority of the "other" benchmarks for contract opcodes.
- [#1453](https://github.com/FuelLabs/fuel-core/pull/1453): Add the majority of the "sanity" benchmarks for contract opcodes.
- [#1473](https://github.com/FuelLabs/fuel-core/pull/1473): Expose fuel-core version as a constant
- [#1469](https://github.com/FuelLabs/fuel-core/pull/1469): Added support of bloom filter for RocksDB tables and increased the block cache.
- [#1642](https://github.com/FuelLabs/fuel-core/pull/1462): Added benchmark to measure the performance of contract state and contract ID calculation; use for gas costing.
- [#1465](https://github.com/FuelLabs/fuel-core/pull/1465): Improvements for keygen cli and crates
- [#1457](https://github.com/FuelLabs/fuel-core/pull/1457): Fixing incorrect measurement for fast(µs) opcodes.
- [#1456](https://github.com/FuelLabs/fuel-core/pull/1456): Added flushing of the RocksDB during a graceful shutdown.
- [#1456](https://github.com/FuelLabs/fuel-core/pull/1456): Added more logs to track the service lifecycle.
- [#1449](https://github.com/FuelLabs/fuel-core/pull/1449): Fix coin pagination in e2e test client.
- [#1452](https://github.com/FuelLabs/fuel-core/pull/1452): Added benchmark to measure the performance of contract root calculation when utilizing the maximum contract size; used for gas costing of contract root during predicate owner validation.   
- [#1447](https://github.com/FuelLabs/fuel-core/pull/1447): Add timeout for continuous e2e tests
- [#1444](https://github.com/FuelLabs/fuel-core/pull/1444): Add "sanity" benchmarks for memory opcodes.
- [#1437](https://github.com/FuelLabs/fuel-core/pull/1437): Add some transaction throughput tests for basic transfers.
- [#1436](https://github.com/FuelLabs/fuel-core/pull/1436): Add a github action to continuously test beta-4.
- [#1433](https://github.com/FuelLabs/fuel-core/pull/1433): Add "sanity" benchmarks for flow opcodes.
- [#1430](https://github.com/FuelLabs/fuel-core/pull/1430): Add "sanity" benchmarks for crypto opcodes.
- [#1432](https://github.com/FuelLabs/fuel-core/pull/1432): Add a new `--api-request-timeout` argument to control TTL for GraphQL requests.
- [#1426](https://github.com/FuelLabs/fuel-core/pull/1426) Split keygen into a create and a binary
- [#1419](https://github.com/FuelLabs/fuel-core/pull/1419): Add additional "sanity" benchmarks for arithmetic op code instructions.
- [#1411](https://github.com/FuelLabs/fuel-core/pull/1411): Added WASM and `no_std` compatibility.
- [#1400](https://github.com/FuelLabs/fuel-core/pull/1400): Add releasy beta to fuel-core so that new commits to fuel-core master triggers fuels-rs.
- [#1371](https://github.com/FuelLabs/fuel-core/pull/1371): Add new client function for querying the `MessageStatus` for a specific message (by `Nonce`)
- [#1356](https://github.com/FuelLabs/fuel-core/pull/1356): Add peer reputation reporting to heartbeat code
- [#1355](https://github.com/FuelLabs/fuel-core/pull/1355): Added new metrics related to block importing, such as tps, sync delays etc
- [#1339](https://github.com/FuelLabs/fuel-core/pull/1339): Adds `baseAssetId` to `FeeParameters` in the GraphQL API.
- [#1331](https://github.com/FuelLabs/fuel-core/pull/1331): Add peer reputation reporting to block import code
- [#1324](https://github.com/FuelLabs/fuel-core/pull/1324): Added pyroscope profiling to fuel-core, intended to be used by a secondary docker image that has debug symbols enabled.
- [#1309](https://github.com/FuelLabs/fuel-core/pull/1309): Add documentation for running debug builds with CLion and Visual Studio Code.  
- [#1308](https://github.com/FuelLabs/fuel-core/pull/1308): Add support for loading .env files when compiling with the `env` feature. This allows users to conveniently supply CLI arguments in a secure and IDE-agnostic way. 
- [#1304](https://github.com/FuelLabs/fuel-core/pull/1304): Implemented `submit_and_await_commit_with_receipts` method for `FuelClient`.
- [#1286](https://github.com/FuelLabs/fuel-core/pull/1286): Include readable names for test cases where missing.
- [#1274](https://github.com/FuelLabs/fuel-core/pull/1274): Added tests to benchmark block synchronization.
- [#1263](https://github.com/FuelLabs/fuel-core/pull/1263): Add gas benchmarks for `ED19` and `ECR1` instructions.
- [#1331](https://github.com/FuelLabs/fuel-core/pull/1331): Add peer reputation reporting to block import code
- [#1405](https://github.com/FuelLabs/fuel-core/pull/1405): Use correct names for service metrics.

### Changed

- [#1477](https://github.com/FuelLabs/fuel-core/pull/1477): Upgraded the Rust version used in CI and containers to 1.73.0. Also includes associated Clippy changes.
- [#1469](https://github.com/FuelLabs/fuel-core/pull/1469): Replaced usage of `MemoryTransactionView` by `Checkpoint` database in the benchmarks.
- [#1466](https://github.com/FuelLabs/fuel-core/pull/1466): Handling overflows during arithmetic operations.
- [#1468](https://github.com/FuelLabs/fuel-core/pull/1468): Bumped version of the `fuel-vm` to `v0.40.0`. It brings some breaking changes into consensus parameters API because of changes in the underlying types.
- [#1460](https://github.com/FuelLabs/fuel-core/pull/1460): Change tracking branch from main to master for releasy tests.
- [#1440](https://github.com/FuelLabs/fuel-core/pull/1440): Don't report reserved nodes that send invalid transactions.
- [#1439](https://github.com/FuelLabs/fuel-core/pull/1439): Reduced memory BMT consumption during creation of the header.
- [#1434](https://github.com/FuelLabs/fuel-core/pull/1434): Continue gossiping transactions to reserved peers regardless of gossiping reputation score.
- [#1399](https://github.com/FuelLabs/fuel-core/pull/1399): The Relayer now queries Ethereum for its latest finalized block instead of using a configurable "finalization period" to presume finality.
- [#1397](https://github.com/FuelLabs/fuel-core/pull/1397): Improved keygen. Created a crate to be included from forc plugins and upgraded internal library to drop requirement of protoc to build
- [#1349](https://github.com/FuelLabs/fuel-core/pull/1349): Updated peer-to-peer transactions API to support multiple blocks in a single request, and updated block synchronization to request multiple blocks based on the configured range of headers.
- [#1380](https://github.com/FuelLabs/fuel-core/pull/1380): Add preliminary, hard-coded config values for heartbeat peer reputation, removing `todo`.
- [#1377](https://github.com/FuelLabs/fuel-core/pull/1377): Remove `DiscoveryEvent` and use `KademliaEvent` directly in `DiscoveryBehavior`.
- [#1366](https://github.com/FuelLabs/fuel-core/pull/1366): Improve caching during docker builds in CI by replacing gha
- [#1358](https://github.com/FuelLabs/fuel-core/pull/1358): Upgraded the Rust version used in CI to 1.72.0. Also includes associated Clippy changes.
- [#1318](https://github.com/FuelLabs/fuel-core/pull/1318): Modified block synchronization to use asynchronous task execution when retrieving block headers.
- [#1314](https://github.com/FuelLabs/fuel-core/pull/1314): Removed `types::ConsensusParameters` in favour of `fuel_tx:ConsensusParameters`.
- [#1302](https://github.com/FuelLabs/fuel-core/pull/1302): Removed the usage of flake and building of the bridge contract ABI.
    It simplifies the maintenance and updating of the events, requiring only putting the event definition into the codebase of the relayer.
- [#1293](https://github.com/FuelLabs/fuel-core/issues/1293): Parallelized the `estimate_predicates` endpoint to utilize all available threads.
- [#1270](https://github.com/FuelLabs/fuel-core/pull/1270): Modify the way block headers are retrieved from peers to be done in batches.
- [#1342](https://github.com/FuelLabs/fuel-core/pull/1342): Add error handling for P2P requests to return `None` to requester and log error.
- [#1383](https://github.com/FuelLabs/fuel-core/pull/1383): Disallow usage of `log` crate internally in favor of `tracing` crate.
- [#1390](https://github.com/FuelLabs/fuel-core/pull/1390): Up the `ethers` version to `2` to fix an issue with `tungstenite`.
- [#1392](https://github.com/FuelLabs/fuel-core/pull/1392): Fixed an overflow in `message_proof`.
- [#1393](https://github.com/FuelLabs/fuel-core/pull/1393): Increase heartbeat timeout from `2` to `60` seconds, as suggested in [this issue](https://github.com/FuelLabs/fuel-core/issues/1330).
- [#1395](https://github.com/FuelLabs/fuel-core/pull/1395): Add DependentCost benchmarks for `k256`, `s256` and `mcpi` instructions.
- [#1408](https://github.com/FuelLabs/fuel-core/pull/1408): Update gas benchmarks for storage opcodes to use a pre-populated database to get more accurate worst-case costs.

#### Breaking
<<<<<<< HEAD
=======
- [#1491](https://github.com/FuelLabs/fuel-core/pull/1491): Removed unused request and response variants from the Gossipsub implementation, as well as related definitions and tests. Specifically, this removes gossiping of `ConsensusVote` and `NewBlock` events.
- [#1472](https://github.com/FuelLabs/fuel-core/pull/1472): Upgraded `fuel-vm` to `v0.42.0`. It introduces transaction policies that changes layout of the transaction. FOr more information check the [v0.42.0](https://github.com/FuelLabs/fuel-vm/pull/635) release.
>>>>>>> c75314d7
- [#1470](https://github.com/FuelLabs/fuel-core/pull/1470): Divide `DependentCost` into "light" and "heavy" operations.
- [#1464](https://github.com/FuelLabs/fuel-core/pull/1464): Avoid possible truncation of higher bits. It may invalidate the code that truncated higher bits causing different behavior on 32-bit vs. 64-bit systems. The change affects some endpoints that now require lesser integers.
- [#1432](https://github.com/FuelLabs/fuel-core/pull/1432): All subscriptions and requests have a TTL now. So each subscription lifecycle is limited in time. If the subscription is closed because of TTL, it means that you subscribed after your transaction had been dropped by the network.
- [#1407](https://github.com/FuelLabs/fuel-core/pull/1407): The recipient is a `ContractId` instead of `Address`. The block producer should deploy its contract to receive the transaction fee. The collected fee is zero until the recipient contract is set.
- [#1407](https://github.com/FuelLabs/fuel-core/pull/1407): The `Mint` transaction is reworked with new fields to support the account-base model. It affects serialization and deserialization of the transaction and also affects GraphQL schema.
- [#1407](https://github.com/FuelLabs/fuel-core/pull/1407): The `Mint` transaction is the last transaction in the block instead of the first.
- [#1374](https://github.com/FuelLabs/fuel-core/pull/1374): Renamed `base_chain_height` to `da_height` and return current relayer height instead of latest Fuel block height.
- [#1363](https://github.com/FuelLabs/fuel-core/pull/1363): Change message_proof api to take `nonce` instead of `message_id`
- [#1339](https://github.com/FuelLabs/fuel-core/pull/1339): Added a new required field called `base_asset_id` to the `FeeParameters` definition in `ConsensusParameters`, as well as default values for `base_asset_id` in the `beta` and `dev` chainspecs.
- [#1355](https://github.com/FuelLabs/fuel-core/pull/1355): Removed the `metrics` feature flag from the fuel-core crate, and metrics are now included by default.
- [#1322](https://github.com/FuelLabs/fuel-core/pull/1322):
  The `debug` flag is added to the CLI. The flag should be used for local development only. Enabling debug mode:
      - Allows GraphQL Endpoints to arbitrarily advance blocks.
      - Enables debugger GraphQL Endpoints.
      - Allows setting `utxo_validation` to `false`.
- [#1318](https://github.com/FuelLabs/fuel-core/pull/1318): Removed the `--sync-max-header-batch-requests` CLI argument, and renamed `--sync-max-get-txns` to `--sync-block-stream-buffer-size` to better represent the current behavior in the import.
- [#1290](https://github.com/FuelLabs/fuel-core/pull/1290): Standardize CLI args to use `-` instead of `_`.
- [#1279](https://github.com/FuelLabs/fuel-core/pull/1279): Added a new CLI flag to enable the Relayer service `--enable-relayer`, and disabled the Relayer service by default. When supplying the `--enable-relayer` flag, the `--relayer` argument becomes mandatory, and omitting it is an error. Similarly, providing a `--relayer` argument without the `--enable-relayer` flag is an error. Lastly, providing the `--keypair` or `--network` arguments will also produce an error if the `--enable-p2p` flag is not set.
- [#1262](https://github.com/FuelLabs/fuel-core/pull/1262): The `ConsensusParameters` aggregates all configuration data related to the consensus. It contains many fields that are segregated by the usage. The API of some functions was affected to use lesser types instead the whole `ConsensusParameters`. It is a huge breaking change requiring repetitively monotonically updating all places that use the `ConsensusParameters`. But during updating, consider that maybe you can use lesser types. Usage of them may simplify signatures of methods and make them more user-friendly and transparent.
- [#1367](https://github.com/FuelLabs/fuel-core/pull/1367): Update to the latest version of fuel-vm.

### Removed

#### Breaking
- [#1484](https://github.com/FuelLabs/fuel-core/pull/1484): Removed `--network` CLI argument. Now the name of the network is fetched form chain configuration.
- [#1399](https://github.com/FuelLabs/fuel-core/pull/1399): Removed `relayer-da-finalization` parameter from the relayer CLI.
- [#1338](https://github.com/FuelLabs/fuel-core/pull/1338): Updated GraphQL client to use `DependentCost` for `k256`, `mcpi`, `s256`, `scwq`, `swwq` opcodes.
- [#1322](https://github.com/FuelLabs/fuel-core/pull/1322): The `manual_blocks_enabled` flag is removed from the CLI. The analog is a `debug` flag.<|MERGE_RESOLUTION|>--- conflicted
+++ resolved
@@ -51,6 +51,7 @@
 
 ### Changed
 
+- [#1470](https://github.com/FuelLabs/fuel-core/pull/1470): Updated algorithm for collecting gas costs.
 - [#1477](https://github.com/FuelLabs/fuel-core/pull/1477): Upgraded the Rust version used in CI and containers to 1.73.0. Also includes associated Clippy changes.
 - [#1469](https://github.com/FuelLabs/fuel-core/pull/1469): Replaced usage of `MemoryTransactionView` by `Checkpoint` database in the benchmarks.
 - [#1466](https://github.com/FuelLabs/fuel-core/pull/1466): Handling overflows during arithmetic operations.
@@ -81,11 +82,8 @@
 - [#1408](https://github.com/FuelLabs/fuel-core/pull/1408): Update gas benchmarks for storage opcodes to use a pre-populated database to get more accurate worst-case costs.
 
 #### Breaking
-<<<<<<< HEAD
-=======
 - [#1491](https://github.com/FuelLabs/fuel-core/pull/1491): Removed unused request and response variants from the Gossipsub implementation, as well as related definitions and tests. Specifically, this removes gossiping of `ConsensusVote` and `NewBlock` events.
 - [#1472](https://github.com/FuelLabs/fuel-core/pull/1472): Upgraded `fuel-vm` to `v0.42.0`. It introduces transaction policies that changes layout of the transaction. FOr more information check the [v0.42.0](https://github.com/FuelLabs/fuel-vm/pull/635) release.
->>>>>>> c75314d7
 - [#1470](https://github.com/FuelLabs/fuel-core/pull/1470): Divide `DependentCost` into "light" and "heavy" operations.
 - [#1464](https://github.com/FuelLabs/fuel-core/pull/1464): Avoid possible truncation of higher bits. It may invalidate the code that truncated higher bits causing different behavior on 32-bit vs. 64-bit systems. The change affects some endpoints that now require lesser integers.
 - [#1432](https://github.com/FuelLabs/fuel-core/pull/1432): All subscriptions and requests have a TTL now. So each subscription lifecycle is limited in time. If the subscription is closed because of TTL, it means that you subscribed after your transaction had been dropped by the network.
