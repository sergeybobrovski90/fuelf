# Change Log
All notable changes to this project will be documented in this file.

The format is based on [Keep a Changelog](http://keepachangelog.com/)
and this project adheres to [Semantic Versioning](http://semver.org/).

## [Unreleased]

<<<<<<< HEAD
### Improvements
- [#1851](https://github.com/FuelLabs/fuel-core/pull/1851/): Provided migration capabilities (enabled addition of new column families) to RocksDB instance  
=======
### Fixed

- [#1856](https://github.com/FuelLabs/fuel-core/pull/1856): Replaced instances of `Union` with `Enum` for GraphQL definitions of `ConsensusParametersVersion` and related types. This is needed because `Union` does not support multiple `Version`s inside discriminants or empty variants. 

### Changed

- [#1832](https://github.com/FuelLabs/fuel-core/pull/1832): Snapshot generation can be cancelled. Progress is also reported.
- [#1837](https://github.com/FuelLabs/fuel-core/pull/1837): Refactor the executor and separate validation from the other use cases

### Added

- [#1853](https://github.com/FuelLabs/fuel-core/pull/1853): Added a test case to verify the database's behavior when new columns are added to the RocksDB database.
>>>>>>> e7755a6d

## [Version 0.25.2]

### Fixed

- [#1844](https://github.com/FuelLabs/fuel-core/pull/1844): Fixed the publishing of the `fuel-core 0.25.1` release.
- [1842](https://github.com/FuelLabs/fuel-core/pull/1842): Ignore RUSTSEC-2024-0336: `rustls::ConnectionCommon::complete_io` could fall into an infinite loop based on network

### Changed

- [#1837](https://github.com/FuelLabs/fuel-core/pull/1837): Refactor the executor and separate validation from the other use cases

## [Version 0.25.1]

### Fixed

- [#1840](https://github.com/FuelLabs/fuel-core/pull/1840): Fixed the publishing of the `fuel-core 0.25.0` release.

## [Version 0.25.0]

### Fixed

- [#1821](https://github.com/FuelLabs/fuel-core/pull/1821): Can handle missing tables in snapshot.
- [#1814](https://github.com/FuelLabs/fuel-core/pull/1814): Bugfix: the `iter_all_by_prefix` was not working for all tables. The change adds a `Rust` level filtering.

### Added

- [#1831](https://github.com/FuelLabs/fuel-core/pull/1831): Included the total gas and fee used by transaction into `TransactionStatus`.
- [#1821](https://github.com/FuelLabs/fuel-core/pull/1821): Propagate shutdown signal to (re)genesis. Also add progress bar for (re)genesis.
- [#1813](https://github.com/FuelLabs/fuel-core/pull/1813): Added back support for `/health` endpoint.
- [#1799](https://github.com/FuelLabs/fuel-core/pull/1799): Snapshot creation is now concurrent.
- [#1811](https://github.com/FuelLabs/fuel-core/pull/1811): Regenesis now preserves old blocks and transactions for GraphQL API.

### Changed

- [#1837](https://github.com/FuelLabs/fuel-core/pull/1837): Refactor the executor and separate validation from the other use cases
- [#1833](https://github.com/FuelLabs/fuel-core/pull/1833): Regenesis of `SpentMessages` and `ProcessedTransactions`.
- [#1830](https://github.com/FuelLabs/fuel-core/pull/1830): Use versioning enum for WASM executor input and output.
- [#1816](https://github.com/FuelLabs/fuel-core/pull/1816): Updated the upgradable executor to fetch the state transition bytecode from the database when the version doesn't match a native one. This change enables the WASM executor in the "production" build and requires a `wasm32-unknown-unknown` target.
- [#1812](https://github.com/FuelLabs/fuel-core/pull/1812): Follow-up PR to simplify the logic around parallel snapshot creation.
- [#1809](https://github.com/FuelLabs/fuel-core/pull/1809): Fetch `ConsensusParameters` from the database
- [#1808](https://github.com/FuelLabs/fuel-core/pull/1808): Fetch consensus parameters from the provider.

#### Breaking

- [#1826](https://github.com/FuelLabs/fuel-core/pull/1826): The changes make the state transition bytecode part of the `ChainConfig`. It guarantees the state transition's availability for the network's first blocks.
    The change has many minor improvements in different areas related to the state transition bytecode:
    - The state transition bytecode lies in its own file(`state_transition_bytecode.wasm`) along with the chain config file. The `ChainConfig` loads it automatically when `ChainConfig::load` is called and pushes it back when `ChainConfig::write` is called.
    - The `fuel-core` release bundle also contains the `fuel-core-wasm-executor.wasm` file of the corresponding executor version.
    - The regenesis process now considers the last block produced by the previous network. When we create a (re)genesis block of a new network, it has the `height = last_block_of_old_netowkr + 1`. It continues the old network and doesn't overlap blocks(before, we had `old_block.height == new_genesis_block.hegiht`).
    - Along with the new block height, the regenesis process also increases the state transition bytecode and consensus parameters versions. It guarantees that a new network doesn't use values from the previous network and allows us not to migrate `StateTransitionBytecodeVersions` and `ConsensusParametersVersions` tables.
    - Added a new CLI argument, `native-executor-version,` that allows overriding of the default version of the native executor. It can be useful for side rollups that have their own history of executor upgrades.
    - Replaced:
      
      ```rust
               let file = std::fs::File::open(path)?;
               let mut snapshot: Self = serde_json::from_reader(&file)?;
      ```
      
      with a:
      
      ```rust
               let mut json = String::new();
               std::fs::File::open(&path)
                   .with_context(|| format!("Could not open snapshot file: {path:?}"))?
                   .read_to_string(&mut json)?;
               let mut snapshot: Self = serde_json::from_str(json.as_str())?;
      ```
      because it is 100 times faster for big JSON files.
    - Updated all tests to use `Config::local_node_*` instead of working with the `SnapshotReader` directly. It is the preparation of the tests for the futures bumps of the `Executor::VERSION`. When we increase the version, all tests continue to use `GenesisBlock.state_transition_bytecode = 0` while the version is different, which forces the usage of the WASM executor, while for tests, we still prefer to test native execution. The `Config::local_node_*` handles it and forces the executor to use the native version.
    - Reworked the `build.rs` file of the upgradable executor. The script now caches WASM bytecode to avoid recompilation. Also, fixed the issue with outdated WASM bytecode. The script reacts on any modifications of the `fuel-core-wasm-executor` and forces recompilation (it is why we need the cache), so WASM bytecode always is actual now.
- [#1822](https://github.com/FuelLabs/fuel-core/pull/1822): Removed support of `Create` transaction from debugger since it doesn't have any script to execute.
- [#1822](https://github.com/FuelLabs/fuel-core/pull/1822): Use `fuel-vm 0.49.0` with new transactions types - `Upgrade` and `Upload`. Also added `max_bytecode_subsections` field to the `ConsensusParameters` to limit the number of bytecode subsections in the state transition bytecode. 
- [#1816](https://github.com/FuelLabs/fuel-core/pull/1816): Updated the upgradable executor to fetch the state transition bytecode from the database when the version doesn't match a native one. This change enables the WASM executor in the "production" build and requires a `wasm32-unknown-unknown` target.

## [Version 0.24.2]

### Changed

#### Breaking
- [#1798](https://github.com/FuelLabs/fuel-core/pull/1798): Add nonce to relayed transactions and also hash full messages in the inbox root.

### Fixed

- [#1802](https://github.com/FuelLabs/fuel-core/pull/1802): Fixed a runtime panic that occurred when restarting a node. The panic was caused by an invalid database commit while loading an existing off-chain database. The invalid commit is removed in this PR.
- [#1803](https://github.com/FuelLabs/fuel-core/pull/1803): Produce block when da height haven't changed.
- [#1795](https://github.com/FuelLabs/fuel-core/pull/1795): Fixed the building of the `fuel-core-wasm-executor` to work outside of the `fuel-core` context. The change uses the path to the manifest file of the `fuel-core-upgradable-executor` to build the `fuel-core-wasm-executor` instead of relying on the workspace.

## [Version 0.24.1]

### Added

- [#1787](https://github.com/FuelLabs/fuel-core/pull/1787): Handle processing of relayed (forced) transactions
- [#1786](https://github.com/FuelLabs/fuel-core/pull/1786): Regenesis now includes off-chain tables.
- [#1716](https://github.com/FuelLabs/fuel-core/pull/1716): Added support of WASM state transition along with upgradable execution that works with native(std) and WASM(non-std) executors. The `fuel-core` now requires a `wasm32-unknown-unknown` target to build.
- [#1770](https://github.com/FuelLabs/fuel-core/pull/1770): Add the new L1 event type for forced transactions.
- [#1767](https://github.com/FuelLabs/fuel-core/pull/1767): Added consensus parameters version and state transition version to the `ApplicationHeader` to describe what was used to produce this block.
- [#1760](https://github.com/FuelLabs/fuel-core/pull/1760): Added tests to verify that the network operates with a custom chain id and base asset id.
- [#1752](https://github.com/FuelLabs/fuel-core/pull/1752): Add `ProducerGasPrice` trait that the `Producer` depends on to get the gas price for the block.
- [#1747](https://github.com/FuelLabs/fuel-core/pull/1747): The DA block height is now included in the genesis state.
- [#1740](https://github.com/FuelLabs/fuel-core/pull/1740): Remove optional fields from genesis configs
- [#1737](https://github.com/FuelLabs/fuel-core/pull/1737): Remove temporary tables for calculating roots during genesis.
- [#1731](https://github.com/FuelLabs/fuel-core/pull/1731): Expose `schema.sdl` from `fuel-core-client`.

### Changed

#### Breaking

- [1785](https://github.com/FuelLabs/fuel-core/pull/1785): Producer will only include DA height if it has enough gas to include the associate forced transactions.
- [#1771](https://github.com/FuelLabs/fuel-core/pull/1771): Contract 'states' and 'balances' brought back into `ContractConfig`. Parquet now writes a file per table.
- [1779](https://github.com/FuelLabs/fuel-core/pull/1779): Modify Relayer service to order Events from L1 by block index
- [#1783](https://github.com/FuelLabs/fuel-core/pull/1783): The PR upgrade `fuel-vm` to `0.48.0` release. Because of some breaking changes, we also adapted our codebase to follow them: 
  - Implementation of `Default` for configs was moved under the `test-helpers` feature. The `fuel-core` binary uses testnet configuration instead of `Default::default`(for cases when `ChainConfig` was not provided by the user).
  - All parameter types are enums now and require corresponding modifications across the codebase(we need to use getters and setters). The GraphQL API remains the same for simplicity, but each parameter now has one more field - `version`, that can be used to decide how to deserialize. 
  - The `UtxoId` type now is 34 bytes instead of 33. It affects hex representation and requires adding `00`.
  - The `block_gas_limit` was moved to `ConsensusParameters` from `ChainConfig`. It means the block producer doesn't specify the block gas limit anymore, and we don't need to propagate this information.
  - The `bytecodeLength` field is removed from the `Create` transaction.
  - Removed `ConsensusParameters` from executor config because `ConsensusParameters::default` is not available anymore. Instead, executors fetch `ConsensusParameters` from the database.

- [#1769](https://github.com/FuelLabs/fuel-core/pull/1769): Include new field on header for the merkle root of imported events. Rename other message root field.
- [#1768](https://github.com/FuelLabs/fuel-core/pull/1768): Moved `ContractsInfo` table to the off-chain database. Removed `salt` field from the `ContractConfig`.
- [#1761](https://github.com/FuelLabs/fuel-core/pull/1761): Adjustments to the upcoming testnet configs:
  - Decreased the max size of the contract/predicate/script to be 100KB.
  - Decreased the max size of the transaction to be 110KB.
  - Decreased the max number of storage slots to be 1760(110KB / 64).
  - Removed fake coins from the genesis state.
  - Renamed folders to be "testnet" and "dev-testnet".
  - The name of the networks are "Upgradable Testnet" and "Upgradable Dev Testnet".

- [#1694](https://github.com/FuelLabs/fuel-core/pull/1694): The change moves the database transaction logic from the `fuel-core` to the `fuel-core-storage` level. The corresponding [issue](https://github.com/FuelLabs/fuel-core/issues/1589) described the reason behind it.

    ## Technical details of implementation

    - The change splits the `KeyValueStore` into `KeyValueInspect` and `KeyValueMutate`, as well the `Blueprint` into `BlueprintInspect` and `BlueprintMutate`. It allows requiring less restricted constraints for any read-related operations.

    - One of the main ideas of the change is to allow for the actual storage only to implement `KeyValueInspect` and `Modifiable` without the `KeyValueMutate`. It simplifies work with the databases and provides a safe way of interacting with them (Modification into the database can only go through the `Modifiable::commit_changes`). This feature is used to [track the height](https://github.com/FuelLabs/fuel-core/pull/1694/files#diff-c95a3d57a39feac7c8c2f3b193a24eec39e794413adc741df36450f9a4539898) of each database during commits and even limit how commits are done, providing additional safety. This part of the change was done as a [separate commit](https://github.com/FuelLabs/fuel-core/pull/1694/commits/7b1141ac838568e3590f09dd420cb24a6946bd32).
    
    - The `StorageTransaction` is a `StructuredStorage` that uses `InMemoryTransaction` inside to accumulate modifications. Only `InMemoryTransaction` has a real implementation of the `KeyValueMutate`(Other types only implement it in tests).
    
    - The implementation of the `Modifiable` for the `Database` contains a business logic that provides additional safety but limits the usage of the database. The `Database` now tracks its height and is responsible for its updates. In the `commit_changes` function, it analyzes the changes that were done and tries to find a new height(For example, in the case of the `OnChain` database, we are looking for a new `Block` in the `FuelBlocks` table).
    
    - As was planned in the issue, now the executor has full control over how commits to the storage are done.
    
    - All mutation methods now require `&mut self` - exclusive ownership over the object to be able to write into it. It almost negates the chance of concurrent modification of the storage, but it is still possible since the `Database` implements the `Clone` trait. To be sure that we don't corrupt the state of the database, the `commit_changes` function implements additional safety checks to be sure that we commit updates per each height only once time.

    - Side changes:
      - The `drop` function was moved from `Database` to `RocksDB` as a preparation for the state rewind since the read view should also keep the drop function until it is destroyed.
      - The `StatisticTable` table lives in the off-chain worker.
      - Removed duplication of the `Database` from the `dap::ConcreteStorage` since it is already available from the VM.
      - The executor return only produced `Changes` instead of the storage transaction, which simplifies the interaction between modules and port definition.
      - The logic related to the iteration over the storage is moved to the `fuel-core-storage` crate and is now reusable. It provides an `interator` method that duplicates the logic from `MemoryStore` on iterating over the `BTreeMap` and methods like `iter_all`, `iter_all_by_prefix`, etc. It was done in a separate revivable [commit](https://github.com/FuelLabs/fuel-core/pull/1694/commits/5b9bd78320e6f36d0650ec05698f12f7d1b3c7c9).
      - The `MemoryTransactionView` is fully replaced by the `StorageTransactionInner`.
      - Removed `flush` method from the `Database` since it is not needed after https://github.com/FuelLabs/fuel-core/pull/1664.

- [#1693](https://github.com/FuelLabs/fuel-core/pull/1693): The change separates the initial chain state from the chain config and stores them in separate files when generating a snapshot. The state snapshot can be generated in a new format where parquet is used for compression and indexing while postcard is used for encoding. This enables importing in a stream like fashion which reduces memory requirements. Json encoding is still supported to enable easy manual setup. However, parquet is prefered for large state files.

  ### Snapshot command

  The CLI was expanded to allow customizing the used encoding. Snapshots are now generated along with a metadata file describing the encoding used. The metadata file contains encoding details as well as the location of additional files inside the snapshot directory containing the actual data. The chain config is always generated in the JSON format.

  The snapshot command now has the '--output-directory' for specifying where to save the snapshot.

  ### Run command

  The run command now includes the 'db_prune' flag which when provided will prune the existing db and start genesis from the provided snapshot metadata file or the local testnet configuration.

  The snapshot metadata file contains paths to the chain config file and files containing chain state items (coins, messages, contracts, contract states, and balances), which are loaded via streaming.

  Each item group in the genesis process is handled by a separate worker, allowing for parallel loading. Workers stream file contents in batches.

  A database transaction is committed every time an item group is succesfully loaded. Resumability is achieved by recording the last loaded group index within the same db tx. If loading is aborted, the remaining workers are shutdown. Upon restart, workers resume from the last processed group.

  ### Contract States and Balances

  Using uniform-sized batches may result in batches containing items from multiple contracts. Optimal performance can presumably be achieved by selecting a batch size that typically encompasses an entire contract's state or balance, allowing for immediate initialization of relevant Merkle trees.

### Removed

- [#1757](https://github.com/FuelLabs/fuel-core/pull/1757): Removed `protobuf` from everywhere since `libp2p` uses `quick-protobuf`.

## [Version 0.23.0]

### Added

- [#1713](https://github.com/FuelLabs/fuel-core/pull/1713): Added automatic `impl` of traits `StorageWrite` and `StorageRead` for `StructuredStorage`. Tables that use a `Blueprint` can be read and written using these interfaces provided by structured storage types.
- [#1671](https://github.com/FuelLabs/fuel-core/pull/1671): Added a new `Merklized` blueprint that maintains the binary Merkle tree over the storage data. It supports only the insertion of the objects without removing them.
- [#1657](https://github.com/FuelLabs/fuel-core/pull/1657): Moved `ContractsInfo` table from `fuel-vm` to on-chain tables, and created version-able `ContractsInfoType` to act as the table's data type.

### Changed

- [#1723](https://github.com/FuelLabs/fuel-core/pull/1723): Notify about imported blocks from the off-chain worker.
- [#1717](https://github.com/FuelLabs/fuel-core/pull/1717): The fix for the [#1657](https://github.com/FuelLabs/fuel-core/pull/1657) to include the contract into `ContractsInfo` table.
- [#1657](https://github.com/FuelLabs/fuel-core/pull/1657): Upgrade to `fuel-vm` 0.46.0.
- [#1671](https://github.com/FuelLabs/fuel-core/pull/1671): The logic related to the `FuelBlockIdsToHeights` is moved to the off-chain worker.
- [#1663](https://github.com/FuelLabs/fuel-core/pull/1663): Reduce the punishment criteria for mempool gossipping.
- [#1658](https://github.com/FuelLabs/fuel-core/pull/1658): Removed `Receipts` table. Instead, receipts are part of the `TransactionStatuses` table.
- [#1640](https://github.com/FuelLabs/fuel-core/pull/1640): Upgrade to fuel-vm 0.45.0.
- [#1635](https://github.com/FuelLabs/fuel-core/pull/1635): Move updating of the owned messages and coins to off-chain worker.
- [#1650](https://github.com/FuelLabs/fuel-core/pull/1650): Add api endpoint for getting estimates for future gas prices
- [#1649](https://github.com/FuelLabs/fuel-core/pull/1649): Add api endpoint for getting latest gas price
- [#1600](https://github.com/FuelLabs/fuel-core/pull/1640): Upgrade to fuel-vm 0.45.0
- [#1633](https://github.com/FuelLabs/fuel-core/pull/1633): Notify services about importing of the genesis block.
- [#1625](https://github.com/FuelLabs/fuel-core/pull/1625): Making relayer independent from the executor and preparation for the force transaction inclusion.
- [#1613](https://github.com/FuelLabs/fuel-core/pull/1613): Add api endpoint to retrieve a message by its nonce.
- [#1612](https://github.com/FuelLabs/fuel-core/pull/1612): Use `AtomicView` in all services for consistent results.
- [#1597](https://github.com/FuelLabs/fuel-core/pull/1597): Unify namespacing for `libp2p` modules
- [#1591](https://github.com/FuelLabs/fuel-core/pull/1591): Simplify libp2p dependencies and not depend on all sub modules directly.
- [#1590](https://github.com/FuelLabs/fuel-core/pull/1590): Use `AtomicView` in the `TxPool` to read the state of the database during insertion of the transactions.
- [#1587](https://github.com/FuelLabs/fuel-core/pull/1587): Use `BlockHeight` as a primary key for the `FuelsBlock` table.
- [#1585](https://github.com/FuelLabs/fuel-core/pull/1585): Let `NetworkBehaviour` macro generate `FuelBehaviorEvent` in p2p
- [#1579](https://github.com/FuelLabs/fuel-core/pull/1579): The change extracts the off-chain-related logic from the executor and moves it to the GraphQL off-chain worker. It creates two new concepts - Off-chain and On-chain databases where the GraphQL worker has exclusive ownership of the database and may modify it without intersecting with the On-chain database.
- [#1577](https://github.com/FuelLabs/fuel-core/pull/1577): Moved insertion of sealed blocks into the `BlockImporter` instead of the executor.
- [#1574](https://github.com/FuelLabs/fuel-core/pull/1574): Penalizes peers for sending invalid responses or for not replying at all.
- [#1601](https://github.com/FuelLabs/fuel-core/pull/1601): Fix formatting in docs and check that `cargo doc` passes in the CI.
- [#1636](https://github.com/FuelLabs/fuel-core/pull/1636): Add more docs to GraphQL DAP API.

#### Breaking

- [#1725](https://github.com/FuelLabs/fuel-core/pull/1725): All API endpoints now are prefixed with `/v1` version. New usage looks like: `/v1/playground`, `/v1/graphql`, `/v1/graphql-sub`, `/v1/metrics`, `/v1/health`.
- [#1722](https://github.com/FuelLabs/fuel-core/pull/1722): Bugfix: Zero `predicate_gas_used` field during validation of the produced block.
- [#1714](https://github.com/FuelLabs/fuel-core/pull/1714): The change bumps the `fuel-vm` to `0.47.1`. It breaks several breaking changes into the protocol:
  - All malleable fields are zero during the execution and unavailable through the GTF getters. Accessing them via the memory directly is still possible, but they are zero.
  - The `Transaction` doesn't define the gas price anymore. The gas price is defined by the block producer and recorded in the `Mint` transaction at the end of the block. A price of future blocks can be fetched through a [new API nedopoint](https://github.com/FuelLabs/fuel-core/issues/1641) and the price of the last block can be fetch or via the block or another [API endpoint](https://github.com/FuelLabs/fuel-core/issues/1647).
  - The `GasPrice` policy is replaced with the `Tip` policy. The user may specify in the native tokens how much he wants to pay the block producer to include his transaction in the block. It is the prioritization mechanism to incentivize the block producer to include users transactions earlier.
  - The `MaxFee` policy is mandatory to set. Without it, the transaction pool will reject the transaction. Since the block producer defines the gas price, the only way to control how much user agreed to pay can be done only through this policy.
  - The `maturity` field is removed from the `Input::Coin`. The same affect can be achieve with the `Maturity` policy on the transaction and predicate. This changes breaks how input coin is created and removes the passing of this argument.
  - The metadata of the `Checked<Tx>` doesn't contain `max_fee` and `min_fee` anymore. Only `max_gas` and `min_gas`. The `max_fee` is controlled by the user via the `MaxFee` policy.
  - Added automatic `impl` of traits `StorageWrite` and `StorageRead` for `StructuredStorage`. Tables that use a `Blueprint` can be read and written using these interfaces provided by structured storage types.

- [#1712](https://github.com/FuelLabs/fuel-core/pull/1712): Make `ContractUtxoInfo` type a version-able enum for use in the `ContractsLatestUtxo`table.
- [#1657](https://github.com/FuelLabs/fuel-core/pull/1657): Changed `CROO` gas price type from `Word` to `DependentGasPrice`. The dependent gas price values are dummy values while awaiting updated benchmarks.
- [#1671](https://github.com/FuelLabs/fuel-core/pull/1671): The GraphQL API uses block height instead of the block id where it is possible. The transaction status contains `block_height` instead of the `block_id`.
- [#1675](https://github.com/FuelLabs/fuel-core/pull/1675): Simplify GQL schema by disabling contract resolvers in most cases, and just return a ContractId scalar instead.
- [#1658](https://github.com/FuelLabs/fuel-core/pull/1658): Receipts are part of the transaction status. 
    Removed `reason` from the `TransactionExecutionResult::Failed`. It can be calculated based on the program state and receipts.
    Also, it is not possible to fetch `receipts` from the `Transaction` directly anymore. Instead, you need to fetch `status` and its receipts.
- [#1646](https://github.com/FuelLabs/fuel-core/pull/1646): Remove redundant receipts from queries.
- [#1639](https://github.com/FuelLabs/fuel-core/pull/1639): Make Merkle metadata, i.e. `SparseMerkleMetadata` and `DenseMerkleMetadata` type version-able enums
- [#1632](https://github.com/FuelLabs/fuel-core/pull/1632): Make `Message` type a version-able enum
- [#1631](https://github.com/FuelLabs/fuel-core/pull/1631): Modify api endpoint to dry run multiple transactions.
- [#1629](https://github.com/FuelLabs/fuel-core/pull/1629): Use a separate database for each data domain. Each database has its own folder where data is stored.
- [#1628](https://github.com/FuelLabs/fuel-core/pull/1628): Make `CompressedCoin` type a version-able enum
- [#1616](https://github.com/FuelLabs/fuel-core/pull/1616): Make `BlockHeader` type a version-able enum
- [#1614](https://github.com/FuelLabs/fuel-core/pull/1614): Use the default consensus key regardless of trigger mode. The change is breaking because it removes the `--dev-keys` argument. If the `debug` flag is set, the default consensus key will be used, regardless of the trigger mode.
- [#1596](https://github.com/FuelLabs/fuel-core/pull/1596): Make `Consensus` type a version-able enum
- [#1593](https://github.com/FuelLabs/fuel-core/pull/1593): Make `Block` type a version-able enum
- [#1576](https://github.com/FuelLabs/fuel-core/pull/1576): The change moves the implementation of the storage traits for required tables from `fuel-core` to `fuel-core-storage` crate. The change also adds a more flexible configuration of the encoding/decoding per the table and allows the implementation of specific behaviors for the table in a much easier way. It unifies the encoding between database, SMTs, and iteration, preventing mismatching bytes representation on the Rust type system level. Plus, it increases the re-usage of the code by applying the same blueprint to other tables.
    
    It is a breaking PR because it changes database encoding/decoding for some tables.
    
    ### StructuredStorage
    
    The change adds a new type `StructuredStorage`. It is a wrapper around the key-value storage that implements the storage traits(`StorageInspect`, `StorageMutate`, `StorageRead`, etc) for the tables with blueprint. This blueprint works in tandem with the `TableWithBlueprint` trait. The table may implement `TableWithBlueprint` specifying the blueprint, as an example:
    
    ```rust
    impl TableWithBlueprint for ContractsRawCode {
        type Blueprint = Plain<Raw, Raw>;
    
        fn column() -> Column {
            Column::ContractsRawCode
        }
    }
    ```
    
    It is a definition of the blueprint for the `ContractsRawCode` table. It has a plain blueprint meaning it simply encodes/decodes bytes and stores/loads them into/from the storage. As a key codec and value codec, it uses a `Raw` encoding/decoding that simplifies writing bytes and loads them back into the memory without applying any serialization or deserialization algorithm.
    
    If the table implements `TableWithBlueprint` and the selected codec satisfies all blueprint requirements, the corresponding storage traits for that table are implemented on the `StructuredStorage` type.
    
    ### Codecs
    
    Each blueprint allows customizing the key and value codecs. It allows the use of different codecs for different tables, taking into account the complexity and weight of the data and providing a way of more optimal implementation.
    
    That property may be very useful to perform migration in a more easier way. Plus, it also can be a `no_std` migration potentially allowing its fraud proving.
    
    An example of migration:
    
    ```rust
    /// Define the table for V1 value encoding/decoding.
    impl TableWithBlueprint for ContractsRawCodeV1 {
        type Blueprint = Plain<Raw, Raw>;
    
        fn column() -> Column {
            Column::ContractsRawCode
        }
    }
    
    /// Define the table for V2 value encoding/decoding.
    /// It uses `Postcard` codec for the value instead of `Raw` codec.
    ///
    /// # Dev-note: The columns is the same.
    impl TableWithBlueprint for ContractsRawCodeV2 {
        type Blueprint = Plain<Raw, Postcard>;
    
        fn column() -> Column {
            Column::ContractsRawCode
        }
    }
    
    fn migration(storage: &mut Database) {
        let mut iter = storage.iter_all::<ContractsRawCodeV1>(None);
        while let Ok((key, value)) = iter.next() {
            // Insert into the same table but with another codec.
            storage.storage::<ContractsRawCodeV2>().insert(key, value);
        }
    }
    ```
    
    ### Structures
    
    The blueprint of the table defines its behavior. As an example, a `Plain` blueprint simply encodes/decodes bytes and stores/loads them into/from the storage. The `SMT` blueprint builds a sparse merkle tree on top of the key-value pairs.
    
    Implementing a blueprint one time, we can apply it to any table satisfying the requirements of this blueprint. It increases the re-usage of the code and minimizes duplication.
    
    It can be useful if we decide to create global roots for all required tables that are used in fraud proving.
    
    ```rust
    impl TableWithBlueprint for SpentMessages {
        type Blueprint = Plain<Raw, Postcard>;
    
        fn column() -> Column {
            Column::SpentMessages
        }
    }
                     |
                     |
                    \|/
    
    impl TableWithBlueprint for SpentMessages {
        type Blueprint =
            Sparse<Raw, Postcard, SpentMessagesMerkleMetadata, SpentMessagesMerkleNodes>;
    
        fn column() -> Column {
            Column::SpentMessages
        }
    }
    ```
    
    ### Side changes
    
    #### `iter_all`
    The `iter_all` functionality now accepts the table instead of `K` and `V` generics. It is done to use the correct codec during deserialization. Also, the table definition provides the column.
    
    #### Duplicated unit tests
    
    The `fuel-core-storage` crate provides macros that generate unit tests. Almost all tables had the same test like `get`, `insert`, `remove`, `exist`. All duplicated tests were moved to macros. The unique one still stays at the same place where it was before.
    
    #### `StorageBatchMutate`
    
    Added a new `StorageBatchMutate` trait that we can move to `fuel-storage` crate later. It allows batch operations on the storage. It may be more performant in some cases.

- [#1573](https://github.com/FuelLabs/fuel-core/pull/1573): Remove nested p2p request/response encoding. Only breaks p2p networking compatibility with older fuel-core versions, but is otherwise fully internal.


## [Version 0.22.4]

### Added

- [#1743](https://github.com/FuelLabs/fuel-core/pull/1743): Added blacklisting of the transactions on the `TxPool` level.
  ```shell
        --tx-blacklist-addresses <TX_BLACKLIST_ADDRESSES>
            The list of banned addresses ignored by the `TxPool`
            
            [env: TX_BLACKLIST_ADDRESSES=]
  
        --tx-blacklist-coins <TX_BLACKLIST_COINS>
            The list of banned coins ignored by the `TxPool`
            
            [env: TX_BLACKLIST_COINS=]
  
        --tx-blacklist-messages <TX_BLACKLIST_MESSAGES>
            The list of banned messages ignored by the `TxPool`
            
            [env: TX_BLACKLIST_MESSAGES=]
  
        --tx-blacklist-contracts <TX_BLACKLIST_CONTRACTS>
            The list of banned contracts ignored by the `TxPool`
            
            [env: TX_BLACKLIST_CONTRACTS=]
  ```

## [Version 0.22.3]

### Added

- [#1732](https://github.com/FuelLabs/fuel-core/pull/1732): Added `Clone` bounds to most datatypes of `fuel-core-client`.

## [Version 0.22.2]

### Added

- [#1729](https://github.com/FuelLabs/fuel-core/pull/1729): Exposed the `schema.sdl` file from `fuel-core-client`. The user can create his own queries by using this file.

## [Version 0.22.1]

### Fixed
- [#1664](https://github.com/FuelLabs/fuel-core/pull/1664): Fixed long database initialization after restart of the node by setting limit to the WAL file.


## [Version 0.22.0]

### Added

- [#1515](https://github.com/FuelLabs/fuel-core/pull/1515): Added support of `--version` command for `fuel-core-keygen` binary.
- [#1504](https://github.com/FuelLabs/fuel-core/pull/1504): A `Success` or `Failure` variant of `TransactionStatus` returned by a query now contains the associated receipts generated by transaction execution.

#### Breaking
- [#1531](https://github.com/FuelLabs/fuel-core/pull/1531): Make `fuel-core-executor` `no_std` compatible. It affects the `fuel-core` crate because it uses the `fuel-core-executor` crate. The change is breaking because of moved types.
- [#1524](https://github.com/FuelLabs/fuel-core/pull/1524): Adds information about connected peers to the GQL API.

### Changed

- [#1517](https://github.com/FuelLabs/fuel-core/pull/1517): Changed default gossip heartbeat interval to 500ms. 
- [#1520](https://github.com/FuelLabs/fuel-core/pull/1520): Extract `executor` into `fuel-core-executor` crate.

### Fixed

#### Breaking
- [#1536](https://github.com/FuelLabs/fuel-core/pull/1536): The change fixes the contracts tables to not touch SMT nodes of foreign contracts. Before, it was possible to invalidate the SMT from another contract. It is a breaking change and requires re-calculating the whole state from the beginning with new SMT roots. 
- [#1542](https://github.com/FuelLabs/fuel-core/pull/1542): Migrates information about peers to NodeInfo instead of ChainInfo. It also elides information about peers in the default node_info query.

## [Version 0.21.0]

This release focuses on preparing `fuel-core` for the mainnet environment:
- Most of the changes improved the security and stability of the node.
- The gas model was reworked to cover all aspects of execution.
- The benchmarking system was significantly enhanced, covering worst scenarios.
- A new set of benchmarks was added to track the accuracy of gas prices.
- Optimized heavy operations and removed/replaced exploitable functionality.

Besides that, there are more concrete changes:
- Unified naming conventions for all CLI arguments. Added dependencies between related fields to avoid misconfiguration in case of missing arguments. Added `--debug` flag that enables additional functionality like a debugger.
- Improved telemetry to cover the internal work of services and added support for the Pyroscope, allowing it to generate real-time flamegraphs to track performance.
- Improved stability of the P2P layer and adjusted the updating of reputation. The speed of block synchronization was significantly increased.
- The node is more stable and resilient. Improved DoS resistance and resource management. Fixed critical bugs during state transition.
- Reworked the `Mint` transaction to accumulate the fee from block production inside the contract defined by the block producer.

FuelVM received a lot of safety and stability improvements:
- The audit helped identify some bugs and errors that have been successfully fixed.
- Updated the gas price model to charge for resources used during the transaction lifecycle.
- Added `no_std` and 32 bit system support. This opens doors for fraud proving in the future.
- Removed the `ChainId` from the `PredicateId` calculation, allowing the use of predicates cross-chain.
- Improvements in the performance of some storage-related opcodes.
- Support the `ECAL` instruction that allows adding custom functionality to the VM. It can be used to create unique rollups or advanced indexers in the future.
- Support of [transaction policies](https://github.com/FuelLabs/fuel-vm/blob/master/CHANGELOG.md#version-0420) provides additional safety for the user. 
    It also allows the implementation of a multi-dimensional price model in the future, making the transaction execution cheaper and allowing more transactions that don't affect storage.
- Refactored errors, returning more detailed errors to the user, simplifying debugging.

### Added

- [#1503](https://github.com/FuelLabs/fuel-core/pull/1503): Add `gtf` opcode sanity check.
- [#1502](https://github.com/FuelLabs/fuel-core/pull/1502): Added price benchmark for `vm_initialization`.
- [#1501](https://github.com/FuelLabs/fuel-core/pull/1501): Add a CLI command for generating a fee collection contract.
- [#1492](https://github.com/FuelLabs/fuel-core/pull/1492): Support backward iteration in the RocksDB. It allows backward queries that were not allowed before.
- [#1490](https://github.com/FuelLabs/fuel-core/pull/1490): Add push and pop benchmarks.
- [#1485](https://github.com/FuelLabs/fuel-core/pull/1485): Prepare rc release of fuel core v0.21
- [#1476](https://github.com/FuelLabs/fuel-core/pull/1453): Add the majority of the "other" benchmarks for contract opcodes.
- [#1473](https://github.com/FuelLabs/fuel-core/pull/1473): Expose fuel-core version as a constant
- [#1469](https://github.com/FuelLabs/fuel-core/pull/1469): Added support of bloom filter for RocksDB tables and increased the block cache.
- [#1465](https://github.com/FuelLabs/fuel-core/pull/1465): Improvements for keygen cli and crates
- [#1642](https://github.com/FuelLabs/fuel-core/pull/1462): Added benchmark to measure the performance of contract state and contract ID calculation; use for gas costing.
- [#1457](https://github.com/FuelLabs/fuel-core/pull/1457): Fixing incorrect measurement for fast(µs) opcodes.
- [#1456](https://github.com/FuelLabs/fuel-core/pull/1456): Added flushing of the RocksDB during a graceful shutdown.
- [#1456](https://github.com/FuelLabs/fuel-core/pull/1456): Added more logs to track the service lifecycle.
- [#1453](https://github.com/FuelLabs/fuel-core/pull/1453): Add the majority of the "sanity" benchmarks for contract opcodes.
- [#1452](https://github.com/FuelLabs/fuel-core/pull/1452): Added benchmark to measure the performance of contract root calculation when utilizing the maximum contract size; used for gas costing of contract root during predicate owner validation.
- [#1449](https://github.com/FuelLabs/fuel-core/pull/1449): Fix coin pagination in e2e test client.
- [#1447](https://github.com/FuelLabs/fuel-core/pull/1447): Add timeout for continuous e2e tests
- [#1444](https://github.com/FuelLabs/fuel-core/pull/1444): Add "sanity" benchmarks for memory opcodes.
- [#1437](https://github.com/FuelLabs/fuel-core/pull/1437): Add some transaction throughput tests for basic transfers.
- [#1436](https://github.com/FuelLabs/fuel-core/pull/1436): Add a github action to continuously test beta-4.
- [#1433](https://github.com/FuelLabs/fuel-core/pull/1433): Add "sanity" benchmarks for flow opcodes.
- [#1432](https://github.com/FuelLabs/fuel-core/pull/1432): Add a new `--api-request-timeout` argument to control TTL for GraphQL requests.
- [#1430](https://github.com/FuelLabs/fuel-core/pull/1430): Add "sanity" benchmarks for crypto opcodes.
- [#1426](https://github.com/FuelLabs/fuel-core/pull/1426) Split keygen into a create and a binary.
- [#1419](https://github.com/FuelLabs/fuel-core/pull/1419): Add additional "sanity" benchmarks for arithmetic op code instructions.
- [#1411](https://github.com/FuelLabs/fuel-core/pull/1411): Added WASM and `no_std` compatibility.
- [#1405](https://github.com/FuelLabs/fuel-core/pull/1405): Use correct names for service metrics.
- [#1400](https://github.com/FuelLabs/fuel-core/pull/1400): Add releasy beta to fuel-core so that new commits to fuel-core master triggers fuels-rs.
- [#1371](https://github.com/FuelLabs/fuel-core/pull/1371): Add new client function for querying the `MessageStatus` for a specific message (by `Nonce`).
- [#1356](https://github.com/FuelLabs/fuel-core/pull/1356): Add peer reputation reporting to heartbeat code.
- [#1355](https://github.com/FuelLabs/fuel-core/pull/1355): Added new metrics related to block importing, such as tps, sync delays etc.
- [#1339](https://github.com/FuelLabs/fuel-core/pull/1339): Adds `baseAssetId` to `FeeParameters` in the GraphQL API.
- [#1331](https://github.com/FuelLabs/fuel-core/pull/1331): Add peer reputation reporting to block import code.
- [#1324](https://github.com/FuelLabs/fuel-core/pull/1324): Added pyroscope profiling to fuel-core, intended to be used by a secondary docker image that has debug symbols enabled.
- [#1309](https://github.com/FuelLabs/fuel-core/pull/1309): Add documentation for running debug builds with CLion and Visual Studio Code.  
- [#1308](https://github.com/FuelLabs/fuel-core/pull/1308): Add support for loading .env files when compiling with the `env` feature. This allows users to conveniently supply CLI arguments in a secure and IDE-agnostic way. 
- [#1304](https://github.com/FuelLabs/fuel-core/pull/1304): Implemented `submit_and_await_commit_with_receipts` method for `FuelClient`.
- [#1286](https://github.com/FuelLabs/fuel-core/pull/1286): Include readable names for test cases where missing.
- [#1274](https://github.com/FuelLabs/fuel-core/pull/1274): Added tests to benchmark block synchronization.
- [#1263](https://github.com/FuelLabs/fuel-core/pull/1263): Add gas benchmarks for `ED19` and `ECR1` instructions.

### Changed

- [#1512](https://github.com/FuelLabs/fuel-core/pull/1512): Internally simplify merkle_contract_state_range.
- [#1507](https://github.com/FuelLabs/fuel-core/pull/1507): Updated chain configuration to be ready for beta 5 network. It includes opcode prices from the latest benchmark and contract for the block producer.
- [#1477](https://github.com/FuelLabs/fuel-core/pull/1477): Upgraded the Rust version used in CI and containers to 1.73.0. Also includes associated Clippy changes.
- [#1469](https://github.com/FuelLabs/fuel-core/pull/1469): Replaced usage of `MemoryTransactionView` by `Checkpoint` database in the benchmarks.
- [#1468](https://github.com/FuelLabs/fuel-core/pull/1468): Bumped version of the `fuel-vm` to `v0.40.0`. It brings some breaking changes into consensus parameters API because of changes in the underlying types.
- [#1466](https://github.com/FuelLabs/fuel-core/pull/1466): Handling overflows during arithmetic operations.
- [#1460](https://github.com/FuelLabs/fuel-core/pull/1460): Change tracking branch from main to master for releasy tests.
- [#1454](https://github.com/FuelLabs/fuel-core/pull/1454): Update gas benchmarks for opcodes that append receipts.
- [#1440](https://github.com/FuelLabs/fuel-core/pull/1440): Don't report reserved nodes that send invalid transactions.
- [#1439](https://github.com/FuelLabs/fuel-core/pull/1439): Reduced memory BMT consumption during creation of the header.
- [#1434](https://github.com/FuelLabs/fuel-core/pull/1434): Continue gossiping transactions to reserved peers regardless of gossiping reputation score.
- [#1408](https://github.com/FuelLabs/fuel-core/pull/1408): Update gas benchmarks for storage opcodes to use a pre-populated database to get more accurate worst-case costs.
- [#1399](https://github.com/FuelLabs/fuel-core/pull/1399): The Relayer now queries Ethereum for its latest finalized block instead of using a configurable "finalization period" to presume finality.
- [#1397](https://github.com/FuelLabs/fuel-core/pull/1397): Improved keygen. Created a crate to be included from forc plugins and upgraded internal library to drop requirement of protoc to build
- [#1395](https://github.com/FuelLabs/fuel-core/pull/1395): Add DependentCost benchmarks for `k256`, `s256` and `mcpi` instructions.
- [#1393](https://github.com/FuelLabs/fuel-core/pull/1393): Increase heartbeat timeout from `2` to `60` seconds, as suggested in [this issue](https://github.com/FuelLabs/fuel-core/issues/1330).
- [#1392](https://github.com/FuelLabs/fuel-core/pull/1392): Fixed an overflow in `message_proof`.
- [#1390](https://github.com/FuelLabs/fuel-core/pull/1390): Up the `ethers` version to `2` to fix an issue with `tungstenite`.
- [#1383](https://github.com/FuelLabs/fuel-core/pull/1383): Disallow usage of `log` crate internally in favor of `tracing` crate.
- [#1380](https://github.com/FuelLabs/fuel-core/pull/1380): Add preliminary, hard-coded config values for heartbeat peer reputation, removing `todo`.
- [#1377](https://github.com/FuelLabs/fuel-core/pull/1377): Remove `DiscoveryEvent` and use `KademliaEvent` directly in `DiscoveryBehavior`.
- [#1366](https://github.com/FuelLabs/fuel-core/pull/1366): Improve caching during docker builds in CI by replacing gha
- [#1358](https://github.com/FuelLabs/fuel-core/pull/1358): Upgraded the Rust version used in CI to 1.72.0. Also includes associated Clippy changes.
- [#1349](https://github.com/FuelLabs/fuel-core/pull/1349): Updated peer-to-peer transactions API to support multiple blocks in a single request, and updated block synchronization to request multiple blocks based on the configured range of headers.
- [#1342](https://github.com/FuelLabs/fuel-core/pull/1342): Add error handling for P2P requests to return `None` to requester and log error.
- [#1318](https://github.com/FuelLabs/fuel-core/pull/1318): Modified block synchronization to use asynchronous task execution when retrieving block headers.
- [#1314](https://github.com/FuelLabs/fuel-core/pull/1314): Removed `types::ConsensusParameters` in favour of `fuel_tx:ConsensusParameters`.
- [#1302](https://github.com/FuelLabs/fuel-core/pull/1302): Removed the usage of flake and building of the bridge contract ABI.
    It simplifies the maintenance and updating of the events, requiring only putting the event definition into the codebase of the relayer.
- [#1293](https://github.com/FuelLabs/fuel-core/issues/1293): Parallelized the `estimate_predicates` endpoint to utilize all available threads.
- [#1270](https://github.com/FuelLabs/fuel-core/pull/1270): Modify the way block headers are retrieved from peers to be done in batches.

#### Breaking
- [#1506](https://github.com/FuelLabs/fuel-core/pull/1506): Added validation of the coin's fields during block production and validation. Before, it was possible to submit a transaction that didn't match the coin's values in the database, allowing printing/using unavailable assets.
- [#1491](https://github.com/FuelLabs/fuel-core/pull/1491): Removed unused request and response variants from the Gossipsub implementation, as well as related definitions and tests. Specifically, this removes gossiping of `ConsensusVote` and `NewBlock` events.
- [#1472](https://github.com/FuelLabs/fuel-core/pull/1472): Upgraded `fuel-vm` to `v0.42.0`. It introduces transaction policies that changes layout of the transaction. FOr more information check the [v0.42.0](https://github.com/FuelLabs/fuel-vm/pull/635) release.
- [#1470](https://github.com/FuelLabs/fuel-core/pull/1470): Divide `DependentCost` into "light" and "heavy" operations.
- [#1464](https://github.com/FuelLabs/fuel-core/pull/1464): Avoid possible truncation of higher bits. It may invalidate the code that truncated higher bits causing different behavior on 32-bit vs. 64-bit systems. The change affects some endpoints that now require lesser integers.
- [#1432](https://github.com/FuelLabs/fuel-core/pull/1432): All subscriptions and requests have a TTL now. So each subscription lifecycle is limited in time. If the subscription is closed because of TTL, it means that you subscribed after your transaction had been dropped by the network.
- [#1407](https://github.com/FuelLabs/fuel-core/pull/1407): The recipient is a `ContractId` instead of `Address`. The block producer should deploy its contract to receive the transaction fee. The collected fee is zero until the recipient contract is set.
- [#1407](https://github.com/FuelLabs/fuel-core/pull/1407): The `Mint` transaction is reworked with new fields to support the account-base model. It affects serialization and deserialization of the transaction and also affects GraphQL schema.
- [#1407](https://github.com/FuelLabs/fuel-core/pull/1407): The `Mint` transaction is the last transaction in the block instead of the first.
- [#1374](https://github.com/FuelLabs/fuel-core/pull/1374): Renamed `base_chain_height` to `da_height` and return current relayer height instead of latest Fuel block height.
- [#1367](https://github.com/FuelLabs/fuel-core/pull/1367): Update to the latest version of fuel-vm.
- [#1363](https://github.com/FuelLabs/fuel-core/pull/1363): Change message_proof api to take `nonce` instead of `message_id`
- [#1355](https://github.com/FuelLabs/fuel-core/pull/1355): Removed the `metrics` feature flag from the fuel-core crate, and metrics are now included by default.
- [#1339](https://github.com/FuelLabs/fuel-core/pull/1339): Added a new required field called `base_asset_id` to the `FeeParameters` definition in `ConsensusParameters`, as well as default values for `base_asset_id` in the `beta` and `dev` chain specifications.
- [#1322](https://github.com/FuelLabs/fuel-core/pull/1322):
  The `debug` flag is added to the CLI. The flag should be used for local development only. Enabling debug mode:
      - Allows GraphQL Endpoints to arbitrarily advance blocks.
      - Enables debugger GraphQL Endpoints.
      - Allows setting `utxo_validation` to `false`.
- [#1318](https://github.com/FuelLabs/fuel-core/pull/1318): Removed the `--sync-max-header-batch-requests` CLI argument, and renamed `--sync-max-get-txns` to `--sync-block-stream-buffer-size` to better represent the current behavior in the import.
- [#1290](https://github.com/FuelLabs/fuel-core/pull/1290): Standardize CLI args to use `-` instead of `_`.
- [#1279](https://github.com/FuelLabs/fuel-core/pull/1279): Added a new CLI flag to enable the Relayer service `--enable-relayer`, and disabled the Relayer service by default. When supplying the `--enable-relayer` flag, the `--relayer` argument becomes mandatory, and omitting it is an error. Similarly, providing a `--relayer` argument without the `--enable-relayer` flag is an error. Lastly, providing the `--keypair` or `--network` arguments will also produce an error if the `--enable-p2p` flag is not set.
- [#1262](https://github.com/FuelLabs/fuel-core/pull/1262): The `ConsensusParameters` aggregates all configuration data related to the consensus. It contains many fields that are segregated by the usage. The API of some functions was affected to use lesser types instead the whole `ConsensusParameters`. It is a huge breaking change requiring repetitively monotonically updating all places that use the `ConsensusParameters`. But during updating, consider that maybe you can use lesser types. Usage of them may simplify signatures of methods and make them more user-friendly and transparent.

### Removed

#### Breaking
- [#1484](https://github.com/FuelLabs/fuel-core/pull/1484): Removed `--network` CLI argument. Now the name of the network is fetched form chain configuration.
- [#1399](https://github.com/FuelLabs/fuel-core/pull/1399): Removed `relayer-da-finalization` parameter from the relayer CLI.
- [#1338](https://github.com/FuelLabs/fuel-core/pull/1338): Updated GraphQL client to use `DependentCost` for `k256`, `mcpi`, `s256`, `scwq`, `swwq` opcodes.
- [#1322](https://github.com/FuelLabs/fuel-core/pull/1322): The `manual_blocks_enabled` flag is removed from the CLI. The analog is a `debug` flag.<|MERGE_RESOLUTION|>--- conflicted
+++ resolved
@@ -6,13 +6,10 @@
 
 ## [Unreleased]
 
-<<<<<<< HEAD
-### Improvements
-- [#1851](https://github.com/FuelLabs/fuel-core/pull/1851/): Provided migration capabilities (enabled addition of new column families) to RocksDB instance  
-=======
 ### Fixed
 
 - [#1856](https://github.com/FuelLabs/fuel-core/pull/1856): Replaced instances of `Union` with `Enum` for GraphQL definitions of `ConsensusParametersVersion` and related types. This is needed because `Union` does not support multiple `Version`s inside discriminants or empty variants. 
+- [#1851](https://github.com/FuelLabs/fuel-core/pull/1851/): Provided migration capabilities (enabled addition of new column families) to RocksDB instance.
 
 ### Changed
 
@@ -22,7 +19,6 @@
 ### Added
 
 - [#1853](https://github.com/FuelLabs/fuel-core/pull/1853): Added a test case to verify the database's behavior when new columns are added to the RocksDB database.
->>>>>>> e7755a6d
 
 ## [Version 0.25.2]
 
