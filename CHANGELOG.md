# Change Log
All notable changes to this project will be documented in this file.

The format is based on [Keep a Changelog](http://keepachangelog.com/)
and this project adheres to [Semantic Versioning](http://semver.org/).

## [Unreleased]

### Added
<<<<<<< HEAD
- [2154](https://github.com/FuelLabs/fuel-core/pull/2154): Added `Unknown` variant to `ConsensusParameters` graphql queries
- [2154](https://github.com/FuelLabs/fuel-core/pull/2154): Added `Unknown` variant to `Block` graphql queries
- [2154](https://github.com/FuelLabs/fuel-core/pull/2154): Added `TransactionType` type in `fuel-client`
=======
- [2195](https://github.com/FuelLabs/fuel-core/pull/2195): Added enforcement of the limit on the size of the L2 transactions per block according to the `block_transaction_size_limit` parameter.
>>>>>>> 4a55b7de
- [2131](https://github.com/FuelLabs/fuel-core/pull/2131): Add flow in TxPool in order to ask to newly connected peers to share their transaction pool
- [2182](https://github.com/FuelLabs/fuel-core/pull/2151): Limit number of transactions that can be fetched via TxSource::next
- [2189](https://github.com/FuelLabs/fuel-core/pull/2151): Select next DA height to never include more than u16::MAX -1 transactions from L1.


### Changed

#### Breaking
- [2154](https://github.com/FuelLabs/fuel-core/pull/2154): Transaction graphql endpoints use `TransactionType` instead of `fuel_tx::Transaction`
- [2206](https://github.com/FuelLabs/fuel-core/pull/2206): Use timestamp of last block when dry running transactions.
- [2153](https://github.com/FuelLabs/fuel-core/pull/2153): Updated default gas costs for the local testnet configuration to match `fuel-core 0.35.0`.

## [Version 0.36.0]

### Added
- [2135](https://github.com/FuelLabs/fuel-core/pull/2135): Added metrics logging for number of blocks served over the p2p req/res protocol.
- [2151](https://github.com/FuelLabs/fuel-core/pull/2151): Added limitations on gas used during dry_run in API.
- [2188](https://github.com/FuelLabs/fuel-core/pull/2188): Added the new variant `V2` for the `ConsensusParameters` which contains the new `block_transaction_size_limit` parameter.
- [2163](https://github.com/FuelLabs/fuel-core/pull/2163): Added runnable task for fetching block committer data.
- [2204](https://github.com/FuelLabs/fuel-core/pull/2204): Added `dnsaddr` resolution for TLD without suffixes.

### Changed

#### Breaking
- [2199](https://github.com/FuelLabs/fuel-core/pull/2199): Applying several breaking changes to the WASM interface from backlog:
  - Get the module to execute WASM byte code from the storage first, an fallback to the built-in version in the case of the `FUEL_ALWAYS_USE_WASM`.
  - Added `host_v1` with a new `peek_next_txs_size` method, that accepts `tx_number_limit` and `size_limit`.
  - Added new variant of the return type to pass the validation result. It removes block serialization and deserialization and should improve performance.
  - Added a V1 execution result type that uses `JSONError` instead of postcard serialized error. It adds flexibility of how variants of the error can be managed. More information about it in https://github.com/FuelLabs/fuel-vm/issues/797. The change also moves `TooManyOutputs` error to the top. It shows that `JSONError` works as expected.
- [2145](https://github.com/FuelLabs/fuel-core/pull/2145): feat: Introduce time port in PoA service.
- [2155](https://github.com/FuelLabs/fuel-core/pull/2155): Added trait declaration for block committer data
- [2142](https://github.com/FuelLabs/fuel-core/pull/2142): Added benchmarks for varied forms of db lookups to assist in optimizations.
- [2158](https://github.com/FuelLabs/fuel-core/pull/2158): Log the public address of the signing key, if it is specified
- [2188](https://github.com/FuelLabs/fuel-core/pull/2188): Upgraded the `fuel-vm` to `0.57.0`. More information in the [release](https://github.com/FuelLabs/fuel-vm/releases/tag/v0.57.0).

## [Version 0.35.0]

### Added
- [2122](https://github.com/FuelLabs/fuel-core/pull/2122): Changed the relayer URI address to be a vector and use a quorum provider. The `relayer` argument now supports multiple URLs to fetch information from different sources.
- [2119](https://github.com/FuelLabs/fuel-core/pull/2119): GraphQL query fields for retrieving information about upgrades.

### Changed
- [2113](https://github.com/FuelLabs/fuel-core/pull/2113): Modify the way the gas price service and shared algo is initialized to have some default value based on best guess instead of `None`, and initialize service before graphql.
- [2112](https://github.com/FuelLabs/fuel-core/pull/2112): Alter the way the sealed blocks are fetched with a given height.
- [2120](https://github.com/FuelLabs/fuel-core/pull/2120): Added `submitAndAwaitStatus` subscription endpoint which returns the `SubmittedStatus` after the transaction is submitted as well as the `TransactionStatus` subscription.
- [2115](https://github.com/FuelLabs/fuel-core/pull/2115): Add test for `SignMode` `is_available` method.
- [2124](https://github.com/FuelLabs/fuel-core/pull/2124): Generalize the way p2p req/res protocol handles requests.

#### Breaking

- [2040](https://github.com/FuelLabs/fuel-core/pull/2040): Added full `no_std` support state transition related crates. The crates now require the "alloc" feature to be enabled. Following crates are affected:
  - `fuel-core-types`
  - `fuel-core-storage`
  - `fuel-core-executor`
- [2116](https://github.com/FuelLabs/fuel-core/pull/2116): Replace `H160` in config and cli options of relayer by `Bytes20` of `fuel-types`

### Fixed
- [2134](https://github.com/FuelLabs/fuel-core/pull/2134): Perform RecoveryID normalization for AWS KMS -generated signatures.

## [Version 0.34.0]

### Added
- [2051](https://github.com/FuelLabs/fuel-core/pull/2051): Add support for AWS KMS signing for the PoA consensus module. The new key can be specified with `--consensus-aws-kms AWS_KEY_ARN`.
- [2092](https://github.com/FuelLabs/fuel-core/pull/2092): Allow iterating by keys in rocksdb, and other storages.
- [2096](https://github.com/FuelLabs/fuel-core/pull/2096): GraphQL query field to fetch blob byte code by its blob ID.

### Changed
- [2106](https://github.com/FuelLabs/fuel-core/pull/2106): Remove deadline clock in POA and replace with tokio time functions.

- [2035](https://github.com/FuelLabs/fuel-core/pull/2035): Small code optimizations.
    - The optimized code specifies the capacity when initializing the HashSet, avoiding potential multiple reallocations of memory during element insertion.
    - The optimized code uses the return value of HashSet::insert to check if the insertion was successful. If the insertion fails (i.e., the element already exists), it returns an error. This reduces one lookup operation.
    - The optimized code simplifies the initialization logic of exclude by using the Option::map_or_else method.

#### Breaking
- [2051](https://github.com/FuelLabs/fuel-core/pull/2051): Misdocumented `CONSENSUS_KEY` environ variable has been removed, use `CONSENSUS_KEY_SECRET` instead. Also raises MSRV to `1.79.0`.

### Fixed

- [2106](https://github.com/FuelLabs/fuel-core/pull/2106): Handle the case when nodes with overriding start on the fresh network.
- [2105](https://github.com/FuelLabs/fuel-core/pull/2105): Fixed the rollback functionality to work with empty gas price database.

## [Version 0.33.0]

### Added
- [2094](https://github.com/FuelLabs/fuel-core/pull/2094): Added support for predefined blocks provided via the filesystem.
- [2094](https://github.com/FuelLabs/fuel-core/pull/2094): Added `--predefined-blocks-path` CLI argument to pass the path to the predefined blocks.
- [2081](https://github.com/FuelLabs/fuel-core/pull/2081): Enable producer to include predefined blocks.
- [2079](https://github.com/FuelLabs/fuel-core/pull/2079): Open unknown columns in the RocksDB for forward compatibility.

### Changed
- [2076](https://github.com/FuelLabs/fuel-core/pull/2076): Replace usages of `iter_all` with `iter_all_keys` where necessary.

#### Breaking
- [2080](https://github.com/FuelLabs/fuel-core/pull/2080): Reject Upgrade txs with invalid wasm on txpool level.
- [2082](https://github.com/FuelLabs/fuel-core/pull/2088): Move `TxPoolError` from `fuel-core-types` to `fuel-core-txpool`.
- [2086](https://github.com/FuelLabs/fuel-core/pull/2086): Added support for PoA key rotation.
- [2086](https://github.com/FuelLabs/fuel-core/pull/2086): Support overriding of the non consensus parameters in the chain config.

### Fixed

- [2094](https://github.com/FuelLabs/fuel-core/pull/2094): Fixed bug in rollback logic because of wrong ordering of modifications.

## [Version 0.32.1]

### Added
- [2061](https://github.com/FuelLabs/fuel-core/pull/2061): Allow querying filled transaction body from the status.

### Changed
- [2067](https://github.com/FuelLabs/fuel-core/pull/2067): Return error from TxPool level if the `BlobId` is known.
- [2064](https://github.com/FuelLabs/fuel-core/pull/2064): Allow gas price metadata values to be overridden with config

### Fixes
- [2060](https://github.com/FuelLabs/fuel-core/pull/2060): Use `min-gas-price` as a starting point if `start-gas-price` is zero.
- [2059](https://github.com/FuelLabs/fuel-core/pull/2059): Remove unwrap that is breaking backwards compatibility
- [2063](https://github.com/FuelLabs/fuel-core/pull/2063): Don't use historical view during dry run.

## [Version 0.32.0]

### Added
- [1983](https://github.com/FuelLabs/fuel-core/pull/1983): Add adapters for gas price service for accessing database values

### Breaking
- [2048](https://github.com/FuelLabs/fuel-core/pull/2048): Disable SMT for `ContractsAssets` and `ContractsState` for the production mode of the `fuel-core`. The SMT still is used in benchmarks and tests.
- [#1988](https://github.com/FuelLabs/fuel-core/pull/1988): Updated `fuel-vm` to `0.56.0` ([release notes](https://github.com/FuelLabs/fuel-vm/releases/tag/v0.55.0)). Adds Blob transaction support.
- [2025](https://github.com/FuelLabs/fuel-core/pull/2025): Add new V0 algorithm for gas price to services.
    This change includes new flags for the CLI:
        - "starting-gas-price" - the starting gas price for the gas price algorithm
        - "gas-price-change-percent" - the percent change for each gas price update
        - "gas-price-threshold-percent" - the threshold percent for determining if the gas price will be increase or decreased
    And the following CLI flags are serving a new purpose
        - "min-gas-price" - the minimum gas price that the gas price algorithm will return
- [2045](https://github.com/FuelLabs/fuel-core/pull/2045): Include withdrawal message only if transaction is executed successfully.
- [2041](https://github.com/FuelLabs/fuel-core/pull/2041): Add code for startup of the gas price algorithm updater so 
    the gas price db on startup is always in sync with the on chain db

## [Version 0.31.0]

### Added
- [#2014](https://github.com/FuelLabs/fuel-core/pull/2014): Added a separate thread for the block importer.
- [#2013](https://github.com/FuelLabs/fuel-core/pull/2013): Added a separate thread to process P2P database lookups.
- [#2004](https://github.com/FuelLabs/fuel-core/pull/2004): Added new CLI argument `continue-services-on-error` to control internal flow of services.
- [#2004](https://github.com/FuelLabs/fuel-core/pull/2004): Added handling of incorrect shutdown of the off-chain GraphQL worker by using state rewind feature.
- [#2007](https://github.com/FuelLabs/fuel-core/pull/2007): Improved metrics:
  - Added database metrics per column.
  - Added statistic about commit time of each database.
  - Refactored how metrics are registered: Now, we use only one register shared between all metrics. This global register is used to encode all metrics.
- [#1996](https://github.com/FuelLabs/fuel-core/pull/1996): Added support for rollback command when state rewind feature is enabled. The command allows the rollback of the state of the blockchain several blocks behind until the end of the historical window. The default historical window it 7 days.
- [#1996](https://github.com/FuelLabs/fuel-core/pull/1996): Added support for the state rewind feature. The feature allows the execution of the blocks in the past and the same execution results to be received. Together with forkless upgrades, execution of any block from the past is possible if historical data exist for the target block height.
- [#1994](https://github.com/FuelLabs/fuel-core/pull/1994): Added the actual implementation for the `AtomicView::latest_view`.
- [#1972](https://github.com/FuelLabs/fuel-core/pull/1972): Implement `AlgorithmUpdater` for `GasPriceService`
- [#1948](https://github.com/FuelLabs/fuel-core/pull/1948): Add new `AlgorithmV1` and `AlgorithmUpdaterV1` for the gas price. Include tools for analysis
- [#1676](https://github.com/FuelLabs/fuel-core/pull/1676): Added new CLI arguments:
    - `graphql-max-depth`
    - `graphql-max-complexity`
    - `graphql-max-recursive-depth`

### Changed
- [#2015](https://github.com/FuelLabs/fuel-core/pull/2015): Small fixes for the database:
  - Fixed the name for historical columns - Metrics was working incorrectly for historical columns.
  - Added recommended setting for the RocksDB - The source of recommendation is official documentation https://github.com/facebook/rocksdb/wiki/Setup-Options-and-Basic-Tuning#other-general-options.
  - Removed repairing since it could corrupt the database if fails - Several users reported about the corrupted state of the database after having a "Too many descriptors" error where in logs, repairing of the database also failed with this error creating a `lost` folder.
- [#2010](https://github.com/FuelLabs/fuel-core/pull/2010): Updated the block importer to allow more blocks to be in the queue. It improves synchronization speed and mitigate the impact of other services on synchronization speed.
- [#2006](https://github.com/FuelLabs/fuel-core/pull/2006): Process block importer events first under P2P pressure.
- [#2002](https://github.com/FuelLabs/fuel-core/pull/2002): Adapted the block producer to react to checked transactions that were using another version of consensus parameters during validation in the TxPool. After an upgrade of the consensus parameters of the network, TxPool could store invalid `Checked` transactions. This change fixes that by tracking the version that was used to validate the transactions.
- [#1999](https://github.com/FuelLabs/fuel-core/pull/1999): Minimize the number of panics in the codebase.
- [#1990](https://github.com/FuelLabs/fuel-core/pull/1990): Use latest view for mutate GraphQL queries after modification of the node.
- [#1992](https://github.com/FuelLabs/fuel-core/pull/1992): Parse multiple relayer contracts, `RELAYER-V2-LISTENING-CONTRACTS` env variable using a `,` delimiter.
- [#1980](https://github.com/FuelLabs/fuel-core/pull/1980): Add `Transaction` to relayer 's event filter

#### Breaking
- [#2012](https://github.com/FuelLabs/fuel-core/pull/2012): Bumped the `fuel-vm` to `0.55.0` release. More about the change [here](https://github.com/FuelLabs/fuel-vm/releases/tag/v0.55.0).
- [#2001](https://github.com/FuelLabs/fuel-core/pull/2001): Prevent GraphQL query body to be huge and cause OOM. The default body size is `1MB`. The limit can be changed by the `graphql-request-body-bytes-limit` CLI argument.
- [#1991](https://github.com/FuelLabs/fuel-core/pull/1991): Prepare the database to use different types than `Database` for atomic view.
- [#1989](https://github.com/FuelLabs/fuel-core/pull/1989): Extract `HistoricalView` trait from the `AtomicView`.
- [#1676](https://github.com/FuelLabs/fuel-core/pull/1676): New `fuel-core-client` is incompatible with the old `fuel-core` because of two requested new fields.
- [#1676](https://github.com/FuelLabs/fuel-core/pull/1676): Changed default value for `api-request-timeout` to be `30s`.
- [#1676](https://github.com/FuelLabs/fuel-core/pull/1676): Now, GraphQL API has complexity and depth limitations on the queries. The default complexity limit is `20000`. It is ~50 blocks per request with transaction IDs and ~2-5 full blocks.

### Fixed
- [#2000](https://github.com/FuelLabs/fuel-core/pull/2000): Use correct query name in metrics for aliased queries.

## [Version 0.30.0]

### Added
- [#1975](https://github.com/FuelLabs/fuel-core/pull/1975): Added `DependentCost` benchmarks for the `cfe` and `cfei` opcodes.
- [#1975](https://github.com/FuelLabs/fuel-core/pull/1975): Added `DependentCost` for the `cfe` opcode to the `GasCosts` endpoint.
- [#1974](https://github.com/FuelLabs/fuel-core/pull/1974): Optimized the work of `InMemoryTransaction` for lookups and empty insertion.

### Changed
- [#1973](https://github.com/FuelLabs/fuel-core/pull/1973): Updated VM initialization benchmark to include many inputs and outputs.

#### Breaking
- [#1975](https://github.com/FuelLabs/fuel-core/pull/1975): Updated gas prices according to new release.
- [#1975](https://github.com/FuelLabs/fuel-core/pull/1975): Changed `GasCosts` endpoint to return `DependentCost` for the `cfei` opcode via `cfeiDependentCost`.
- [#1975](https://github.com/FuelLabs/fuel-core/pull/1975): Use `fuel-vm 0.54.0`. More information in the [release](https://github.com/FuelLabs/fuel-vm/releases/tag/v0.54.0).

## [Version 0.29.0]

### Added
- [#1889](https://github.com/FuelLabs/fuel-core/pull/1889): Add new `FuelGasPriceProvider` that receives the gas price algorithm from a `GasPriceService`

### Changed
- [#1942](https://github.com/FuelLabs/fuel-core/pull/1942): Sequential relayer's commits.
- [#1952](https://github.com/FuelLabs/fuel-core/pull/1952): Change tip sorting to ratio between tip and max gas sorting in txpool
- [#1960](https://github.com/FuelLabs/fuel-core/pull/1960): Update fuel-vm to v0.53.0.
- [#1964](https://github.com/FuelLabs/fuel-core/pull/1964): Add `creation_instant` as second sort key in tx pool

### Fixed
- [#1962](https://github.com/FuelLabs/fuel-core/pull/1962): Fixes the error message for incorrect keypair's path.
- [#1950](https://github.com/FuelLabs/fuel-core/pull/1950): Fix cursor `BlockHeight` encoding in `SortedTXCursor`

## [Version 0.28.0]

### Changed
- [#1934](https://github.com/FuelLabs/fuel-core/pull/1934): Updated benchmark for the `aloc` opcode to be `DependentCost`. Updated `vm_initialization` benchmark to exclude growing of memory(It is handled by VM reuse).
- [#1916](https://github.com/FuelLabs/fuel-core/pull/1916): Speed up synchronisation of the blocks for the `fuel-core-sync` service.
- [#1888](https://github.com/FuelLabs/fuel-core/pull/1888): optimization: Reuse VM memory across executions.

#### Breaking

- [#1934](https://github.com/FuelLabs/fuel-core/pull/1934): Changed `GasCosts` endpoint to return `DependentCost` for the `aloc` opcode via `alocDependentCost`.
- [#1934](https://github.com/FuelLabs/fuel-core/pull/1934): Updated default gas costs for the local testnet configuration. All opcodes became cheaper.
- [#1924](https://github.com/FuelLabs/fuel-core/pull/1924): `dry_run_opt` has new `gas_price: Option<u64>` argument
- [#1888](https://github.com/FuelLabs/fuel-core/pull/1888): Upgraded `fuel-vm` to `0.51.0`. See [release](https://github.com/FuelLabs/fuel-vm/releases/tag/v0.51.0) for more information.

### Added
- [#1939](https://github.com/FuelLabs/fuel-core/pull/1939): Added API functions to open a RocksDB in different modes.
- [#1929](https://github.com/FuelLabs/fuel-core/pull/1929): Added support of customization of the state transition version in the `ChainConfig`.

### Removed
- [#1913](https://github.com/FuelLabs/fuel-core/pull/1913): Removed dead code from the project.

### Fixed
- [#1921](https://github.com/FuelLabs/fuel-core/pull/1921): Fixed unstable `gossipsub_broadcast_tx_with_accept` test.
- [#1915](https://github.com/FuelLabs/fuel-core/pull/1915): Fixed reconnection issue in the dev cluster with AWS cluster.
- [#1914](https://github.com/FuelLabs/fuel-core/pull/1914): Fixed halting of the node during synchronization in PoA service.

## [Version 0.27.0]

### Added

- [#1895](https://github.com/FuelLabs/fuel-core/pull/1895): Added backward and forward compatibility integration tests for forkless upgrades.
- [#1898](https://github.com/FuelLabs/fuel-core/pull/1898): Enforce increasing of the `Executor::VERSION` on each release.

### Changed

- [#1906](https://github.com/FuelLabs/fuel-core/pull/1906): Makes `cli::snapshot::Command` members public such that clients can create and execute snapshot commands programmatically. This enables snapshot execution in external programs, such as the regenesis test suite. 
- [#1891](https://github.com/FuelLabs/fuel-core/pull/1891): Regenesis now preserves `FuelBlockMerkleData` and `FuelBlockMerkleMetadata` in the off-chain table. These tables are checked when querying message proofs.
- [#1886](https://github.com/FuelLabs/fuel-core/pull/1886): Use ref to `Block` in validation code
- [#1876](https://github.com/FuelLabs/fuel-core/pull/1876): Updated benchmark to include the worst scenario for `CROO` opcode. Also include consensus parameters in bench output.
- [#1879](https://github.com/FuelLabs/fuel-core/pull/1879): Return the old behaviour for the `discovery_works` test.
- [#1848](https://github.com/FuelLabs/fuel-core/pull/1848): Added `version` field to the `Block` and `BlockHeader` GraphQL entities. Added corresponding `version` field to the `Block` and `BlockHeader` client types in `fuel-core-client`.
- [#1873](https://github.com/FuelLabs/fuel-core/pull/1873/): Separate dry runs from block production in executor code, remove `ExecutionKind` and `ExecutionType`, remove `thread_block_transaction` concept, remove `PartialBlockComponent` type, refactor away `inner` functions.
- [#1900](https://github.com/FuelLabs/fuel-core/pull/1900): Update the root README as `fuel-core run` no longer has `--chain` as an option. It has been replaced by `--snapshot`.

#### Breaking

- [#1894](https://github.com/FuelLabs/fuel-core/pull/1894): Use testnet configuration for local testnet.
- [#1894](https://github.com/FuelLabs/fuel-core/pull/1894): Removed support for helm chart.
- [#1910](https://github.com/FuelLabs/fuel-core/pull/1910): `fuel-vm` upgraded to `0.50.0`. More information in the [changelog](https://github.com/FuelLabs/fuel-vm/releases/tag/v0.50.0).

## [Version 0.26.0]

### Fixed

#### Breaking

- [#1868](https://github.com/FuelLabs/fuel-core/pull/1868): Include the `event_inbox_root` in the header hash. Changed types of the `transactions_count` to `u16` and `message_receipt_count` to `u32` instead of `u64`. Updated the application hash root calculation to not pad numbers.
- [#1866](https://github.com/FuelLabs/fuel-core/pull/1866): Fixed a runtime panic that occurred when restarting a node. The panic happens when the relayer database is already populated, and the relayer attempts an empty commit during start up. This invalid commit is removed in this PR.
- [#1871](https://github.com/FuelLabs/fuel-core/pull/1871): Fixed `block` endpoint to return fetch the blocks from both databases after regenesis.
- [#1856](https://github.com/FuelLabs/fuel-core/pull/1856): Replaced instances of `Union` with `Enum` for GraphQL definitions of `ConsensusParametersVersion` and related types. This is needed because `Union` does not support multiple `Version`s inside discriminants or empty variants. 
- [#1870](https://github.com/FuelLabs/fuel-core/pull/1870): Fixed benchmarks for the `0.25.3`. 
- [#1870](https://github.com/FuelLabs/fuel-core/pull/1870): Improves the performance of getting the size of the contract from the `InMemoryTransaction`.
- [#1851](https://github.com/FuelLabs/fuel-core/pull/1851/): Provided migration capabilities (enabled addition of new column families) to RocksDB instance.

### Added 

- [#1853](https://github.com/FuelLabs/fuel-core/pull/1853): Added a test case to verify the database's behavior when new columns are added to the RocksDB database.
- [#1860](https://github.com/FuelLabs/fuel-core/pull/1860): Regenesis now preserves `FuelBlockIdsToHeights` off-chain table.

### Changed

- [#1847](https://github.com/FuelLabs/fuel-core/pull/1847): Simplify the validation interface to use `Block`. Remove `Validation` variant of `ExecutionKind`.
- [#1832](https://github.com/FuelLabs/fuel-core/pull/1832): Snapshot generation can be cancelled. Progress is also reported.
- [#1837](https://github.com/FuelLabs/fuel-core/pull/1837): Refactor the executor and separate validation from the other use cases

## [Version 0.25.2]

### Fixed

- [#1844](https://github.com/FuelLabs/fuel-core/pull/1844): Fixed the publishing of the `fuel-core 0.25.1` release.
- [#1842](https://github.com/FuelLabs/fuel-core/pull/1842): Ignore RUSTSEC-2024-0336: `rustls::ConnectionCommon::complete_io` could fall into an infinite loop based on network

## [Version 0.25.1]

### Fixed

- [#1840](https://github.com/FuelLabs/fuel-core/pull/1840): Fixed the publishing of the `fuel-core 0.25.0` release.

## [Version 0.25.0]

### Fixed

- [#1821](https://github.com/FuelLabs/fuel-core/pull/1821): Can handle missing tables in snapshot.
- [#1814](https://github.com/FuelLabs/fuel-core/pull/1814): Bugfix: the `iter_all_by_prefix` was not working for all tables. The change adds a `Rust` level filtering.

### Added

- [#1831](https://github.com/FuelLabs/fuel-core/pull/1831): Included the total gas and fee used by transaction into `TransactionStatus`.
- [#1821](https://github.com/FuelLabs/fuel-core/pull/1821): Propagate shutdown signal to (re)genesis. Also add progress bar for (re)genesis.
- [#1813](https://github.com/FuelLabs/fuel-core/pull/1813): Added back support for `/health` endpoint.
- [#1799](https://github.com/FuelLabs/fuel-core/pull/1799): Snapshot creation is now concurrent.
- [#1811](https://github.com/FuelLabs/fuel-core/pull/1811): Regenesis now preserves old blocks and transactions for GraphQL API.

### Changed

- [#1833](https://github.com/FuelLabs/fuel-core/pull/1833): Regenesis of `SpentMessages` and `ProcessedTransactions`.
- [#1830](https://github.com/FuelLabs/fuel-core/pull/1830): Use versioning enum for WASM executor input and output.
- [#1816](https://github.com/FuelLabs/fuel-core/pull/1816): Updated the upgradable executor to fetch the state transition bytecode from the database when the version doesn't match a native one. This change enables the WASM executor in the "production" build and requires a `wasm32-unknown-unknown` target.
- [#1812](https://github.com/FuelLabs/fuel-core/pull/1812): Follow-up PR to simplify the logic around parallel snapshot creation.
- [#1809](https://github.com/FuelLabs/fuel-core/pull/1809): Fetch `ConsensusParameters` from the database
- [#1808](https://github.com/FuelLabs/fuel-core/pull/1808): Fetch consensus parameters from the provider.

#### Breaking

- [#1826](https://github.com/FuelLabs/fuel-core/pull/1826): The changes make the state transition bytecode part of the `ChainConfig`. It guarantees the state transition's availability for the network's first blocks.
    The change has many minor improvements in different areas related to the state transition bytecode:
    - The state transition bytecode lies in its own file(`state_transition_bytecode.wasm`) along with the chain config file. The `ChainConfig` loads it automatically when `ChainConfig::load` is called and pushes it back when `ChainConfig::write` is called.
    - The `fuel-core` release bundle also contains the `fuel-core-wasm-executor.wasm` file of the corresponding executor version.
    - The regenesis process now considers the last block produced by the previous network. When we create a (re)genesis block of a new network, it has the `height = last_block_of_old_netowkr + 1`. It continues the old network and doesn't overlap blocks(before, we had `old_block.height == new_genesis_block.hegiht`).
    - Along with the new block height, the regenesis process also increases the state transition bytecode and consensus parameters versions. It guarantees that a new network doesn't use values from the previous network and allows us not to migrate `StateTransitionBytecodeVersions` and `ConsensusParametersVersions` tables.
    - Added a new CLI argument, `native-executor-version,` that allows overriding of the default version of the native executor. It can be useful for side rollups that have their own history of executor upgrades.
    - Replaced:
      
      ```rust
               let file = std::fs::File::open(path)?;
               let mut snapshot: Self = serde_json::from_reader(&file)?;
      ```
      
      with a:
      
      ```rust
               let mut json = String::new();
               std::fs::File::open(&path)
                   .with_context(|| format!("Could not open snapshot file: {path:?}"))?
                   .read_to_string(&mut json)?;
               let mut snapshot: Self = serde_json::from_str(json.as_str())?;
      ```
      because it is 100 times faster for big JSON files.
    - Updated all tests to use `Config::local_node_*` instead of working with the `SnapshotReader` directly. It is the preparation of the tests for the futures bumps of the `Executor::VERSION`. When we increase the version, all tests continue to use `GenesisBlock.state_transition_bytecode = 0` while the version is different, which forces the usage of the WASM executor, while for tests, we still prefer to test native execution. The `Config::local_node_*` handles it and forces the executor to use the native version.
    - Reworked the `build.rs` file of the upgradable executor. The script now caches WASM bytecode to avoid recompilation. Also, fixed the issue with outdated WASM bytecode. The script reacts on any modifications of the `fuel-core-wasm-executor` and forces recompilation (it is why we need the cache), so WASM bytecode always is actual now.
- [#1822](https://github.com/FuelLabs/fuel-core/pull/1822): Removed support of `Create` transaction from debugger since it doesn't have any script to execute.
- [#1822](https://github.com/FuelLabs/fuel-core/pull/1822): Use `fuel-vm 0.49.0` with new transactions types - `Upgrade` and `Upload`. Also added `max_bytecode_subsections` field to the `ConsensusParameters` to limit the number of bytecode subsections in the state transition bytecode. 
- [#1816](https://github.com/FuelLabs/fuel-core/pull/1816): Updated the upgradable executor to fetch the state transition bytecode from the database when the version doesn't match a native one. This change enables the WASM executor in the "production" build and requires a `wasm32-unknown-unknown` target.

## [Version 0.24.2]

### Changed

#### Breaking
- [#1798](https://github.com/FuelLabs/fuel-core/pull/1798): Add nonce to relayed transactions and also hash full messages in the inbox root.

### Fixed

- [#1802](https://github.com/FuelLabs/fuel-core/pull/1802): Fixed a runtime panic that occurred when restarting a node. The panic was caused by an invalid database commit while loading an existing off-chain database. The invalid commit is removed in this PR.
- [#1803](https://github.com/FuelLabs/fuel-core/pull/1803): Produce block when da height haven't changed.
- [#1795](https://github.com/FuelLabs/fuel-core/pull/1795): Fixed the building of the `fuel-core-wasm-executor` to work outside of the `fuel-core` context. The change uses the path to the manifest file of the `fuel-core-upgradable-executor` to build the `fuel-core-wasm-executor` instead of relying on the workspace.

## [Version 0.24.1]

### Added

- [#1787](https://github.com/FuelLabs/fuel-core/pull/1787): Handle processing of relayed (forced) transactions
- [#1786](https://github.com/FuelLabs/fuel-core/pull/1786): Regenesis now includes off-chain tables.
- [#1716](https://github.com/FuelLabs/fuel-core/pull/1716): Added support of WASM state transition along with upgradable execution that works with native(std) and WASM(non-std) executors. The `fuel-core` now requires a `wasm32-unknown-unknown` target to build.
- [#1770](https://github.com/FuelLabs/fuel-core/pull/1770): Add the new L1 event type for forced transactions.
- [#1767](https://github.com/FuelLabs/fuel-core/pull/1767): Added consensus parameters version and state transition version to the `ApplicationHeader` to describe what was used to produce this block.
- [#1760](https://github.com/FuelLabs/fuel-core/pull/1760): Added tests to verify that the network operates with a custom chain id and base asset id.
- [#1752](https://github.com/FuelLabs/fuel-core/pull/1752): Add `ProducerGasPrice` trait that the `Producer` depends on to get the gas price for the block.
- [#1747](https://github.com/FuelLabs/fuel-core/pull/1747): The DA block height is now included in the genesis state.
- [#1740](https://github.com/FuelLabs/fuel-core/pull/1740): Remove optional fields from genesis configs
- [#1737](https://github.com/FuelLabs/fuel-core/pull/1737): Remove temporary tables for calculating roots during genesis.
- [#1731](https://github.com/FuelLabs/fuel-core/pull/1731): Expose `schema.sdl` from `fuel-core-client`.

### Changed

#### Breaking

- [1785](https://github.com/FuelLabs/fuel-core/pull/1785): Producer will only include DA height if it has enough gas to include the associate forced transactions.
- [#1771](https://github.com/FuelLabs/fuel-core/pull/1771): Contract 'states' and 'balances' brought back into `ContractConfig`. Parquet now writes a file per table.
- [1779](https://github.com/FuelLabs/fuel-core/pull/1779): Modify Relayer service to order Events from L1 by block index
- [#1783](https://github.com/FuelLabs/fuel-core/pull/1783): The PR upgrade `fuel-vm` to `0.48.0` release. Because of some breaking changes, we also adapted our codebase to follow them: 
  - Implementation of `Default` for configs was moved under the `test-helpers` feature. The `fuel-core` binary uses testnet configuration instead of `Default::default`(for cases when `ChainConfig` was not provided by the user).
  - All parameter types are enums now and require corresponding modifications across the codebase(we need to use getters and setters). The GraphQL API remains the same for simplicity, but each parameter now has one more field - `version`, that can be used to decide how to deserialize. 
  - The `UtxoId` type now is 34 bytes instead of 33. It affects hex representation and requires adding `00`.
  - The `block_gas_limit` was moved to `ConsensusParameters` from `ChainConfig`. It means the block producer doesn't specify the block gas limit anymore, and we don't need to propagate this information.
  - The `bytecodeLength` field is removed from the `Create` transaction.
  - Removed `ConsensusParameters` from executor config because `ConsensusParameters::default` is not available anymore. Instead, executors fetch `ConsensusParameters` from the database.

- [#1769](https://github.com/FuelLabs/fuel-core/pull/1769): Include new field on header for the merkle root of imported events. Rename other message root field.
- [#1768](https://github.com/FuelLabs/fuel-core/pull/1768): Moved `ContractsInfo` table to the off-chain database. Removed `salt` field from the `ContractConfig`.
- [#1761](https://github.com/FuelLabs/fuel-core/pull/1761): Adjustments to the upcoming testnet configs:
  - Decreased the max size of the contract/predicate/script to be 100KB.
  - Decreased the max size of the transaction to be 110KB.
  - Decreased the max number of storage slots to be 1760(110KB / 64).
  - Removed fake coins from the genesis state.
  - Renamed folders to be "testnet" and "dev-testnet".
  - The name of the networks are "Upgradable Testnet" and "Upgradable Dev Testnet".

- [#1694](https://github.com/FuelLabs/fuel-core/pull/1694): The change moves the database transaction logic from the `fuel-core` to the `fuel-core-storage` level. The corresponding [issue](https://github.com/FuelLabs/fuel-core/issues/1589) described the reason behind it.

    ## Technical details of implementation

    - The change splits the `KeyValueStore` into `KeyValueInspect` and `KeyValueMutate`, as well the `Blueprint` into `BlueprintInspect` and `BlueprintMutate`. It allows requiring less restricted constraints for any read-related operations.

    - One of the main ideas of the change is to allow for the actual storage only to implement `KeyValueInspect` and `Modifiable` without the `KeyValueMutate`. It simplifies work with the databases and provides a safe way of interacting with them (Modification into the database can only go through the `Modifiable::commit_changes`). This feature is used to [track the height](https://github.com/FuelLabs/fuel-core/pull/1694/files#diff-c95a3d57a39feac7c8c2f3b193a24eec39e794413adc741df36450f9a4539898) of each database during commits and even limit how commits are done, providing additional safety. This part of the change was done as a [separate commit](https://github.com/FuelLabs/fuel-core/pull/1694/commits/7b1141ac838568e3590f09dd420cb24a6946bd32).
    
    - The `StorageTransaction` is a `StructuredStorage` that uses `InMemoryTransaction` inside to accumulate modifications. Only `InMemoryTransaction` has a real implementation of the `KeyValueMutate`(Other types only implement it in tests).
    
    - The implementation of the `Modifiable` for the `Database` contains a business logic that provides additional safety but limits the usage of the database. The `Database` now tracks its height and is responsible for its updates. In the `commit_changes` function, it analyzes the changes that were done and tries to find a new height(For example, in the case of the `OnChain` database, we are looking for a new `Block` in the `FuelBlocks` table).
    
    - As was planned in the issue, now the executor has full control over how commits to the storage are done.
    
    - All mutation methods now require `&mut self` - exclusive ownership over the object to be able to write into it. It almost negates the chance of concurrent modification of the storage, but it is still possible since the `Database` implements the `Clone` trait. To be sure that we don't corrupt the state of the database, the `commit_changes` function implements additional safety checks to be sure that we commit updates per each height only once time.

    - Side changes:
      - The `drop` function was moved from `Database` to `RocksDB` as a preparation for the state rewind since the read view should also keep the drop function until it is destroyed.
      - The `StatisticTable` table lives in the off-chain worker.
      - Removed duplication of the `Database` from the `dap::ConcreteStorage` since it is already available from the VM.
      - The executor return only produced `Changes` instead of the storage transaction, which simplifies the interaction between modules and port definition.
      - The logic related to the iteration over the storage is moved to the `fuel-core-storage` crate and is now reusable. It provides an `iterator` method that duplicates the logic from `MemoryStore` on iterating over the `BTreeMap` and methods like `iter_all`, `iter_all_by_prefix`, etc. It was done in a separate revivable [commit](https://github.com/FuelLabs/fuel-core/pull/1694/commits/5b9bd78320e6f36d0650ec05698f12f7d1b3c7c9).
      - The `MemoryTransactionView` is fully replaced by the `StorageTransactionInner`.
      - Removed `flush` method from the `Database` since it is not needed after https://github.com/FuelLabs/fuel-core/pull/1664.

- [#1693](https://github.com/FuelLabs/fuel-core/pull/1693): The change separates the initial chain state from the chain config and stores them in separate files when generating a snapshot. The state snapshot can be generated in a new format where parquet is used for compression and indexing while postcard is used for encoding. This enables importing in a stream like fashion which reduces memory requirements. Json encoding is still supported to enable easy manual setup. However, parquet is preferred for large state files.

  ### Snapshot command

  The CLI was expanded to allow customizing the used encoding. Snapshots are now generated along with a metadata file describing the encoding used. The metadata file contains encoding details as well as the location of additional files inside the snapshot directory containing the actual data. The chain config is always generated in the JSON format.

  The snapshot command now has the '--output-directory' for specifying where to save the snapshot.

  ### Run command

  The run command now includes the 'db_prune' flag which when provided will prune the existing db and start genesis from the provided snapshot metadata file or the local testnet configuration.

  The snapshot metadata file contains paths to the chain config file and files containing chain state items (coins, messages, contracts, contract states, and balances), which are loaded via streaming.

  Each item group in the genesis process is handled by a separate worker, allowing for parallel loading. Workers stream file contents in batches.

  A database transaction is committed every time an item group is successfully loaded. Resumability is achieved by recording the last loaded group index within the same db tx. If loading is aborted, the remaining workers are shutdown. Upon restart, workers resume from the last processed group.

  ### Contract States and Balances

  Using uniform-sized batches may result in batches containing items from multiple contracts. Optimal performance can presumably be achieved by selecting a batch size that typically encompasses an entire contract's state or balance, allowing for immediate initialization of relevant Merkle trees.

### Removed

- [#1757](https://github.com/FuelLabs/fuel-core/pull/1757): Removed `protobuf` from everywhere since `libp2p` uses `quick-protobuf`.

## [Version 0.23.0]

### Added

- [#1713](https://github.com/FuelLabs/fuel-core/pull/1713): Added automatic `impl` of traits `StorageWrite` and `StorageRead` for `StructuredStorage`. Tables that use a `Blueprint` can be read and written using these interfaces provided by structured storage types.
- [#1671](https://github.com/FuelLabs/fuel-core/pull/1671): Added a new `Merklized` blueprint that maintains the binary Merkle tree over the storage data. It supports only the insertion of the objects without removing them.
- [#1657](https://github.com/FuelLabs/fuel-core/pull/1657): Moved `ContractsInfo` table from `fuel-vm` to on-chain tables, and created version-able `ContractsInfoType` to act as the table's data type.

### Changed

- [#1872](https://github.com/FuelLabs/fuel-core/pull/1872): Added Eq and PartialEq derives to TransactionStatus and TransactionResponse to enable comparison in the e2e tests.
- [#1723](https://github.com/FuelLabs/fuel-core/pull/1723): Notify about imported blocks from the off-chain worker.
- [#1717](https://github.com/FuelLabs/fuel-core/pull/1717): The fix for the [#1657](https://github.com/FuelLabs/fuel-core/pull/1657) to include the contract into `ContractsInfo` table.
- [#1657](https://github.com/FuelLabs/fuel-core/pull/1657): Upgrade to `fuel-vm` 0.46.0.
- [#1671](https://github.com/FuelLabs/fuel-core/pull/1671): The logic related to the `FuelBlockIdsToHeights` is moved to the off-chain worker.
- [#1663](https://github.com/FuelLabs/fuel-core/pull/1663): Reduce the punishment criteria for mempool gossipping.
- [#1658](https://github.com/FuelLabs/fuel-core/pull/1658): Removed `Receipts` table. Instead, receipts are part of the `TransactionStatuses` table.
- [#1640](https://github.com/FuelLabs/fuel-core/pull/1640): Upgrade to fuel-vm 0.45.0.
- [#1635](https://github.com/FuelLabs/fuel-core/pull/1635): Move updating of the owned messages and coins to off-chain worker.
- [#1650](https://github.com/FuelLabs/fuel-core/pull/1650): Add api endpoint for getting estimates for future gas prices
- [#1649](https://github.com/FuelLabs/fuel-core/pull/1649): Add api endpoint for getting latest gas price
- [#1600](https://github.com/FuelLabs/fuel-core/pull/1640): Upgrade to fuel-vm 0.45.0
- [#1633](https://github.com/FuelLabs/fuel-core/pull/1633): Notify services about importing of the genesis block.
- [#1625](https://github.com/FuelLabs/fuel-core/pull/1625): Making relayer independent from the executor and preparation for the force transaction inclusion.
- [#1613](https://github.com/FuelLabs/fuel-core/pull/1613): Add api endpoint to retrieve a message by its nonce.
- [#1612](https://github.com/FuelLabs/fuel-core/pull/1612): Use `AtomicView` in all services for consistent results.
- [#1597](https://github.com/FuelLabs/fuel-core/pull/1597): Unify namespacing for `libp2p` modules
- [#1591](https://github.com/FuelLabs/fuel-core/pull/1591): Simplify libp2p dependencies and not depend on all sub modules directly.
- [#1590](https://github.com/FuelLabs/fuel-core/pull/1590): Use `AtomicView` in the `TxPool` to read the state of the database during insertion of the transactions.
- [#1587](https://github.com/FuelLabs/fuel-core/pull/1587): Use `BlockHeight` as a primary key for the `FuelsBlock` table.
- [#1585](https://github.com/FuelLabs/fuel-core/pull/1585): Let `NetworkBehaviour` macro generate `FuelBehaviorEvent` in p2p
- [#1579](https://github.com/FuelLabs/fuel-core/pull/1579): The change extracts the off-chain-related logic from the executor and moves it to the GraphQL off-chain worker. It creates two new concepts - Off-chain and On-chain databases where the GraphQL worker has exclusive ownership of the database and may modify it without intersecting with the On-chain database.
- [#1577](https://github.com/FuelLabs/fuel-core/pull/1577): Moved insertion of sealed blocks into the `BlockImporter` instead of the executor.
- [#1574](https://github.com/FuelLabs/fuel-core/pull/1574): Penalizes peers for sending invalid responses or for not replying at all.
- [#1601](https://github.com/FuelLabs/fuel-core/pull/1601): Fix formatting in docs and check that `cargo doc` passes in the CI.
- [#1636](https://github.com/FuelLabs/fuel-core/pull/1636): Add more docs to GraphQL DAP API.

#### Breaking

- [#1725](https://github.com/FuelLabs/fuel-core/pull/1725): All API endpoints now are prefixed with `/v1` version. New usage looks like: `/v1/playground`, `/v1/graphql`, `/v1/graphql-sub`, `/v1/metrics`, `/v1/health`.
- [#1722](https://github.com/FuelLabs/fuel-core/pull/1722): Bugfix: Zero `predicate_gas_used` field during validation of the produced block.
- [#1714](https://github.com/FuelLabs/fuel-core/pull/1714): The change bumps the `fuel-vm` to `0.47.1`. It breaks several breaking changes into the protocol:
  - All malleable fields are zero during the execution and unavailable through the GTF getters. Accessing them via the memory directly is still possible, but they are zero.
  - The `Transaction` doesn't define the gas price anymore. The gas price is defined by the block producer and recorded in the `Mint` transaction at the end of the block. A price of future blocks can be fetched through a [new API nedopoint](https://github.com/FuelLabs/fuel-core/issues/1641) and the price of the last block can be fetch or via the block or another [API endpoint](https://github.com/FuelLabs/fuel-core/issues/1647).
  - The `GasPrice` policy is replaced with the `Tip` policy. The user may specify in the native tokens how much he wants to pay the block producer to include his transaction in the block. It is the prioritization mechanism to incentivize the block producer to include users transactions earlier.
  - The `MaxFee` policy is mandatory to set. Without it, the transaction pool will reject the transaction. Since the block producer defines the gas price, the only way to control how much user agreed to pay can be done only through this policy.
  - The `maturity` field is removed from the `Input::Coin`. The same affect can be achieve with the `Maturity` policy on the transaction and predicate. This changes breaks how input coin is created and removes the passing of this argument.
  - The metadata of the `Checked<Tx>` doesn't contain `max_fee` and `min_fee` anymore. Only `max_gas` and `min_gas`. The `max_fee` is controlled by the user via the `MaxFee` policy.
  - Added automatic `impl` of traits `StorageWrite` and `StorageRead` for `StructuredStorage`. Tables that use a `Blueprint` can be read and written using these interfaces provided by structured storage types.

- [#1712](https://github.com/FuelLabs/fuel-core/pull/1712): Make `ContractUtxoInfo` type a version-able enum for use in the `ContractsLatestUtxo`table.
- [#1657](https://github.com/FuelLabs/fuel-core/pull/1657): Changed `CROO` gas price type from `Word` to `DependentGasPrice`. The dependent gas price values are dummy values while awaiting updated benchmarks.
- [#1671](https://github.com/FuelLabs/fuel-core/pull/1671): The GraphQL API uses block height instead of the block id where it is possible. The transaction status contains `block_height` instead of the `block_id`.
- [#1675](https://github.com/FuelLabs/fuel-core/pull/1675): Simplify GQL schema by disabling contract resolvers in most cases, and just return a ContractId scalar instead.
- [#1658](https://github.com/FuelLabs/fuel-core/pull/1658): Receipts are part of the transaction status. 
    Removed `reason` from the `TransactionExecutionResult::Failed`. It can be calculated based on the program state and receipts.
    Also, it is not possible to fetch `receipts` from the `Transaction` directly anymore. Instead, you need to fetch `status` and its receipts.
- [#1646](https://github.com/FuelLabs/fuel-core/pull/1646): Remove redundant receipts from queries.
- [#1639](https://github.com/FuelLabs/fuel-core/pull/1639): Make Merkle metadata, i.e. `SparseMerkleMetadata` and `DenseMerkleMetadata` type version-able enums
- [#1632](https://github.com/FuelLabs/fuel-core/pull/1632): Make `Message` type a version-able enum
- [#1631](https://github.com/FuelLabs/fuel-core/pull/1631): Modify api endpoint to dry run multiple transactions.
- [#1629](https://github.com/FuelLabs/fuel-core/pull/1629): Use a separate database for each data domain. Each database has its own folder where data is stored.
- [#1628](https://github.com/FuelLabs/fuel-core/pull/1628): Make `CompressedCoin` type a version-able enum
- [#1616](https://github.com/FuelLabs/fuel-core/pull/1616): Make `BlockHeader` type a version-able enum
- [#1614](https://github.com/FuelLabs/fuel-core/pull/1614): Use the default consensus key regardless of trigger mode. The change is breaking because it removes the `--dev-keys` argument. If the `debug` flag is set, the default consensus key will be used, regardless of the trigger mode.
- [#1596](https://github.com/FuelLabs/fuel-core/pull/1596): Make `Consensus` type a version-able enum
- [#1593](https://github.com/FuelLabs/fuel-core/pull/1593): Make `Block` type a version-able enum
- [#1576](https://github.com/FuelLabs/fuel-core/pull/1576): The change moves the implementation of the storage traits for required tables from `fuel-core` to `fuel-core-storage` crate. The change also adds a more flexible configuration of the encoding/decoding per the table and allows the implementation of specific behaviors for the table in a much easier way. It unifies the encoding between database, SMTs, and iteration, preventing mismatching bytes representation on the Rust type system level. Plus, it increases the re-usage of the code by applying the same blueprint to other tables.
    
    It is a breaking PR because it changes database encoding/decoding for some tables.
    
    ### StructuredStorage
    
    The change adds a new type `StructuredStorage`. It is a wrapper around the key-value storage that implements the storage traits(`StorageInspect`, `StorageMutate`, `StorageRead`, etc) for the tables with blueprint. This blueprint works in tandem with the `TableWithBlueprint` trait. The table may implement `TableWithBlueprint` specifying the blueprint, as an example:
    
    ```rust
    impl TableWithBlueprint for ContractsRawCode {
        type Blueprint = Plain<Raw, Raw>;
    
        fn column() -> Column {
            Column::ContractsRawCode
        }
    }
    ```
    
    It is a definition of the blueprint for the `ContractsRawCode` table. It has a plain blueprint meaning it simply encodes/decodes bytes and stores/loads them into/from the storage. As a key codec and value codec, it uses a `Raw` encoding/decoding that simplifies writing bytes and loads them back into the memory without applying any serialization or deserialization algorithm.
    
    If the table implements `TableWithBlueprint` and the selected codec satisfies all blueprint requirements, the corresponding storage traits for that table are implemented on the `StructuredStorage` type.
    
    ### Codecs
    
    Each blueprint allows customizing the key and value codecs. It allows the use of different codecs for different tables, taking into account the complexity and weight of the data and providing a way of more optimal implementation.
    
    That property may be very useful to perform migration in a more easier way. Plus, it also can be a `no_std` migration potentially allowing its fraud proving.
    
    An example of migration:
    
    ```rust
    /// Define the table for V1 value encoding/decoding.
    impl TableWithBlueprint for ContractsRawCodeV1 {
        type Blueprint = Plain<Raw, Raw>;
    
        fn column() -> Column {
            Column::ContractsRawCode
        }
    }
    
    /// Define the table for V2 value encoding/decoding.
    /// It uses `Postcard` codec for the value instead of `Raw` codec.
    ///
    /// # Dev-note: The columns is the same.
    impl TableWithBlueprint for ContractsRawCodeV2 {
        type Blueprint = Plain<Raw, Postcard>;
    
        fn column() -> Column {
            Column::ContractsRawCode
        }
    }
    
    fn migration(storage: &mut Database) {
        let mut iter = storage.iter_all::<ContractsRawCodeV1>(None);
        while let Ok((key, value)) = iter.next() {
            // Insert into the same table but with another codec.
            storage.storage::<ContractsRawCodeV2>().insert(key, value);
        }
    }
    ```
    
    ### Structures
    
    The blueprint of the table defines its behavior. As an example, a `Plain` blueprint simply encodes/decodes bytes and stores/loads them into/from the storage. The `SMT` blueprint builds a sparse merkle tree on top of the key-value pairs.
    
    Implementing a blueprint one time, we can apply it to any table satisfying the requirements of this blueprint. It increases the re-usage of the code and minimizes duplication.
    
    It can be useful if we decide to create global roots for all required tables that are used in fraud proving.
    
    ```rust
    impl TableWithBlueprint for SpentMessages {
        type Blueprint = Plain<Raw, Postcard>;
    
        fn column() -> Column {
            Column::SpentMessages
        }
    }
                     |
                     |
                    \|/
    
    impl TableWithBlueprint for SpentMessages {
        type Blueprint =
            Sparse<Raw, Postcard, SpentMessagesMerkleMetadata, SpentMessagesMerkleNodes>;
    
        fn column() -> Column {
            Column::SpentMessages
        }
    }
    ```
    
    ### Side changes
    
    #### `iter_all`
    The `iter_all` functionality now accepts the table instead of `K` and `V` generics. It is done to use the correct codec during deserialization. Also, the table definition provides the column.
    
    #### Duplicated unit tests
    
    The `fuel-core-storage` crate provides macros that generate unit tests. Almost all tables had the same test like `get`, `insert`, `remove`, `exist`. All duplicated tests were moved to macros. The unique one still stays at the same place where it was before.
    
    #### `StorageBatchMutate`
    
    Added a new `StorageBatchMutate` trait that we can move to `fuel-storage` crate later. It allows batch operations on the storage. It may be more performant in some cases.

- [#1573](https://github.com/FuelLabs/fuel-core/pull/1573): Remove nested p2p request/response encoding. Only breaks p2p networking compatibility with older fuel-core versions, but is otherwise fully internal.


## [Version 0.22.4]

### Added

- [#1743](https://github.com/FuelLabs/fuel-core/pull/1743): Added blacklisting of the transactions on the `TxPool` level.
  ```shell
        --tx-blacklist-addresses <TX_BLACKLIST_ADDRESSES>
            The list of banned addresses ignored by the `TxPool`
            
            [env: TX_BLACKLIST_ADDRESSES=]
  
        --tx-blacklist-coins <TX_BLACKLIST_COINS>
            The list of banned coins ignored by the `TxPool`
            
            [env: TX_BLACKLIST_COINS=]
  
        --tx-blacklist-messages <TX_BLACKLIST_MESSAGES>
            The list of banned messages ignored by the `TxPool`
            
            [env: TX_BLACKLIST_MESSAGES=]
  
        --tx-blacklist-contracts <TX_BLACKLIST_CONTRACTS>
            The list of banned contracts ignored by the `TxPool`
            
            [env: TX_BLACKLIST_CONTRACTS=]
  ```

## [Version 0.22.3]

### Added

- [#1732](https://github.com/FuelLabs/fuel-core/pull/1732): Added `Clone` bounds to most datatypes of `fuel-core-client`.

## [Version 0.22.2]

### Added

- [#1729](https://github.com/FuelLabs/fuel-core/pull/1729): Exposed the `schema.sdl` file from `fuel-core-client`. The user can create his own queries by using this file.

## [Version 0.22.1]

### Fixed
- [#1664](https://github.com/FuelLabs/fuel-core/pull/1664): Fixed long database initialization after restart of the node by setting limit to the WAL file.


## [Version 0.22.0]

### Added

- [#1515](https://github.com/FuelLabs/fuel-core/pull/1515): Added support of `--version` command for `fuel-core-keygen` binary.
- [#1504](https://github.com/FuelLabs/fuel-core/pull/1504): A `Success` or `Failure` variant of `TransactionStatus` returned by a query now contains the associated receipts generated by transaction execution.

#### Breaking
- [#1531](https://github.com/FuelLabs/fuel-core/pull/1531): Make `fuel-core-executor` `no_std` compatible. It affects the `fuel-core` crate because it uses the `fuel-core-executor` crate. The change is breaking because of moved types.
- [#1524](https://github.com/FuelLabs/fuel-core/pull/1524): Adds information about connected peers to the GQL API.

### Changed

- [#1517](https://github.com/FuelLabs/fuel-core/pull/1517): Changed default gossip heartbeat interval to 500ms. 
- [#1520](https://github.com/FuelLabs/fuel-core/pull/1520): Extract `executor` into `fuel-core-executor` crate.

### Fixed

#### Breaking
- [#1536](https://github.com/FuelLabs/fuel-core/pull/1536): The change fixes the contracts tables to not touch SMT nodes of foreign contracts. Before, it was possible to invalidate the SMT from another contract. It is a breaking change and requires re-calculating the whole state from the beginning with new SMT roots. 
- [#1542](https://github.com/FuelLabs/fuel-core/pull/1542): Migrates information about peers to NodeInfo instead of ChainInfo. It also elides information about peers in the default node_info query.

## [Version 0.21.0]

This release focuses on preparing `fuel-core` for the mainnet environment:
- Most of the changes improved the security and stability of the node.
- The gas model was reworked to cover all aspects of execution.
- The benchmarking system was significantly enhanced, covering worst scenarios.
- A new set of benchmarks was added to track the accuracy of gas prices.
- Optimized heavy operations and removed/replaced exploitable functionality.

Besides that, there are more concrete changes:
- Unified naming conventions for all CLI arguments. Added dependencies between related fields to avoid misconfiguration in case of missing arguments. Added `--debug` flag that enables additional functionality like a debugger.
- Improved telemetry to cover the internal work of services and added support for the Pyroscope, allowing it to generate real-time flamegraphs to track performance.
- Improved stability of the P2P layer and adjusted the updating of reputation. The speed of block synchronization was significantly increased.
- The node is more stable and resilient. Improved DoS resistance and resource management. Fixed critical bugs during state transition.
- Reworked the `Mint` transaction to accumulate the fee from block production inside the contract defined by the block producer.

FuelVM received a lot of safety and stability improvements:
- The audit helped identify some bugs and errors that have been successfully fixed.
- Updated the gas price model to charge for resources used during the transaction lifecycle.
- Added `no_std` and 32 bit system support. This opens doors for fraud proving in the future.
- Removed the `ChainId` from the `PredicateId` calculation, allowing the use of predicates cross-chain.
- Improvements in the performance of some storage-related opcodes.
- Support the `ECAL` instruction that allows adding custom functionality to the VM. It can be used to create unique rollups or advanced indexers in the future.
- Support of [transaction policies](https://github.com/FuelLabs/fuel-vm/blob/master/CHANGELOG.md#version-0420) provides additional safety for the user. 
    It also allows the implementation of a multi-dimensional price model in the future, making the transaction execution cheaper and allowing more transactions that don't affect storage.
- Refactored errors, returning more detailed errors to the user, simplifying debugging.

### Added

- [#1503](https://github.com/FuelLabs/fuel-core/pull/1503): Add `gtf` opcode sanity check.
- [#1502](https://github.com/FuelLabs/fuel-core/pull/1502): Added price benchmark for `vm_initialization`.
- [#1501](https://github.com/FuelLabs/fuel-core/pull/1501): Add a CLI command for generating a fee collection contract.
- [#1492](https://github.com/FuelLabs/fuel-core/pull/1492): Support backward iteration in the RocksDB. It allows backward queries that were not allowed before.
- [#1490](https://github.com/FuelLabs/fuel-core/pull/1490): Add push and pop benchmarks.
- [#1485](https://github.com/FuelLabs/fuel-core/pull/1485): Prepare rc release of fuel core v0.21
- [#1476](https://github.com/FuelLabs/fuel-core/pull/1453): Add the majority of the "other" benchmarks for contract opcodes.
- [#1473](https://github.com/FuelLabs/fuel-core/pull/1473): Expose fuel-core version as a constant
- [#1469](https://github.com/FuelLabs/fuel-core/pull/1469): Added support of bloom filter for RocksDB tables and increased the block cache.
- [#1465](https://github.com/FuelLabs/fuel-core/pull/1465): Improvements for keygen cli and crates
- [#1642](https://github.com/FuelLabs/fuel-core/pull/1462): Added benchmark to measure the performance of contract state and contract ID calculation; use for gas costing.
- [#1457](https://github.com/FuelLabs/fuel-core/pull/1457): Fixing incorrect measurement for fast(µs) opcodes.
- [#1456](https://github.com/FuelLabs/fuel-core/pull/1456): Added flushing of the RocksDB during a graceful shutdown.
- [#1456](https://github.com/FuelLabs/fuel-core/pull/1456): Added more logs to track the service lifecycle.
- [#1453](https://github.com/FuelLabs/fuel-core/pull/1453): Add the majority of the "sanity" benchmarks for contract opcodes.
- [#1452](https://github.com/FuelLabs/fuel-core/pull/1452): Added benchmark to measure the performance of contract root calculation when utilizing the maximum contract size; used for gas costing of contract root during predicate owner validation.
- [#1449](https://github.com/FuelLabs/fuel-core/pull/1449): Fix coin pagination in e2e test client.
- [#1447](https://github.com/FuelLabs/fuel-core/pull/1447): Add timeout for continuous e2e tests
- [#1444](https://github.com/FuelLabs/fuel-core/pull/1444): Add "sanity" benchmarks for memory opcodes.
- [#1437](https://github.com/FuelLabs/fuel-core/pull/1437): Add some transaction throughput tests for basic transfers.
- [#1436](https://github.com/FuelLabs/fuel-core/pull/1436): Add a github action to continuously test beta-4.
- [#1433](https://github.com/FuelLabs/fuel-core/pull/1433): Add "sanity" benchmarks for flow opcodes.
- [#1432](https://github.com/FuelLabs/fuel-core/pull/1432): Add a new `--api-request-timeout` argument to control TTL for GraphQL requests.
- [#1430](https://github.com/FuelLabs/fuel-core/pull/1430): Add "sanity" benchmarks for crypto opcodes.
- [#1426](https://github.com/FuelLabs/fuel-core/pull/1426) Split keygen into a create and a binary.
- [#1419](https://github.com/FuelLabs/fuel-core/pull/1419): Add additional "sanity" benchmarks for arithmetic op code instructions.
- [#1411](https://github.com/FuelLabs/fuel-core/pull/1411): Added WASM and `no_std` compatibility.
- [#1405](https://github.com/FuelLabs/fuel-core/pull/1405): Use correct names for service metrics.
- [#1400](https://github.com/FuelLabs/fuel-core/pull/1400): Add releasy beta to fuel-core so that new commits to fuel-core master triggers fuels-rs.
- [#1371](https://github.com/FuelLabs/fuel-core/pull/1371): Add new client function for querying the `MessageStatus` for a specific message (by `Nonce`).
- [#1356](https://github.com/FuelLabs/fuel-core/pull/1356): Add peer reputation reporting to heartbeat code.
- [#1355](https://github.com/FuelLabs/fuel-core/pull/1355): Added new metrics related to block importing, such as tps, sync delays etc.
- [#1339](https://github.com/FuelLabs/fuel-core/pull/1339): Adds `baseAssetId` to `FeeParameters` in the GraphQL API.
- [#1331](https://github.com/FuelLabs/fuel-core/pull/1331): Add peer reputation reporting to block import code.
- [#1324](https://github.com/FuelLabs/fuel-core/pull/1324): Added pyroscope profiling to fuel-core, intended to be used by a secondary docker image that has debug symbols enabled.
- [#1309](https://github.com/FuelLabs/fuel-core/pull/1309): Add documentation for running debug builds with CLion and Visual Studio Code.  
- [#1308](https://github.com/FuelLabs/fuel-core/pull/1308): Add support for loading .env files when compiling with the `env` feature. This allows users to conveniently supply CLI arguments in a secure and IDE-agnostic way. 
- [#1304](https://github.com/FuelLabs/fuel-core/pull/1304): Implemented `submit_and_await_commit_with_receipts` method for `FuelClient`.
- [#1286](https://github.com/FuelLabs/fuel-core/pull/1286): Include readable names for test cases where missing.
- [#1274](https://github.com/FuelLabs/fuel-core/pull/1274): Added tests to benchmark block synchronization.
- [#1263](https://github.com/FuelLabs/fuel-core/pull/1263): Add gas benchmarks for `ED19` and `ECR1` instructions.

### Changed

- [#1512](https://github.com/FuelLabs/fuel-core/pull/1512): Internally simplify merkle_contract_state_range.
- [#1507](https://github.com/FuelLabs/fuel-core/pull/1507): Updated chain configuration to be ready for beta 5 network. It includes opcode prices from the latest benchmark and contract for the block producer.
- [#1477](https://github.com/FuelLabs/fuel-core/pull/1477): Upgraded the Rust version used in CI and containers to 1.73.0. Also includes associated Clippy changes.
- [#1469](https://github.com/FuelLabs/fuel-core/pull/1469): Replaced usage of `MemoryTransactionView` by `Checkpoint` database in the benchmarks.
- [#1468](https://github.com/FuelLabs/fuel-core/pull/1468): Bumped version of the `fuel-vm` to `v0.40.0`. It brings some breaking changes into consensus parameters API because of changes in the underlying types.
- [#1466](https://github.com/FuelLabs/fuel-core/pull/1466): Handling overflows during arithmetic operations.
- [#1460](https://github.com/FuelLabs/fuel-core/pull/1460): Change tracking branch from main to master for releasy tests.
- [#1454](https://github.com/FuelLabs/fuel-core/pull/1454): Update gas benchmarks for opcodes that append receipts.
- [#1440](https://github.com/FuelLabs/fuel-core/pull/1440): Don't report reserved nodes that send invalid transactions.
- [#1439](https://github.com/FuelLabs/fuel-core/pull/1439): Reduced memory BMT consumption during creation of the header.
- [#1434](https://github.com/FuelLabs/fuel-core/pull/1434): Continue gossiping transactions to reserved peers regardless of gossiping reputation score.
- [#1408](https://github.com/FuelLabs/fuel-core/pull/1408): Update gas benchmarks for storage opcodes to use a pre-populated database to get more accurate worst-case costs.
- [#1399](https://github.com/FuelLabs/fuel-core/pull/1399): The Relayer now queries Ethereum for its latest finalized block instead of using a configurable "finalization period" to presume finality.
- [#1397](https://github.com/FuelLabs/fuel-core/pull/1397): Improved keygen. Created a crate to be included from forc plugins and upgraded internal library to drop requirement of protoc to build
- [#1395](https://github.com/FuelLabs/fuel-core/pull/1395): Add DependentCost benchmarks for `k256`, `s256` and `mcpi` instructions.
- [#1393](https://github.com/FuelLabs/fuel-core/pull/1393): Increase heartbeat timeout from `2` to `60` seconds, as suggested in [this issue](https://github.com/FuelLabs/fuel-core/issues/1330).
- [#1392](https://github.com/FuelLabs/fuel-core/pull/1392): Fixed an overflow in `message_proof`.
- [#1390](https://github.com/FuelLabs/fuel-core/pull/1390): Up the `ethers` version to `2` to fix an issue with `tungstenite`.
- [#1383](https://github.com/FuelLabs/fuel-core/pull/1383): Disallow usage of `log` crate internally in favor of `tracing` crate.
- [#1380](https://github.com/FuelLabs/fuel-core/pull/1380): Add preliminary, hard-coded config values for heartbeat peer reputation, removing `todo`.
- [#1377](https://github.com/FuelLabs/fuel-core/pull/1377): Remove `DiscoveryEvent` and use `KademliaEvent` directly in `DiscoveryBehavior`.
- [#1366](https://github.com/FuelLabs/fuel-core/pull/1366): Improve caching during docker builds in CI by replacing gha
- [#1358](https://github.com/FuelLabs/fuel-core/pull/1358): Upgraded the Rust version used in CI to 1.72.0. Also includes associated Clippy changes.
- [#1349](https://github.com/FuelLabs/fuel-core/pull/1349): Updated peer-to-peer transactions API to support multiple blocks in a single request, and updated block synchronization to request multiple blocks based on the configured range of headers.
- [#1342](https://github.com/FuelLabs/fuel-core/pull/1342): Add error handling for P2P requests to return `None` to requester and log error.
- [#1318](https://github.com/FuelLabs/fuel-core/pull/1318): Modified block synchronization to use asynchronous task execution when retrieving block headers.
- [#1314](https://github.com/FuelLabs/fuel-core/pull/1314): Removed `types::ConsensusParameters` in favour of `fuel_tx:ConsensusParameters`.
- [#1302](https://github.com/FuelLabs/fuel-core/pull/1302): Removed the usage of flake and building of the bridge contract ABI.
    It simplifies the maintenance and updating of the events, requiring only putting the event definition into the codebase of the relayer.
- [#1293](https://github.com/FuelLabs/fuel-core/issues/1293): Parallelized the `estimate_predicates` endpoint to utilize all available threads.
- [#1270](https://github.com/FuelLabs/fuel-core/pull/1270): Modify the way block headers are retrieved from peers to be done in batches.

#### Breaking
- [#1506](https://github.com/FuelLabs/fuel-core/pull/1506): Added validation of the coin's fields during block production and validation. Before, it was possible to submit a transaction that didn't match the coin's values in the database, allowing printing/using unavailable assets.
- [#1491](https://github.com/FuelLabs/fuel-core/pull/1491): Removed unused request and response variants from the Gossipsub implementation, as well as related definitions and tests. Specifically, this removes gossiping of `ConsensusVote` and `NewBlock` events.
- [#1472](https://github.com/FuelLabs/fuel-core/pull/1472): Upgraded `fuel-vm` to `v0.42.0`. It introduces transaction policies that changes layout of the transaction. FOr more information check the [v0.42.0](https://github.com/FuelLabs/fuel-vm/pull/635) release.
- [#1470](https://github.com/FuelLabs/fuel-core/pull/1470): Divide `DependentCost` into "light" and "heavy" operations.
- [#1464](https://github.com/FuelLabs/fuel-core/pull/1464): Avoid possible truncation of higher bits. It may invalidate the code that truncated higher bits causing different behavior on 32-bit vs. 64-bit systems. The change affects some endpoints that now require lesser integers.
- [#1432](https://github.com/FuelLabs/fuel-core/pull/1432): All subscriptions and requests have a TTL now. So each subscription lifecycle is limited in time. If the subscription is closed because of TTL, it means that you subscribed after your transaction had been dropped by the network.
- [#1407](https://github.com/FuelLabs/fuel-core/pull/1407): The recipient is a `ContractId` instead of `Address`. The block producer should deploy its contract to receive the transaction fee. The collected fee is zero until the recipient contract is set.
- [#1407](https://github.com/FuelLabs/fuel-core/pull/1407): The `Mint` transaction is reworked with new fields to support the account-base model. It affects serialization and deserialization of the transaction and also affects GraphQL schema.
- [#1407](https://github.com/FuelLabs/fuel-core/pull/1407): The `Mint` transaction is the last transaction in the block instead of the first.
- [#1374](https://github.com/FuelLabs/fuel-core/pull/1374): Renamed `base_chain_height` to `da_height` and return current relayer height instead of latest Fuel block height.
- [#1367](https://github.com/FuelLabs/fuel-core/pull/1367): Update to the latest version of fuel-vm.
- [#1363](https://github.com/FuelLabs/fuel-core/pull/1363): Change message_proof api to take `nonce` instead of `message_id`
- [#1355](https://github.com/FuelLabs/fuel-core/pull/1355): Removed the `metrics` feature flag from the fuel-core crate, and metrics are now included by default.
- [#1339](https://github.com/FuelLabs/fuel-core/pull/1339): Added a new required field called `base_asset_id` to the `FeeParameters` definition in `ConsensusParameters`, as well as default values for `base_asset_id` in the `beta` and `dev` chain specifications.
- [#1322](https://github.com/FuelLabs/fuel-core/pull/1322):
  The `debug` flag is added to the CLI. The flag should be used for local development only. Enabling debug mode:
      - Allows GraphQL Endpoints to arbitrarily advance blocks.
      - Enables debugger GraphQL Endpoints.
      - Allows setting `utxo_validation` to `false`.
- [#1318](https://github.com/FuelLabs/fuel-core/pull/1318): Removed the `--sync-max-header-batch-requests` CLI argument, and renamed `--sync-max-get-txns` to `--sync-block-stream-buffer-size` to better represent the current behavior in the import.
- [#1290](https://github.com/FuelLabs/fuel-core/pull/1290): Standardize CLI args to use `-` instead of `_`.
- [#1279](https://github.com/FuelLabs/fuel-core/pull/1279): Added a new CLI flag to enable the Relayer service `--enable-relayer`, and disabled the Relayer service by default. When supplying the `--enable-relayer` flag, the `--relayer` argument becomes mandatory, and omitting it is an error. Similarly, providing a `--relayer` argument without the `--enable-relayer` flag is an error. Lastly, providing the `--keypair` or `--network` arguments will also produce an error if the `--enable-p2p` flag is not set.
- [#1262](https://github.com/FuelLabs/fuel-core/pull/1262): The `ConsensusParameters` aggregates all configuration data related to the consensus. It contains many fields that are segregated by the usage. The API of some functions was affected to use lesser types instead the whole `ConsensusParameters`. It is a huge breaking change requiring repetitively monotonically updating all places that use the `ConsensusParameters`. But during updating, consider that maybe you can use lesser types. Usage of them may simplify signatures of methods and make them more user-friendly and transparent.

### Removed

#### Breaking
- [#1484](https://github.com/FuelLabs/fuel-core/pull/1484): Removed `--network` CLI argument. Now the name of the network is fetched form chain configuration.
- [#1399](https://github.com/FuelLabs/fuel-core/pull/1399): Removed `relayer-da-finalization` parameter from the relayer CLI.
- [#1338](https://github.com/FuelLabs/fuel-core/pull/1338): Updated GraphQL client to use `DependentCost` for `k256`, `mcpi`, `s256`, `scwq`, `swwq` opcodes.
- [#1322](https://github.com/FuelLabs/fuel-core/pull/1322): The `manual_blocks_enabled` flag is removed from the CLI. The analog is a `debug` flag.<|MERGE_RESOLUTION|>--- conflicted
+++ resolved
@@ -7,13 +7,10 @@
 ## [Unreleased]
 
 ### Added
-<<<<<<< HEAD
 - [2154](https://github.com/FuelLabs/fuel-core/pull/2154): Added `Unknown` variant to `ConsensusParameters` graphql queries
 - [2154](https://github.com/FuelLabs/fuel-core/pull/2154): Added `Unknown` variant to `Block` graphql queries
 - [2154](https://github.com/FuelLabs/fuel-core/pull/2154): Added `TransactionType` type in `fuel-client`
-=======
 - [2195](https://github.com/FuelLabs/fuel-core/pull/2195): Added enforcement of the limit on the size of the L2 transactions per block according to the `block_transaction_size_limit` parameter.
->>>>>>> 4a55b7de
 - [2131](https://github.com/FuelLabs/fuel-core/pull/2131): Add flow in TxPool in order to ask to newly connected peers to share their transaction pool
 - [2182](https://github.com/FuelLabs/fuel-core/pull/2151): Limit number of transactions that can be fetched via TxSource::next
 - [2189](https://github.com/FuelLabs/fuel-core/pull/2151): Select next DA height to never include more than u16::MAX -1 transactions from L1.
