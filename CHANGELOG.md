# Change Log
All notable changes to this project will be documented in this file.

The format is based on [Keep a Changelog](http://keepachangelog.com/)
and this project adheres to [Semantic Versioning](http://semver.org/).

## [Unreleased]

<<<<<<< HEAD
### Added
- [#1974](https://github.com/FuelLabs/fuel-core/pull/1974): Optimized the work of `InMemoryTransaction` for lookups and empty insertion.
=======
### Changed
- [#1973](https://github.com/FuelLabs/fuel-core/pull/1973): Updated VM initialization benchmark to include many inputs and outputs.
>>>>>>> 83b2b707

## [Version 0.29.0]

### Added
- [#1889](https://github.com/FuelLabs/fuel-core/pull/1889): Add new `FuelGasPriceProvider` that receives the gas price algorithm from a `GasPriceService`

### Changed
- [#1942](https://github.com/FuelLabs/fuel-core/pull/1942): Sequential relayer's commits.
- [#1952](https://github.com/FuelLabs/fuel-core/pull/1952): Change tip sorting to ratio between tip and max gas sorting in txpool
- [#1960](https://github.com/FuelLabs/fuel-core/pull/1960): Update fuel-vm to v0.53.0.
- [#1964](https://github.com/FuelLabs/fuel-core/pull/1964): Add `creation_instant` as second sort key in tx pool

### Fixed
- [#1950](https://github.com/FuelLabs/fuel-core/pull/1950): Fix cursor `BlockHeight` encoding in `SortedTXCursor`

## [Version 0.28.0]

### Changed
- [#1934](https://github.com/FuelLabs/fuel-core/pull/1934): Updated benchmark for the `aloc` opcode to be `DependentCost`. Updated `vm_initialization` benchmark to exclude growing of memory(It is handled by VM reuse).
- [#1916](https://github.com/FuelLabs/fuel-core/pull/1916): Speed up synchronisation of the blocks for the `fuel-core-sync` service.
- [#1888](https://github.com/FuelLabs/fuel-core/pull/1888): optimization: Reuse VM memory across executions.

#### Breaking

- [#1934](https://github.com/FuelLabs/fuel-core/pull/1934): Changed `GasCosts` endpoint to return `DependentCost` for the `aloc` opcode via `alocDependentCost`.
- [#1934](https://github.com/FuelLabs/fuel-core/pull/1934): Updated default gas costs for the local testnet configuration. All opcodes became cheaper.
- [#1924](https://github.com/FuelLabs/fuel-core/pull/1924): `dry_run_opt` has new `gas_price: Option<u64>` argument
- [#1888](https://github.com/FuelLabs/fuel-core/pull/1888): Upgraded `fuel-vm` to `0.51.0`. See [release](https://github.com/FuelLabs/fuel-vm/releases/tag/v0.51.0) for more information.

### Added
- [#1939](https://github.com/FuelLabs/fuel-core/pull/1939): Added API functions to open a RocksDB in different modes.
- [#1929](https://github.com/FuelLabs/fuel-core/pull/1929): Added support of customization of the state transition version in the `ChainConfig`.

### Removed
- [#1913](https://github.com/FuelLabs/fuel-core/pull/1913): Removed dead code from the project.

### Fixed
- [#1921](https://github.com/FuelLabs/fuel-core/pull/1921): Fixed unstable `gossipsub_broadcast_tx_with_accept` test.
- [#1915](https://github.com/FuelLabs/fuel-core/pull/1915): Fixed reconnection issue in the dev cluster with AWS cluster.
- [#1914](https://github.com/FuelLabs/fuel-core/pull/1914): Fixed halting of the node during synchronization in PoA service.

## [Version 0.27.0]

### Added

- [#1895](https://github.com/FuelLabs/fuel-core/pull/1895): Added backward and forward compatibility integration tests for forkless upgrades.
- [#1898](https://github.com/FuelLabs/fuel-core/pull/1898): Enforce increasing of the `Executor::VERSION` on each release.

### Changed

- [#1906](https://github.com/FuelLabs/fuel-core/pull/1906): Makes `cli::snapshot::Command` members public such that clients can create and execute snapshot commands programmatically. This enables snapshot execution in external programs, such as the regenesis test suite. 
- [#1891](https://github.com/FuelLabs/fuel-core/pull/1891): Regenesis now preserves `FuelBlockMerkleData` and `FuelBlockMerkleMetadata` in the off-chain table. These tables are checked when querying message proofs.
- [#1886](https://github.com/FuelLabs/fuel-core/pull/1886): Use ref to `Block` in validation code
- [#1876](https://github.com/FuelLabs/fuel-core/pull/1876): Updated benchmark to include the worst scenario for `CROO` opcode. Also include consensus parameters in bench output.
- [#1879](https://github.com/FuelLabs/fuel-core/pull/1879): Return the old behaviour for the `discovery_works` test.
- [#1848](https://github.com/FuelLabs/fuel-core/pull/1848): Added `version` field to the `Block` and `BlockHeader` GraphQL entities. Added corresponding `version` field to the `Block` and `BlockHeader` client types in `fuel-core-client`.
- [#1873](https://github.com/FuelLabs/fuel-core/pull/1873/): Separate dry runs from block production in executor code, remove `ExecutionKind` and `ExecutionType`, remove `thread_block_transaction` concept, remove `PartialBlockComponent` type, refactor away `inner` functions.
- [#1900](https://github.com/FuelLabs/fuel-core/pull/1900): Update the root README as `fuel-core run` no longer has `--chain` as an option. It has been replaced by `--snapshot`.

#### Breaking

- [#1894](https://github.com/FuelLabs/fuel-core/pull/1894): Use testnet configuration for local testnet.
- [#1894](https://github.com/FuelLabs/fuel-core/pull/1894): Removed support for helm chart.
- [#1910](https://github.com/FuelLabs/fuel-core/pull/1910): `fuel-vm` upgraded to `0.50.0`. More information in the [changelog](https://github.com/FuelLabs/fuel-vm/releases/tag/v0.50.0).

## [Version 0.26.0]

### Fixed

#### Breaking

- [#1868](https://github.com/FuelLabs/fuel-core/pull/1868): Include the `event_inbox_root` in the header hash. Changed types of the `transactions_count` to `u16` and `message_receipt_count` to `u32` instead of `u64`. Updated the application hash root calculation to not pad numbers.
- [#1866](https://github.com/FuelLabs/fuel-core/pull/1866): Fixed a runtime panic that occurred when restarting a node. The panic happens when the relayer database is already populated, and the relayer attempts an empty commit during start up. This invalid commit is removed in this PR.
- [#1871](https://github.com/FuelLabs/fuel-core/pull/1871): Fixed `block` endpoint to return fetch the blocks from both databases after regenesis.
- [#1856](https://github.com/FuelLabs/fuel-core/pull/1856): Replaced instances of `Union` with `Enum` for GraphQL definitions of `ConsensusParametersVersion` and related types. This is needed because `Union` does not support multiple `Version`s inside discriminants or empty variants. 
- [#1870](https://github.com/FuelLabs/fuel-core/pull/1870): Fixed benchmarks for the `0.25.3`. 
- [#1870](https://github.com/FuelLabs/fuel-core/pull/1870): Improves the performance of getting the size of the contract from the `InMemoryTransaction`.
- [#1851](https://github.com/FuelLabs/fuel-core/pull/1851/): Provided migration capabilities (enabled addition of new column families) to RocksDB instance.

### Added 

- [#1853](https://github.com/FuelLabs/fuel-core/pull/1853): Added a test case to verify the database's behavior when new columns are added to the RocksDB database.
- [#1860](https://github.com/FuelLabs/fuel-core/pull/1860): Regenesis now preserves `FuelBlockIdsToHeights` off-chain table.

### Changed

- [#1847](https://github.com/FuelLabs/fuel-core/pull/1847): Simplify the validation interface to use `Block`. Remove `Validation` variant of `ExecutionKind`.
- [#1832](https://github.com/FuelLabs/fuel-core/pull/1832): Snapshot generation can be cancelled. Progress is also reported.
- [#1837](https://github.com/FuelLabs/fuel-core/pull/1837): Refactor the executor and separate validation from the other use cases

## [Version 0.25.2]

### Fixed

- [#1844](https://github.com/FuelLabs/fuel-core/pull/1844): Fixed the publishing of the `fuel-core 0.25.1` release.
- [#1842](https://github.com/FuelLabs/fuel-core/pull/1842): Ignore RUSTSEC-2024-0336: `rustls::ConnectionCommon::complete_io` could fall into an infinite loop based on network

## [Version 0.25.1]

### Fixed

- [#1840](https://github.com/FuelLabs/fuel-core/pull/1840): Fixed the publishing of the `fuel-core 0.25.0` release.

## [Version 0.25.0]

### Fixed

- [#1821](https://github.com/FuelLabs/fuel-core/pull/1821): Can handle missing tables in snapshot.
- [#1814](https://github.com/FuelLabs/fuel-core/pull/1814): Bugfix: the `iter_all_by_prefix` was not working for all tables. The change adds a `Rust` level filtering.

### Added

- [#1831](https://github.com/FuelLabs/fuel-core/pull/1831): Included the total gas and fee used by transaction into `TransactionStatus`.
- [#1821](https://github.com/FuelLabs/fuel-core/pull/1821): Propagate shutdown signal to (re)genesis. Also add progress bar for (re)genesis.
- [#1813](https://github.com/FuelLabs/fuel-core/pull/1813): Added back support for `/health` endpoint.
- [#1799](https://github.com/FuelLabs/fuel-core/pull/1799): Snapshot creation is now concurrent.
- [#1811](https://github.com/FuelLabs/fuel-core/pull/1811): Regenesis now preserves old blocks and transactions for GraphQL API.

### Changed

- [#1833](https://github.com/FuelLabs/fuel-core/pull/1833): Regenesis of `SpentMessages` and `ProcessedTransactions`.
- [#1830](https://github.com/FuelLabs/fuel-core/pull/1830): Use versioning enum for WASM executor input and output.
- [#1816](https://github.com/FuelLabs/fuel-core/pull/1816): Updated the upgradable executor to fetch the state transition bytecode from the database when the version doesn't match a native one. This change enables the WASM executor in the "production" build and requires a `wasm32-unknown-unknown` target.
- [#1812](https://github.com/FuelLabs/fuel-core/pull/1812): Follow-up PR to simplify the logic around parallel snapshot creation.
- [#1809](https://github.com/FuelLabs/fuel-core/pull/1809): Fetch `ConsensusParameters` from the database
- [#1808](https://github.com/FuelLabs/fuel-core/pull/1808): Fetch consensus parameters from the provider.

#### Breaking

- [#1826](https://github.com/FuelLabs/fuel-core/pull/1826): The changes make the state transition bytecode part of the `ChainConfig`. It guarantees the state transition's availability for the network's first blocks.
    The change has many minor improvements in different areas related to the state transition bytecode:
    - The state transition bytecode lies in its own file(`state_transition_bytecode.wasm`) along with the chain config file. The `ChainConfig` loads it automatically when `ChainConfig::load` is called and pushes it back when `ChainConfig::write` is called.
    - The `fuel-core` release bundle also contains the `fuel-core-wasm-executor.wasm` file of the corresponding executor version.
    - The regenesis process now considers the last block produced by the previous network. When we create a (re)genesis block of a new network, it has the `height = last_block_of_old_netowkr + 1`. It continues the old network and doesn't overlap blocks(before, we had `old_block.height == new_genesis_block.hegiht`).
    - Along with the new block height, the regenesis process also increases the state transition bytecode and consensus parameters versions. It guarantees that a new network doesn't use values from the previous network and allows us not to migrate `StateTransitionBytecodeVersions` and `ConsensusParametersVersions` tables.
    - Added a new CLI argument, `native-executor-version,` that allows overriding of the default version of the native executor. It can be useful for side rollups that have their own history of executor upgrades.
    - Replaced:
      
      ```rust
               let file = std::fs::File::open(path)?;
               let mut snapshot: Self = serde_json::from_reader(&file)?;
      ```
      
      with a:
      
      ```rust
               let mut json = String::new();
               std::fs::File::open(&path)
                   .with_context(|| format!("Could not open snapshot file: {path:?}"))?
                   .read_to_string(&mut json)?;
               let mut snapshot: Self = serde_json::from_str(json.as_str())?;
      ```
      because it is 100 times faster for big JSON files.
    - Updated all tests to use `Config::local_node_*` instead of working with the `SnapshotReader` directly. It is the preparation of the tests for the futures bumps of the `Executor::VERSION`. When we increase the version, all tests continue to use `GenesisBlock.state_transition_bytecode = 0` while the version is different, which forces the usage of the WASM executor, while for tests, we still prefer to test native execution. The `Config::local_node_*` handles it and forces the executor to use the native version.
    - Reworked the `build.rs` file of the upgradable executor. The script now caches WASM bytecode to avoid recompilation. Also, fixed the issue with outdated WASM bytecode. The script reacts on any modifications of the `fuel-core-wasm-executor` and forces recompilation (it is why we need the cache), so WASM bytecode always is actual now.
- [#1822](https://github.com/FuelLabs/fuel-core/pull/1822): Removed support of `Create` transaction from debugger since it doesn't have any script to execute.
- [#1822](https://github.com/FuelLabs/fuel-core/pull/1822): Use `fuel-vm 0.49.0` with new transactions types - `Upgrade` and `Upload`. Also added `max_bytecode_subsections` field to the `ConsensusParameters` to limit the number of bytecode subsections in the state transition bytecode. 
- [#1816](https://github.com/FuelLabs/fuel-core/pull/1816): Updated the upgradable executor to fetch the state transition bytecode from the database when the version doesn't match a native one. This change enables the WASM executor in the "production" build and requires a `wasm32-unknown-unknown` target.

## [Version 0.24.2]

### Changed

#### Breaking
- [#1798](https://github.com/FuelLabs/fuel-core/pull/1798): Add nonce to relayed transactions and also hash full messages in the inbox root.

### Fixed

- [#1802](https://github.com/FuelLabs/fuel-core/pull/1802): Fixed a runtime panic that occurred when restarting a node. The panic was caused by an invalid database commit while loading an existing off-chain database. The invalid commit is removed in this PR.
- [#1803](https://github.com/FuelLabs/fuel-core/pull/1803): Produce block when da height haven't changed.
- [#1795](https://github.com/FuelLabs/fuel-core/pull/1795): Fixed the building of the `fuel-core-wasm-executor` to work outside of the `fuel-core` context. The change uses the path to the manifest file of the `fuel-core-upgradable-executor` to build the `fuel-core-wasm-executor` instead of relying on the workspace.

## [Version 0.24.1]

### Added

- [#1787](https://github.com/FuelLabs/fuel-core/pull/1787): Handle processing of relayed (forced) transactions
- [#1786](https://github.com/FuelLabs/fuel-core/pull/1786): Regenesis now includes off-chain tables.
- [#1716](https://github.com/FuelLabs/fuel-core/pull/1716): Added support of WASM state transition along with upgradable execution that works with native(std) and WASM(non-std) executors. The `fuel-core` now requires a `wasm32-unknown-unknown` target to build.
- [#1770](https://github.com/FuelLabs/fuel-core/pull/1770): Add the new L1 event type for forced transactions.
- [#1767](https://github.com/FuelLabs/fuel-core/pull/1767): Added consensus parameters version and state transition version to the `ApplicationHeader` to describe what was used to produce this block.
- [#1760](https://github.com/FuelLabs/fuel-core/pull/1760): Added tests to verify that the network operates with a custom chain id and base asset id.
- [#1752](https://github.com/FuelLabs/fuel-core/pull/1752): Add `ProducerGasPrice` trait that the `Producer` depends on to get the gas price for the block.
- [#1747](https://github.com/FuelLabs/fuel-core/pull/1747): The DA block height is now included in the genesis state.
- [#1740](https://github.com/FuelLabs/fuel-core/pull/1740): Remove optional fields from genesis configs
- [#1737](https://github.com/FuelLabs/fuel-core/pull/1737): Remove temporary tables for calculating roots during genesis.
- [#1731](https://github.com/FuelLabs/fuel-core/pull/1731): Expose `schema.sdl` from `fuel-core-client`.

### Changed

#### Breaking

- [1785](https://github.com/FuelLabs/fuel-core/pull/1785): Producer will only include DA height if it has enough gas to include the associate forced transactions.
- [#1771](https://github.com/FuelLabs/fuel-core/pull/1771): Contract 'states' and 'balances' brought back into `ContractConfig`. Parquet now writes a file per table.
- [1779](https://github.com/FuelLabs/fuel-core/pull/1779): Modify Relayer service to order Events from L1 by block index
- [#1783](https://github.com/FuelLabs/fuel-core/pull/1783): The PR upgrade `fuel-vm` to `0.48.0` release. Because of some breaking changes, we also adapted our codebase to follow them: 
  - Implementation of `Default` for configs was moved under the `test-helpers` feature. The `fuel-core` binary uses testnet configuration instead of `Default::default`(for cases when `ChainConfig` was not provided by the user).
  - All parameter types are enums now and require corresponding modifications across the codebase(we need to use getters and setters). The GraphQL API remains the same for simplicity, but each parameter now has one more field - `version`, that can be used to decide how to deserialize. 
  - The `UtxoId` type now is 34 bytes instead of 33. It affects hex representation and requires adding `00`.
  - The `block_gas_limit` was moved to `ConsensusParameters` from `ChainConfig`. It means the block producer doesn't specify the block gas limit anymore, and we don't need to propagate this information.
  - The `bytecodeLength` field is removed from the `Create` transaction.
  - Removed `ConsensusParameters` from executor config because `ConsensusParameters::default` is not available anymore. Instead, executors fetch `ConsensusParameters` from the database.

- [#1769](https://github.com/FuelLabs/fuel-core/pull/1769): Include new field on header for the merkle root of imported events. Rename other message root field.
- [#1768](https://github.com/FuelLabs/fuel-core/pull/1768): Moved `ContractsInfo` table to the off-chain database. Removed `salt` field from the `ContractConfig`.
- [#1761](https://github.com/FuelLabs/fuel-core/pull/1761): Adjustments to the upcoming testnet configs:
  - Decreased the max size of the contract/predicate/script to be 100KB.
  - Decreased the max size of the transaction to be 110KB.
  - Decreased the max number of storage slots to be 1760(110KB / 64).
  - Removed fake coins from the genesis state.
  - Renamed folders to be "testnet" and "dev-testnet".
  - The name of the networks are "Upgradable Testnet" and "Upgradable Dev Testnet".

- [#1694](https://github.com/FuelLabs/fuel-core/pull/1694): The change moves the database transaction logic from the `fuel-core` to the `fuel-core-storage` level. The corresponding [issue](https://github.com/FuelLabs/fuel-core/issues/1589) described the reason behind it.

    ## Technical details of implementation

    - The change splits the `KeyValueStore` into `KeyValueInspect` and `KeyValueMutate`, as well the `Blueprint` into `BlueprintInspect` and `BlueprintMutate`. It allows requiring less restricted constraints for any read-related operations.

    - One of the main ideas of the change is to allow for the actual storage only to implement `KeyValueInspect` and `Modifiable` without the `KeyValueMutate`. It simplifies work with the databases and provides a safe way of interacting with them (Modification into the database can only go through the `Modifiable::commit_changes`). This feature is used to [track the height](https://github.com/FuelLabs/fuel-core/pull/1694/files#diff-c95a3d57a39feac7c8c2f3b193a24eec39e794413adc741df36450f9a4539898) of each database during commits and even limit how commits are done, providing additional safety. This part of the change was done as a [separate commit](https://github.com/FuelLabs/fuel-core/pull/1694/commits/7b1141ac838568e3590f09dd420cb24a6946bd32).
    
    - The `StorageTransaction` is a `StructuredStorage` that uses `InMemoryTransaction` inside to accumulate modifications. Only `InMemoryTransaction` has a real implementation of the `KeyValueMutate`(Other types only implement it in tests).
    
    - The implementation of the `Modifiable` for the `Database` contains a business logic that provides additional safety but limits the usage of the database. The `Database` now tracks its height and is responsible for its updates. In the `commit_changes` function, it analyzes the changes that were done and tries to find a new height(For example, in the case of the `OnChain` database, we are looking for a new `Block` in the `FuelBlocks` table).
    
    - As was planned in the issue, now the executor has full control over how commits to the storage are done.
    
    - All mutation methods now require `&mut self` - exclusive ownership over the object to be able to write into it. It almost negates the chance of concurrent modification of the storage, but it is still possible since the `Database` implements the `Clone` trait. To be sure that we don't corrupt the state of the database, the `commit_changes` function implements additional safety checks to be sure that we commit updates per each height only once time.

    - Side changes:
      - The `drop` function was moved from `Database` to `RocksDB` as a preparation for the state rewind since the read view should also keep the drop function until it is destroyed.
      - The `StatisticTable` table lives in the off-chain worker.
      - Removed duplication of the `Database` from the `dap::ConcreteStorage` since it is already available from the VM.
      - The executor return only produced `Changes` instead of the storage transaction, which simplifies the interaction between modules and port definition.
      - The logic related to the iteration over the storage is moved to the `fuel-core-storage` crate and is now reusable. It provides an `iterator` method that duplicates the logic from `MemoryStore` on iterating over the `BTreeMap` and methods like `iter_all`, `iter_all_by_prefix`, etc. It was done in a separate revivable [commit](https://github.com/FuelLabs/fuel-core/pull/1694/commits/5b9bd78320e6f36d0650ec05698f12f7d1b3c7c9).
      - The `MemoryTransactionView` is fully replaced by the `StorageTransactionInner`.
      - Removed `flush` method from the `Database` since it is not needed after https://github.com/FuelLabs/fuel-core/pull/1664.

- [#1693](https://github.com/FuelLabs/fuel-core/pull/1693): The change separates the initial chain state from the chain config and stores them in separate files when generating a snapshot. The state snapshot can be generated in a new format where parquet is used for compression and indexing while postcard is used for encoding. This enables importing in a stream like fashion which reduces memory requirements. Json encoding is still supported to enable easy manual setup. However, parquet is preferred for large state files.

  ### Snapshot command

  The CLI was expanded to allow customizing the used encoding. Snapshots are now generated along with a metadata file describing the encoding used. The metadata file contains encoding details as well as the location of additional files inside the snapshot directory containing the actual data. The chain config is always generated in the JSON format.

  The snapshot command now has the '--output-directory' for specifying where to save the snapshot.

  ### Run command

  The run command now includes the 'db_prune' flag which when provided will prune the existing db and start genesis from the provided snapshot metadata file or the local testnet configuration.

  The snapshot metadata file contains paths to the chain config file and files containing chain state items (coins, messages, contracts, contract states, and balances), which are loaded via streaming.

  Each item group in the genesis process is handled by a separate worker, allowing for parallel loading. Workers stream file contents in batches.

  A database transaction is committed every time an item group is successfully loaded. Resumability is achieved by recording the last loaded group index within the same db tx. If loading is aborted, the remaining workers are shutdown. Upon restart, workers resume from the last processed group.

  ### Contract States and Balances

  Using uniform-sized batches may result in batches containing items from multiple contracts. Optimal performance can presumably be achieved by selecting a batch size that typically encompasses an entire contract's state or balance, allowing for immediate initialization of relevant Merkle trees.

### Removed

- [#1757](https://github.com/FuelLabs/fuel-core/pull/1757): Removed `protobuf` from everywhere since `libp2p` uses `quick-protobuf`.

## [Version 0.23.0]

### Added

- [#1713](https://github.com/FuelLabs/fuel-core/pull/1713): Added automatic `impl` of traits `StorageWrite` and `StorageRead` for `StructuredStorage`. Tables that use a `Blueprint` can be read and written using these interfaces provided by structured storage types.
- [#1671](https://github.com/FuelLabs/fuel-core/pull/1671): Added a new `Merklized` blueprint that maintains the binary Merkle tree over the storage data. It supports only the insertion of the objects without removing them.
- [#1657](https://github.com/FuelLabs/fuel-core/pull/1657): Moved `ContractsInfo` table from `fuel-vm` to on-chain tables, and created version-able `ContractsInfoType` to act as the table's data type.

### Changed

- [#1872](https://github.com/FuelLabs/fuel-core/pull/1872): Added Eq and PartialEq derives to TransactionStatus and TransactionResponse to enable comparison in the e2e tests.
- [#1723](https://github.com/FuelLabs/fuel-core/pull/1723): Notify about imported blocks from the off-chain worker.
- [#1717](https://github.com/FuelLabs/fuel-core/pull/1717): The fix for the [#1657](https://github.com/FuelLabs/fuel-core/pull/1657) to include the contract into `ContractsInfo` table.
- [#1657](https://github.com/FuelLabs/fuel-core/pull/1657): Upgrade to `fuel-vm` 0.46.0.
- [#1671](https://github.com/FuelLabs/fuel-core/pull/1671): The logic related to the `FuelBlockIdsToHeights` is moved to the off-chain worker.
- [#1663](https://github.com/FuelLabs/fuel-core/pull/1663): Reduce the punishment criteria for mempool gossipping.
- [#1658](https://github.com/FuelLabs/fuel-core/pull/1658): Removed `Receipts` table. Instead, receipts are part of the `TransactionStatuses` table.
- [#1640](https://github.com/FuelLabs/fuel-core/pull/1640): Upgrade to fuel-vm 0.45.0.
- [#1635](https://github.com/FuelLabs/fuel-core/pull/1635): Move updating of the owned messages and coins to off-chain worker.
- [#1650](https://github.com/FuelLabs/fuel-core/pull/1650): Add api endpoint for getting estimates for future gas prices
- [#1649](https://github.com/FuelLabs/fuel-core/pull/1649): Add api endpoint for getting latest gas price
- [#1600](https://github.com/FuelLabs/fuel-core/pull/1640): Upgrade to fuel-vm 0.45.0
- [#1633](https://github.com/FuelLabs/fuel-core/pull/1633): Notify services about importing of the genesis block.
- [#1625](https://github.com/FuelLabs/fuel-core/pull/1625): Making relayer independent from the executor and preparation for the force transaction inclusion.
- [#1613](https://github.com/FuelLabs/fuel-core/pull/1613): Add api endpoint to retrieve a message by its nonce.
- [#1612](https://github.com/FuelLabs/fuel-core/pull/1612): Use `AtomicView` in all services for consistent results.
- [#1597](https://github.com/FuelLabs/fuel-core/pull/1597): Unify namespacing for `libp2p` modules
- [#1591](https://github.com/FuelLabs/fuel-core/pull/1591): Simplify libp2p dependencies and not depend on all sub modules directly.
- [#1590](https://github.com/FuelLabs/fuel-core/pull/1590): Use `AtomicView` in the `TxPool` to read the state of the database during insertion of the transactions.
- [#1587](https://github.com/FuelLabs/fuel-core/pull/1587): Use `BlockHeight` as a primary key for the `FuelsBlock` table.
- [#1585](https://github.com/FuelLabs/fuel-core/pull/1585): Let `NetworkBehaviour` macro generate `FuelBehaviorEvent` in p2p
- [#1579](https://github.com/FuelLabs/fuel-core/pull/1579): The change extracts the off-chain-related logic from the executor and moves it to the GraphQL off-chain worker. It creates two new concepts - Off-chain and On-chain databases where the GraphQL worker has exclusive ownership of the database and may modify it without intersecting with the On-chain database.
- [#1577](https://github.com/FuelLabs/fuel-core/pull/1577): Moved insertion of sealed blocks into the `BlockImporter` instead of the executor.
- [#1574](https://github.com/FuelLabs/fuel-core/pull/1574): Penalizes peers for sending invalid responses or for not replying at all.
- [#1601](https://github.com/FuelLabs/fuel-core/pull/1601): Fix formatting in docs and check that `cargo doc` passes in the CI.
- [#1636](https://github.com/FuelLabs/fuel-core/pull/1636): Add more docs to GraphQL DAP API.

#### Breaking

- [#1725](https://github.com/FuelLabs/fuel-core/pull/1725): All API endpoints now are prefixed with `/v1` version. New usage looks like: `/v1/playground`, `/v1/graphql`, `/v1/graphql-sub`, `/v1/metrics`, `/v1/health`.
- [#1722](https://github.com/FuelLabs/fuel-core/pull/1722): Bugfix: Zero `predicate_gas_used` field during validation of the produced block.
- [#1714](https://github.com/FuelLabs/fuel-core/pull/1714): The change bumps the `fuel-vm` to `0.47.1`. It breaks several breaking changes into the protocol:
  - All malleable fields are zero during the execution and unavailable through the GTF getters. Accessing them via the memory directly is still possible, but they are zero.
  - The `Transaction` doesn't define the gas price anymore. The gas price is defined by the block producer and recorded in the `Mint` transaction at the end of the block. A price of future blocks can be fetched through a [new API nedopoint](https://github.com/FuelLabs/fuel-core/issues/1641) and the price of the last block can be fetch or via the block or another [API endpoint](https://github.com/FuelLabs/fuel-core/issues/1647).
  - The `GasPrice` policy is replaced with the `Tip` policy. The user may specify in the native tokens how much he wants to pay the block producer to include his transaction in the block. It is the prioritization mechanism to incentivize the block producer to include users transactions earlier.
  - The `MaxFee` policy is mandatory to set. Without it, the transaction pool will reject the transaction. Since the block producer defines the gas price, the only way to control how much user agreed to pay can be done only through this policy.
  - The `maturity` field is removed from the `Input::Coin`. The same affect can be achieve with the `Maturity` policy on the transaction and predicate. This changes breaks how input coin is created and removes the passing of this argument.
  - The metadata of the `Checked<Tx>` doesn't contain `max_fee` and `min_fee` anymore. Only `max_gas` and `min_gas`. The `max_fee` is controlled by the user via the `MaxFee` policy.
  - Added automatic `impl` of traits `StorageWrite` and `StorageRead` for `StructuredStorage`. Tables that use a `Blueprint` can be read and written using these interfaces provided by structured storage types.

- [#1712](https://github.com/FuelLabs/fuel-core/pull/1712): Make `ContractUtxoInfo` type a version-able enum for use in the `ContractsLatestUtxo`table.
- [#1657](https://github.com/FuelLabs/fuel-core/pull/1657): Changed `CROO` gas price type from `Word` to `DependentGasPrice`. The dependent gas price values are dummy values while awaiting updated benchmarks.
- [#1671](https://github.com/FuelLabs/fuel-core/pull/1671): The GraphQL API uses block height instead of the block id where it is possible. The transaction status contains `block_height` instead of the `block_id`.
- [#1675](https://github.com/FuelLabs/fuel-core/pull/1675): Simplify GQL schema by disabling contract resolvers in most cases, and just return a ContractId scalar instead.
- [#1658](https://github.com/FuelLabs/fuel-core/pull/1658): Receipts are part of the transaction status. 
    Removed `reason` from the `TransactionExecutionResult::Failed`. It can be calculated based on the program state and receipts.
    Also, it is not possible to fetch `receipts` from the `Transaction` directly anymore. Instead, you need to fetch `status` and its receipts.
- [#1646](https://github.com/FuelLabs/fuel-core/pull/1646): Remove redundant receipts from queries.
- [#1639](https://github.com/FuelLabs/fuel-core/pull/1639): Make Merkle metadata, i.e. `SparseMerkleMetadata` and `DenseMerkleMetadata` type version-able enums
- [#1632](https://github.com/FuelLabs/fuel-core/pull/1632): Make `Message` type a version-able enum
- [#1631](https://github.com/FuelLabs/fuel-core/pull/1631): Modify api endpoint to dry run multiple transactions.
- [#1629](https://github.com/FuelLabs/fuel-core/pull/1629): Use a separate database for each data domain. Each database has its own folder where data is stored.
- [#1628](https://github.com/FuelLabs/fuel-core/pull/1628): Make `CompressedCoin` type a version-able enum
- [#1616](https://github.com/FuelLabs/fuel-core/pull/1616): Make `BlockHeader` type a version-able enum
- [#1614](https://github.com/FuelLabs/fuel-core/pull/1614): Use the default consensus key regardless of trigger mode. The change is breaking because it removes the `--dev-keys` argument. If the `debug` flag is set, the default consensus key will be used, regardless of the trigger mode.
- [#1596](https://github.com/FuelLabs/fuel-core/pull/1596): Make `Consensus` type a version-able enum
- [#1593](https://github.com/FuelLabs/fuel-core/pull/1593): Make `Block` type a version-able enum
- [#1576](https://github.com/FuelLabs/fuel-core/pull/1576): The change moves the implementation of the storage traits for required tables from `fuel-core` to `fuel-core-storage` crate. The change also adds a more flexible configuration of the encoding/decoding per the table and allows the implementation of specific behaviors for the table in a much easier way. It unifies the encoding between database, SMTs, and iteration, preventing mismatching bytes representation on the Rust type system level. Plus, it increases the re-usage of the code by applying the same blueprint to other tables.
    
    It is a breaking PR because it changes database encoding/decoding for some tables.
    
    ### StructuredStorage
    
    The change adds a new type `StructuredStorage`. It is a wrapper around the key-value storage that implements the storage traits(`StorageInspect`, `StorageMutate`, `StorageRead`, etc) for the tables with blueprint. This blueprint works in tandem with the `TableWithBlueprint` trait. The table may implement `TableWithBlueprint` specifying the blueprint, as an example:
    
    ```rust
    impl TableWithBlueprint for ContractsRawCode {
        type Blueprint = Plain<Raw, Raw>;
    
        fn column() -> Column {
            Column::ContractsRawCode
        }
    }
    ```
    
    It is a definition of the blueprint for the `ContractsRawCode` table. It has a plain blueprint meaning it simply encodes/decodes bytes and stores/loads them into/from the storage. As a key codec and value codec, it uses a `Raw` encoding/decoding that simplifies writing bytes and loads them back into the memory without applying any serialization or deserialization algorithm.
    
    If the table implements `TableWithBlueprint` and the selected codec satisfies all blueprint requirements, the corresponding storage traits for that table are implemented on the `StructuredStorage` type.
    
    ### Codecs
    
    Each blueprint allows customizing the key and value codecs. It allows the use of different codecs for different tables, taking into account the complexity and weight of the data and providing a way of more optimal implementation.
    
    That property may be very useful to perform migration in a more easier way. Plus, it also can be a `no_std` migration potentially allowing its fraud proving.
    
    An example of migration:
    
    ```rust
    /// Define the table for V1 value encoding/decoding.
    impl TableWithBlueprint for ContractsRawCodeV1 {
        type Blueprint = Plain<Raw, Raw>;
    
        fn column() -> Column {
            Column::ContractsRawCode
        }
    }
    
    /// Define the table for V2 value encoding/decoding.
    /// It uses `Postcard` codec for the value instead of `Raw` codec.
    ///
    /// # Dev-note: The columns is the same.
    impl TableWithBlueprint for ContractsRawCodeV2 {
        type Blueprint = Plain<Raw, Postcard>;
    
        fn column() -> Column {
            Column::ContractsRawCode
        }
    }
    
    fn migration(storage: &mut Database) {
        let mut iter = storage.iter_all::<ContractsRawCodeV1>(None);
        while let Ok((key, value)) = iter.next() {
            // Insert into the same table but with another codec.
            storage.storage::<ContractsRawCodeV2>().insert(key, value);
        }
    }
    ```
    
    ### Structures
    
    The blueprint of the table defines its behavior. As an example, a `Plain` blueprint simply encodes/decodes bytes and stores/loads them into/from the storage. The `SMT` blueprint builds a sparse merkle tree on top of the key-value pairs.
    
    Implementing a blueprint one time, we can apply it to any table satisfying the requirements of this blueprint. It increases the re-usage of the code and minimizes duplication.
    
    It can be useful if we decide to create global roots for all required tables that are used in fraud proving.
    
    ```rust
    impl TableWithBlueprint for SpentMessages {
        type Blueprint = Plain<Raw, Postcard>;
    
        fn column() -> Column {
            Column::SpentMessages
        }
    }
                     |
                     |
                    \|/
    
    impl TableWithBlueprint for SpentMessages {
        type Blueprint =
            Sparse<Raw, Postcard, SpentMessagesMerkleMetadata, SpentMessagesMerkleNodes>;
    
        fn column() -> Column {
            Column::SpentMessages
        }
    }
    ```
    
    ### Side changes
    
    #### `iter_all`
    The `iter_all` functionality now accepts the table instead of `K` and `V` generics. It is done to use the correct codec during deserialization. Also, the table definition provides the column.
    
    #### Duplicated unit tests
    
    The `fuel-core-storage` crate provides macros that generate unit tests. Almost all tables had the same test like `get`, `insert`, `remove`, `exist`. All duplicated tests were moved to macros. The unique one still stays at the same place where it was before.
    
    #### `StorageBatchMutate`
    
    Added a new `StorageBatchMutate` trait that we can move to `fuel-storage` crate later. It allows batch operations on the storage. It may be more performant in some cases.

- [#1573](https://github.com/FuelLabs/fuel-core/pull/1573): Remove nested p2p request/response encoding. Only breaks p2p networking compatibility with older fuel-core versions, but is otherwise fully internal.


## [Version 0.22.4]

### Added

- [#1743](https://github.com/FuelLabs/fuel-core/pull/1743): Added blacklisting of the transactions on the `TxPool` level.
  ```shell
        --tx-blacklist-addresses <TX_BLACKLIST_ADDRESSES>
            The list of banned addresses ignored by the `TxPool`
            
            [env: TX_BLACKLIST_ADDRESSES=]
  
        --tx-blacklist-coins <TX_BLACKLIST_COINS>
            The list of banned coins ignored by the `TxPool`
            
            [env: TX_BLACKLIST_COINS=]
  
        --tx-blacklist-messages <TX_BLACKLIST_MESSAGES>
            The list of banned messages ignored by the `TxPool`
            
            [env: TX_BLACKLIST_MESSAGES=]
  
        --tx-blacklist-contracts <TX_BLACKLIST_CONTRACTS>
            The list of banned contracts ignored by the `TxPool`
            
            [env: TX_BLACKLIST_CONTRACTS=]
  ```

## [Version 0.22.3]

### Added

- [#1732](https://github.com/FuelLabs/fuel-core/pull/1732): Added `Clone` bounds to most datatypes of `fuel-core-client`.

## [Version 0.22.2]

### Added

- [#1729](https://github.com/FuelLabs/fuel-core/pull/1729): Exposed the `schema.sdl` file from `fuel-core-client`. The user can create his own queries by using this file.

## [Version 0.22.1]

### Fixed
- [#1664](https://github.com/FuelLabs/fuel-core/pull/1664): Fixed long database initialization after restart of the node by setting limit to the WAL file.


## [Version 0.22.0]

### Added

- [#1515](https://github.com/FuelLabs/fuel-core/pull/1515): Added support of `--version` command for `fuel-core-keygen` binary.
- [#1504](https://github.com/FuelLabs/fuel-core/pull/1504): A `Success` or `Failure` variant of `TransactionStatus` returned by a query now contains the associated receipts generated by transaction execution.

#### Breaking
- [#1531](https://github.com/FuelLabs/fuel-core/pull/1531): Make `fuel-core-executor` `no_std` compatible. It affects the `fuel-core` crate because it uses the `fuel-core-executor` crate. The change is breaking because of moved types.
- [#1524](https://github.com/FuelLabs/fuel-core/pull/1524): Adds information about connected peers to the GQL API.

### Changed

- [#1517](https://github.com/FuelLabs/fuel-core/pull/1517): Changed default gossip heartbeat interval to 500ms. 
- [#1520](https://github.com/FuelLabs/fuel-core/pull/1520): Extract `executor` into `fuel-core-executor` crate.

### Fixed

#### Breaking
- [#1536](https://github.com/FuelLabs/fuel-core/pull/1536): The change fixes the contracts tables to not touch SMT nodes of foreign contracts. Before, it was possible to invalidate the SMT from another contract. It is a breaking change and requires re-calculating the whole state from the beginning with new SMT roots. 
- [#1542](https://github.com/FuelLabs/fuel-core/pull/1542): Migrates information about peers to NodeInfo instead of ChainInfo. It also elides information about peers in the default node_info query.

## [Version 0.21.0]

This release focuses on preparing `fuel-core` for the mainnet environment:
- Most of the changes improved the security and stability of the node.
- The gas model was reworked to cover all aspects of execution.
- The benchmarking system was significantly enhanced, covering worst scenarios.
- A new set of benchmarks was added to track the accuracy of gas prices.
- Optimized heavy operations and removed/replaced exploitable functionality.

Besides that, there are more concrete changes:
- Unified naming conventions for all CLI arguments. Added dependencies between related fields to avoid misconfiguration in case of missing arguments. Added `--debug` flag that enables additional functionality like a debugger.
- Improved telemetry to cover the internal work of services and added support for the Pyroscope, allowing it to generate real-time flamegraphs to track performance.
- Improved stability of the P2P layer and adjusted the updating of reputation. The speed of block synchronization was significantly increased.
- The node is more stable and resilient. Improved DoS resistance and resource management. Fixed critical bugs during state transition.
- Reworked the `Mint` transaction to accumulate the fee from block production inside the contract defined by the block producer.

FuelVM received a lot of safety and stability improvements:
- The audit helped identify some bugs and errors that have been successfully fixed.
- Updated the gas price model to charge for resources used during the transaction lifecycle.
- Added `no_std` and 32 bit system support. This opens doors for fraud proving in the future.
- Removed the `ChainId` from the `PredicateId` calculation, allowing the use of predicates cross-chain.
- Improvements in the performance of some storage-related opcodes.
- Support the `ECAL` instruction that allows adding custom functionality to the VM. It can be used to create unique rollups or advanced indexers in the future.
- Support of [transaction policies](https://github.com/FuelLabs/fuel-vm/blob/master/CHANGELOG.md#version-0420) provides additional safety for the user. 
    It also allows the implementation of a multi-dimensional price model in the future, making the transaction execution cheaper and allowing more transactions that don't affect storage.
- Refactored errors, returning more detailed errors to the user, simplifying debugging.

### Added

- [#1503](https://github.com/FuelLabs/fuel-core/pull/1503): Add `gtf` opcode sanity check.
- [#1502](https://github.com/FuelLabs/fuel-core/pull/1502): Added price benchmark for `vm_initialization`.
- [#1501](https://github.com/FuelLabs/fuel-core/pull/1501): Add a CLI command for generating a fee collection contract.
- [#1492](https://github.com/FuelLabs/fuel-core/pull/1492): Support backward iteration in the RocksDB. It allows backward queries that were not allowed before.
- [#1490](https://github.com/FuelLabs/fuel-core/pull/1490): Add push and pop benchmarks.
- [#1485](https://github.com/FuelLabs/fuel-core/pull/1485): Prepare rc release of fuel core v0.21
- [#1476](https://github.com/FuelLabs/fuel-core/pull/1453): Add the majority of the "other" benchmarks for contract opcodes.
- [#1473](https://github.com/FuelLabs/fuel-core/pull/1473): Expose fuel-core version as a constant
- [#1469](https://github.com/FuelLabs/fuel-core/pull/1469): Added support of bloom filter for RocksDB tables and increased the block cache.
- [#1465](https://github.com/FuelLabs/fuel-core/pull/1465): Improvements for keygen cli and crates
- [#1642](https://github.com/FuelLabs/fuel-core/pull/1462): Added benchmark to measure the performance of contract state and contract ID calculation; use for gas costing.
- [#1457](https://github.com/FuelLabs/fuel-core/pull/1457): Fixing incorrect measurement for fast(µs) opcodes.
- [#1456](https://github.com/FuelLabs/fuel-core/pull/1456): Added flushing of the RocksDB during a graceful shutdown.
- [#1456](https://github.com/FuelLabs/fuel-core/pull/1456): Added more logs to track the service lifecycle.
- [#1453](https://github.com/FuelLabs/fuel-core/pull/1453): Add the majority of the "sanity" benchmarks for contract opcodes.
- [#1452](https://github.com/FuelLabs/fuel-core/pull/1452): Added benchmark to measure the performance of contract root calculation when utilizing the maximum contract size; used for gas costing of contract root during predicate owner validation.
- [#1449](https://github.com/FuelLabs/fuel-core/pull/1449): Fix coin pagination in e2e test client.
- [#1447](https://github.com/FuelLabs/fuel-core/pull/1447): Add timeout for continuous e2e tests
- [#1444](https://github.com/FuelLabs/fuel-core/pull/1444): Add "sanity" benchmarks for memory opcodes.
- [#1437](https://github.com/FuelLabs/fuel-core/pull/1437): Add some transaction throughput tests for basic transfers.
- [#1436](https://github.com/FuelLabs/fuel-core/pull/1436): Add a github action to continuously test beta-4.
- [#1433](https://github.com/FuelLabs/fuel-core/pull/1433): Add "sanity" benchmarks for flow opcodes.
- [#1432](https://github.com/FuelLabs/fuel-core/pull/1432): Add a new `--api-request-timeout` argument to control TTL for GraphQL requests.
- [#1430](https://github.com/FuelLabs/fuel-core/pull/1430): Add "sanity" benchmarks for crypto opcodes.
- [#1426](https://github.com/FuelLabs/fuel-core/pull/1426) Split keygen into a create and a binary.
- [#1419](https://github.com/FuelLabs/fuel-core/pull/1419): Add additional "sanity" benchmarks for arithmetic op code instructions.
- [#1411](https://github.com/FuelLabs/fuel-core/pull/1411): Added WASM and `no_std` compatibility.
- [#1405](https://github.com/FuelLabs/fuel-core/pull/1405): Use correct names for service metrics.
- [#1400](https://github.com/FuelLabs/fuel-core/pull/1400): Add releasy beta to fuel-core so that new commits to fuel-core master triggers fuels-rs.
- [#1371](https://github.com/FuelLabs/fuel-core/pull/1371): Add new client function for querying the `MessageStatus` for a specific message (by `Nonce`).
- [#1356](https://github.com/FuelLabs/fuel-core/pull/1356): Add peer reputation reporting to heartbeat code.
- [#1355](https://github.com/FuelLabs/fuel-core/pull/1355): Added new metrics related to block importing, such as tps, sync delays etc.
- [#1339](https://github.com/FuelLabs/fuel-core/pull/1339): Adds `baseAssetId` to `FeeParameters` in the GraphQL API.
- [#1331](https://github.com/FuelLabs/fuel-core/pull/1331): Add peer reputation reporting to block import code.
- [#1324](https://github.com/FuelLabs/fuel-core/pull/1324): Added pyroscope profiling to fuel-core, intended to be used by a secondary docker image that has debug symbols enabled.
- [#1309](https://github.com/FuelLabs/fuel-core/pull/1309): Add documentation for running debug builds with CLion and Visual Studio Code.  
- [#1308](https://github.com/FuelLabs/fuel-core/pull/1308): Add support for loading .env files when compiling with the `env` feature. This allows users to conveniently supply CLI arguments in a secure and IDE-agnostic way. 
- [#1304](https://github.com/FuelLabs/fuel-core/pull/1304): Implemented `submit_and_await_commit_with_receipts` method for `FuelClient`.
- [#1286](https://github.com/FuelLabs/fuel-core/pull/1286): Include readable names for test cases where missing.
- [#1274](https://github.com/FuelLabs/fuel-core/pull/1274): Added tests to benchmark block synchronization.
- [#1263](https://github.com/FuelLabs/fuel-core/pull/1263): Add gas benchmarks for `ED19` and `ECR1` instructions.

### Changed

- [#1512](https://github.com/FuelLabs/fuel-core/pull/1512): Internally simplify merkle_contract_state_range.
- [#1507](https://github.com/FuelLabs/fuel-core/pull/1507): Updated chain configuration to be ready for beta 5 network. It includes opcode prices from the latest benchmark and contract for the block producer.
- [#1477](https://github.com/FuelLabs/fuel-core/pull/1477): Upgraded the Rust version used in CI and containers to 1.73.0. Also includes associated Clippy changes.
- [#1469](https://github.com/FuelLabs/fuel-core/pull/1469): Replaced usage of `MemoryTransactionView` by `Checkpoint` database in the benchmarks.
- [#1468](https://github.com/FuelLabs/fuel-core/pull/1468): Bumped version of the `fuel-vm` to `v0.40.0`. It brings some breaking changes into consensus parameters API because of changes in the underlying types.
- [#1466](https://github.com/FuelLabs/fuel-core/pull/1466): Handling overflows during arithmetic operations.
- [#1460](https://github.com/FuelLabs/fuel-core/pull/1460): Change tracking branch from main to master for releasy tests.
- [#1454](https://github.com/FuelLabs/fuel-core/pull/1454): Update gas benchmarks for opcodes that append receipts.
- [#1440](https://github.com/FuelLabs/fuel-core/pull/1440): Don't report reserved nodes that send invalid transactions.
- [#1439](https://github.com/FuelLabs/fuel-core/pull/1439): Reduced memory BMT consumption during creation of the header.
- [#1434](https://github.com/FuelLabs/fuel-core/pull/1434): Continue gossiping transactions to reserved peers regardless of gossiping reputation score.
- [#1408](https://github.com/FuelLabs/fuel-core/pull/1408): Update gas benchmarks for storage opcodes to use a pre-populated database to get more accurate worst-case costs.
- [#1399](https://github.com/FuelLabs/fuel-core/pull/1399): The Relayer now queries Ethereum for its latest finalized block instead of using a configurable "finalization period" to presume finality.
- [#1397](https://github.com/FuelLabs/fuel-core/pull/1397): Improved keygen. Created a crate to be included from forc plugins and upgraded internal library to drop requirement of protoc to build
- [#1395](https://github.com/FuelLabs/fuel-core/pull/1395): Add DependentCost benchmarks for `k256`, `s256` and `mcpi` instructions.
- [#1393](https://github.com/FuelLabs/fuel-core/pull/1393): Increase heartbeat timeout from `2` to `60` seconds, as suggested in [this issue](https://github.com/FuelLabs/fuel-core/issues/1330).
- [#1392](https://github.com/FuelLabs/fuel-core/pull/1392): Fixed an overflow in `message_proof`.
- [#1390](https://github.com/FuelLabs/fuel-core/pull/1390): Up the `ethers` version to `2` to fix an issue with `tungstenite`.
- [#1383](https://github.com/FuelLabs/fuel-core/pull/1383): Disallow usage of `log` crate internally in favor of `tracing` crate.
- [#1380](https://github.com/FuelLabs/fuel-core/pull/1380): Add preliminary, hard-coded config values for heartbeat peer reputation, removing `todo`.
- [#1377](https://github.com/FuelLabs/fuel-core/pull/1377): Remove `DiscoveryEvent` and use `KademliaEvent` directly in `DiscoveryBehavior`.
- [#1366](https://github.com/FuelLabs/fuel-core/pull/1366): Improve caching during docker builds in CI by replacing gha
- [#1358](https://github.com/FuelLabs/fuel-core/pull/1358): Upgraded the Rust version used in CI to 1.72.0. Also includes associated Clippy changes.
- [#1349](https://github.com/FuelLabs/fuel-core/pull/1349): Updated peer-to-peer transactions API to support multiple blocks in a single request, and updated block synchronization to request multiple blocks based on the configured range of headers.
- [#1342](https://github.com/FuelLabs/fuel-core/pull/1342): Add error handling for P2P requests to return `None` to requester and log error.
- [#1318](https://github.com/FuelLabs/fuel-core/pull/1318): Modified block synchronization to use asynchronous task execution when retrieving block headers.
- [#1314](https://github.com/FuelLabs/fuel-core/pull/1314): Removed `types::ConsensusParameters` in favour of `fuel_tx:ConsensusParameters`.
- [#1302](https://github.com/FuelLabs/fuel-core/pull/1302): Removed the usage of flake and building of the bridge contract ABI.
    It simplifies the maintenance and updating of the events, requiring only putting the event definition into the codebase of the relayer.
- [#1293](https://github.com/FuelLabs/fuel-core/issues/1293): Parallelized the `estimate_predicates` endpoint to utilize all available threads.
- [#1270](https://github.com/FuelLabs/fuel-core/pull/1270): Modify the way block headers are retrieved from peers to be done in batches.

#### Breaking
- [#1506](https://github.com/FuelLabs/fuel-core/pull/1506): Added validation of the coin's fields during block production and validation. Before, it was possible to submit a transaction that didn't match the coin's values in the database, allowing printing/using unavailable assets.
- [#1491](https://github.com/FuelLabs/fuel-core/pull/1491): Removed unused request and response variants from the Gossipsub implementation, as well as related definitions and tests. Specifically, this removes gossiping of `ConsensusVote` and `NewBlock` events.
- [#1472](https://github.com/FuelLabs/fuel-core/pull/1472): Upgraded `fuel-vm` to `v0.42.0`. It introduces transaction policies that changes layout of the transaction. FOr more information check the [v0.42.0](https://github.com/FuelLabs/fuel-vm/pull/635) release.
- [#1470](https://github.com/FuelLabs/fuel-core/pull/1470): Divide `DependentCost` into "light" and "heavy" operations.
- [#1464](https://github.com/FuelLabs/fuel-core/pull/1464): Avoid possible truncation of higher bits. It may invalidate the code that truncated higher bits causing different behavior on 32-bit vs. 64-bit systems. The change affects some endpoints that now require lesser integers.
- [#1432](https://github.com/FuelLabs/fuel-core/pull/1432): All subscriptions and requests have a TTL now. So each subscription lifecycle is limited in time. If the subscription is closed because of TTL, it means that you subscribed after your transaction had been dropped by the network.
- [#1407](https://github.com/FuelLabs/fuel-core/pull/1407): The recipient is a `ContractId` instead of `Address`. The block producer should deploy its contract to receive the transaction fee. The collected fee is zero until the recipient contract is set.
- [#1407](https://github.com/FuelLabs/fuel-core/pull/1407): The `Mint` transaction is reworked with new fields to support the account-base model. It affects serialization and deserialization of the transaction and also affects GraphQL schema.
- [#1407](https://github.com/FuelLabs/fuel-core/pull/1407): The `Mint` transaction is the last transaction in the block instead of the first.
- [#1374](https://github.com/FuelLabs/fuel-core/pull/1374): Renamed `base_chain_height` to `da_height` and return current relayer height instead of latest Fuel block height.
- [#1367](https://github.com/FuelLabs/fuel-core/pull/1367): Update to the latest version of fuel-vm.
- [#1363](https://github.com/FuelLabs/fuel-core/pull/1363): Change message_proof api to take `nonce` instead of `message_id`
- [#1355](https://github.com/FuelLabs/fuel-core/pull/1355): Removed the `metrics` feature flag from the fuel-core crate, and metrics are now included by default.
- [#1339](https://github.com/FuelLabs/fuel-core/pull/1339): Added a new required field called `base_asset_id` to the `FeeParameters` definition in `ConsensusParameters`, as well as default values for `base_asset_id` in the `beta` and `dev` chain specifications.
- [#1322](https://github.com/FuelLabs/fuel-core/pull/1322):
  The `debug` flag is added to the CLI. The flag should be used for local development only. Enabling debug mode:
      - Allows GraphQL Endpoints to arbitrarily advance blocks.
      - Enables debugger GraphQL Endpoints.
      - Allows setting `utxo_validation` to `false`.
- [#1318](https://github.com/FuelLabs/fuel-core/pull/1318): Removed the `--sync-max-header-batch-requests` CLI argument, and renamed `--sync-max-get-txns` to `--sync-block-stream-buffer-size` to better represent the current behavior in the import.
- [#1290](https://github.com/FuelLabs/fuel-core/pull/1290): Standardize CLI args to use `-` instead of `_`.
- [#1279](https://github.com/FuelLabs/fuel-core/pull/1279): Added a new CLI flag to enable the Relayer service `--enable-relayer`, and disabled the Relayer service by default. When supplying the `--enable-relayer` flag, the `--relayer` argument becomes mandatory, and omitting it is an error. Similarly, providing a `--relayer` argument without the `--enable-relayer` flag is an error. Lastly, providing the `--keypair` or `--network` arguments will also produce an error if the `--enable-p2p` flag is not set.
- [#1262](https://github.com/FuelLabs/fuel-core/pull/1262): The `ConsensusParameters` aggregates all configuration data related to the consensus. It contains many fields that are segregated by the usage. The API of some functions was affected to use lesser types instead the whole `ConsensusParameters`. It is a huge breaking change requiring repetitively monotonically updating all places that use the `ConsensusParameters`. But during updating, consider that maybe you can use lesser types. Usage of them may simplify signatures of methods and make them more user-friendly and transparent.

### Removed

#### Breaking
- [#1484](https://github.com/FuelLabs/fuel-core/pull/1484): Removed `--network` CLI argument. Now the name of the network is fetched form chain configuration.
- [#1399](https://github.com/FuelLabs/fuel-core/pull/1399): Removed `relayer-da-finalization` parameter from the relayer CLI.
- [#1338](https://github.com/FuelLabs/fuel-core/pull/1338): Updated GraphQL client to use `DependentCost` for `k256`, `mcpi`, `s256`, `scwq`, `swwq` opcodes.
- [#1322](https://github.com/FuelLabs/fuel-core/pull/1322): The `manual_blocks_enabled` flag is removed from the CLI. The analog is a `debug` flag.<|MERGE_RESOLUTION|>--- conflicted
+++ resolved
@@ -6,13 +6,11 @@
 
 ## [Unreleased]
 
-<<<<<<< HEAD
 ### Added
 - [#1974](https://github.com/FuelLabs/fuel-core/pull/1974): Optimized the work of `InMemoryTransaction` for lookups and empty insertion.
-=======
+
 ### Changed
 - [#1973](https://github.com/FuelLabs/fuel-core/pull/1973): Updated VM initialization benchmark to include many inputs and outputs.
->>>>>>> 83b2b707
 
 ## [Version 0.29.0]
 
