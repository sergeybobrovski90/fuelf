# Change Log
All notable changes to this project will be documented in this file.

The format is based on [Keep a Changelog](http://keepachangelog.com/)
and this project adheres to [Semantic Versioning](http://semver.org/).

## [Unreleased]

### Added
- [2131](https://github.com/FuelLabs/fuel-core/pull/2131): Add flow in TxPool in order to ask to newly connected peers to share their transaction pool
<<<<<<< HEAD
- [2162](https://github.com/FuelLabs/fuel-core/pull/2162): Pool structure with dependencies, etc.. for the next transaction pool module.
=======
- [2182](https://github.com/FuelLabs/fuel-core/pull/2151): Limit number of transactions that can be fetched via TxSource::next
>>>>>>> 79ca0d04

### Changed

#### Breaking
- [2206](https://github.com/FuelLabs/fuel-core/pull/2206): Use timestamp of last block when dry running transactions.
- [2153](https://github.com/FuelLabs/fuel-core/pull/2153): Updated default gas costs for the local testnet configuration to match `fuel-core 0.35.0`.

## [Version 0.36.0]

### Added
- [2135](https://github.com/FuelLabs/fuel-core/pull/2135): Added metrics logging for number of blocks served over the p2p req/res protocol.
- [2151](https://github.com/FuelLabs/fuel-core/pull/2151): Added limitations on gas used during dry_run in API.
- [2188](https://github.com/FuelLabs/fuel-core/pull/2188): Added the new variant `V2` for the `ConsensusParameters` which contains the new `block_transaction_size_limit` parameter.
- [2163](https://github.com/FuelLabs/fuel-core/pull/2163): Added runnable task for fetching block committer data.
- [2204](https://github.com/FuelLabs/fuel-core/pull/2204): Added `dnsaddr` resolution for TLD without suffixes.

### Changed

#### Breaking
- [2199](https://github.com/FuelLabs/fuel-core/pull/2199): Applying several breaking changes to the WASM interface from backlog:
  - Get the module to execute WASM byte code from the storage first, an fallback to the built-in version in the case of the `FUEL_ALWAYS_USE_WASM`.
  - Added `host_v1` with a new `peek_next_txs_size` method, that accepts `tx_number_limit` and `size_limit`.
  - Added new variant of the return type to pass the validation result. It removes block serialization and deserialization and should improve performance.
  - Added a V1 execution result type that uses `JSONError` instead of postcard serialized error. It adds flexibility of how variants of the error can be managed. More information about it in https://github.com/FuelLabs/fuel-vm/issues/797. The change also moves `TooManyOutputs` error to the top. It shows that `JSONError` works as expected.
- [2145](https://github.com/FuelLabs/fuel-core/pull/2145): feat: Introduce time port in PoA service.
- [2155](https://github.com/FuelLabs/fuel-core/pull/2155): Added trait declaration for block committer data
- [2142](https://github.com/FuelLabs/fuel-core/pull/2142): Added benchmarks for varied forms of db lookups to assist in optimizations.
- [2158](https://github.com/FuelLabs/fuel-core/pull/2158): Log the public address of the signing key, if it is specified
- [2188](https://github.com/FuelLabs/fuel-core/pull/2188): Upgraded the `fuel-vm` to `0.57.0`. More information in the [release](https://github.com/FuelLabs/fuel-vm/releases/tag/v0.57.0).

## [Version 0.35.0]

### Added
- [2122](https://github.com/FuelLabs/fuel-core/pull/2122): Changed the relayer URI address to be a vector and use a quorum provider. The `relayer` argument now supports multiple URLs to fetch information from different sources.
- [2119](https://github.com/FuelLabs/fuel-core/pull/2119): GraphQL query fields for retrieving information about upgrades.

### Changed
- [2113](https://github.com/FuelLabs/fuel-core/pull/2113): Modify the way the gas price service and shared algo is initialized to have some default value based on best guess instead of `None`, and initialize service before graphql.
- [2112](https://github.com/FuelLabs/fuel-core/pull/2112): Alter the way the sealed blocks are fetched with a given height.
- [2120](https://github.com/FuelLabs/fuel-core/pull/2120): Added `submitAndAwaitStatus` subscription endpoint which returns the `SubmittedStatus` after the transaction is submitted as well as the `TransactionStatus` subscription.
- [2115](https://github.com/FuelLabs/fuel-core/pull/2115): Add test for `SignMode` `is_available` method.
- [2124](https://github.com/FuelLabs/fuel-core/pull/2124): Generalize the way p2p req/res protocol handles requests.

#### Breaking

- [2040](https://github.com/FuelLabs/fuel-core/pull/2040): Added full `no_std` support state transition related crates. The crates now require the "alloc" feature to be enabled. Following crates are affected:
  - `fuel-core-types`
  - `fuel-core-storage`
  - `fuel-core-executor`
- [2116](https://github.com/FuelLabs/fuel-core/pull/2116): Replace `H160` in config and cli options of relayer by `Bytes20` of `fuel-types`

### Fixed
- [2134](https://github.com/FuelLabs/fuel-core/pull/2134): Perform RecoveryID normalization for AWS KMS -generated signatures.

## [Version 0.34.0]

### Added
- [2051](https://github.com/FuelLabs/fuel-core/pull/2051): Add support for AWS KMS signing for the PoA consensus module. The new key can be specified with `--consensus-aws-kms AWS_KEY_ARN`.
- [2092](https://github.com/FuelLabs/fuel-core/pull/2092): Allow iterating by keys in rocksdb, and other storages.
- [2096](https://github.com/FuelLabs/fuel-core/pull/2096): GraphQL query field to fetch blob byte code by its blob ID.

### Changed
- [2106](https://github.com/FuelLabs/fuel-core/pull/2106): Remove deadline clock in POA and replace with tokio time functions.

- [2035](https://github.com/FuelLabs/fuel-core/pull/2035): Small code optimizations.
    - The optimized code specifies the capacity when initializing the HashSet, avoiding potential multiple reallocations of memory during element insertion.
    - The optimized code uses the return value of HashSet::insert to check if the insertion was successful. If the insertion fails (i.e., the element already exists), it returns an error. This reduces one lookup operation.
    - The optimized code simplifies the initialization logic of exclude by using the Option::map_or_else method.

#### Breaking
- [2051](https://github.com/FuelLabs/fuel-core/pull/2051): Misdocumented `CONSENSUS_KEY` environ variable has been removed, use `CONSENSUS_KEY_SECRET` instead. Also raises MSRV to `1.79.0`.

### Fixed

- [2106](https://github.com/FuelLabs/fuel-core/pull/2106): Handle the case when nodes with overriding start on the fresh network.
- [2105](https://github.com/FuelLabs/fuel-core/pull/2105): Fixed the rollback functionality to work with empty gas price database.

## [Version 0.33.0]

### Added
- [2094](https://github.com/FuelLabs/fuel-core/pull/2094): Added support for predefined blocks provided via the filesystem.
- [2094](https://github.com/FuelLabs/fuel-core/pull/2094): Added `--predefined-blocks-path` CLI argument to pass the path to the predefined blocks.
- [2081](https://github.com/FuelLabs/fuel-core/pull/2081): Enable producer to include predefined blocks.
- [2079](https://github.com/FuelLabs/fuel-core/pull/2079): Open unknown columns in the RocksDB for forward compatibility.

### Changed
- [2076](https://github.com/FuelLabs/fuel-core/pull/2076): Replace usages of `iter_all` with `iter_all_keys` where necessary.

#### Breaking
- [2080](https://github.com/FuelLabs/fuel-core/pull/2080): Reject Upgrade txs with invalid wasm on txpool level.
- [2082](https://github.com/FuelLabs/fuel-core/pull/2088): Move `TxPoolError` from `fuel-core-types` to `fuel-core-txpool`.
- [2086](https://github.com/FuelLabs/fuel-core/pull/2086): Added support for PoA key rotation.
- [2086](https://github.com/FuelLabs/fuel-core/pull/2086): Support overriding of the non consensus parameters in the chain config.

### Fixed

- [2094](https://github.com/FuelLabs/fuel-core/pull/2094): Fixed bug in rollback logic because of wrong ordering of modifications.

## [Version 0.32.1]

### Added
- [2061](https://github.com/FuelLabs/fuel-core/pull/2061): Allow querying filled transaction body from the status.

### Changed
- [2067](https://github.com/FuelLabs/fuel-core/pull/2067): Return error from TxPool level if the `BlobId` is known.
- [2064](https://github.com/FuelLabs/fuel-core/pull/2064): Allow gas price metadata values to be overridden with config

### Fixes
- [2060](https://github.com/FuelLabs/fuel-core/pull/2060): Use `min-gas-price` as a starting point if `start-gas-price` is zero.
- [2059](https://github.com/FuelLabs/fuel-core/pull/2059): Remove unwrap that is breaking backwards compatibility
- [2063](https://github.com/FuelLabs/fuel-core/pull/2063): Don't use historical view during dry run.

## [Version 0.32.0]

### Added
- [1983](https://github.com/FuelLabs/fuel-core/pull/1983): Add adapters for gas price service for accessing database values

### Breaking
- [2048](https://github.com/FuelLabs/fuel-core/pull/2048): Disable SMT for `ContractsAssets` and `ContractsState` for the production mode of the `fuel-core`. The SMT still is used in benchmarks and tests.
- [#1988](https://github.com/FuelLabs/fuel-core/pull/1988): Updated `fuel-vm` to `0.56.0` ([release notes](https://github.com/FuelLabs/fuel-vm/releases/tag/v0.55.0)). Adds Blob transaction support.
- [2025](https://github.com/FuelLabs/fuel-core/pull/2025): Add new V0 algorithm for gas price to services.
    This change includes new flags for the CLI:
        - "starting-gas-price" - the starting gas price for the gas price algorithm
        - "gas-price-change-percent" - the percent change for each gas price update
        - "gas-price-threshold-percent" - the threshold percent for determining if the gas price will be increase or decreased
    And the following CLI flags are serving a new purpose
        - "min-gas-price" - the minimum gas price that the gas price algorithm will return
- [2045](https://github.com/FuelLabs/fuel-core/pull/2045): Include withdrawal message only if transaction is executed successfully.
- [2041](https://github.com/FuelLabs/fuel-core/pull/2041): Add code for startup of the gas price algorithm updater so 
    the gas price db on startup is always in sync with the on chain db

## [Version 0.31.0]

### Added
- [#2014](https://github.com/FuelLabs/fuel-core/pull/2014): Added a separate thread for the block importer.
- [#2013](https://github.com/FuelLabs/fuel-core/pull/2013): Added a separate thread to process P2P database lookups.
- [#2004](https://github.com/FuelLabs/fuel-core/pull/2004): Added new CLI argument `continue-services-on-error` to control internal flow of services.
- [#2004](https://github.com/FuelLabs/fuel-core/pull/2004): Added handling of incorrect shutdown of the off-chain GraphQL worker by using state rewind feature.
- [#2007](https://github.com/FuelLabs/fuel-core/pull/2007): Improved metrics:
  - Added database metrics per column.
  - Added statistic about commit time of each database.
  - Refactored how metrics are registered: Now, we use only one register shared between all metrics. This global register is used to encode all metrics.
- [#1996](https://github.com/FuelLabs/fuel-core/pull/1996): Added support for rollback command when state rewind feature is enabled. The command allows the rollback of the state of the blockchain several blocks behind until the end of the historical window. The default historical window it 7 days.
- [#1996](https://github.com/FuelLabs/fuel-core/pull/1996): Added support for the state rewind feature. The feature allows the execution of the blocks in the past and the same execution results to be received. Together with forkless upgrades, execution of any block from the past is possible if historical data exist for the target block height.
- [#1994](https://github.com/FuelLabs/fuel-core/pull/1994): Added the actual implementation for the `AtomicView::latest_view`.
- [#1972](https://github.com/FuelLabs/fuel-core/pull/1972): Implement `AlgorithmUpdater` for `GasPriceService`
- [#1948](https://github.com/FuelLabs/fuel-core/pull/1948): Add new `AlgorithmV1` and `AlgorithmUpdaterV1` for the gas price. Include tools for analysis
- [#1676](https://github.com/FuelLabs/fuel-core/pull/1676): Added new CLI arguments:
    - `graphql-max-depth`
    - `graphql-max-complexity`
    - `graphql-max-recursive-depth`

### Changed
- [#2015](https://github.com/FuelLabs/fuel-core/pull/2015): Small fixes for the database:
  - Fixed the name for historical columns - Metrics was working incorrectly for historical columns.
  - Added recommended setting for the RocksDB - The source of recommendation is official documentation https://github.com/facebook/rocksdb/wiki/Setup-Options-and-Basic-Tuning#other-general-options.
  - Removed repairing since it could corrupt the database if fails - Several users reported about the corrupted state of the database after having a "Too many descriptors" error where in logs, repairing of the database also failed with this error creating a `lost` folder.
- [#2010](https://github.com/FuelLabs/fuel-core/pull/2010): Updated the block importer to allow more blocks to be in the queue. It improves synchronization speed and mitigate the impact of other services on synchronization speed.
- [#2006](https://github.com/FuelLabs/fuel-core/pull/2006): Process block importer events first under P2P pressure.
- [#2002](https://github.com/FuelLabs/fuel-core/pull/2002): Adapted the block producer to react to checked transactions that were using another version of consensus parameters during validation in the TxPool. After an upgrade of the consensus parameters of the network, TxPool could store invalid `Checked` transactions. This change fixes that by tracking the version that was used to validate the transactions.
- [#1999](https://github.com/FuelLabs/fuel-core/pull/1999): Minimize the number of panics in the codebase.
- [#1990](https://github.com/FuelLabs/fuel-core/pull/1990): Use latest view for mutate GraphQL queries after modification of the node.
- [#1992](https://github.com/FuelLabs/fuel-core/pull/1992): Parse multiple relayer contracts, `RELAYER-V2-LISTENING-CONTRACTS` env variable using a `,` delimiter.
- [#1980](https://github.com/FuelLabs/fuel-core/pull/1980): Add `Transaction` to relayer 's event filter

#### Breaking
- [#2012](https://github.com/FuelLabs/fuel-core/pull/2012): Bumped the `fuel-vm` to `0.55.0` release. More about the change [here](https://github.com/FuelLabs/fuel-vm/releases/tag/v0.55.0).
- [#2001](https://github.com/FuelLabs/fuel-core/pull/2001): Prevent GraphQL query body to be huge and cause OOM. The default body size is `1MB`. The limit can be changed by the `graphql-request-body-bytes-limit` CLI argument.
- [#1991](https://github.com/FuelLabs/fuel-core/pull/1991): Prepare the database to use different types than `Database` for atomic view.
- [#1989](https://github.com/FuelLabs/fuel-core/pull/1989): Extract `HistoricalView` trait from the `AtomicView`.
- [#1676](https://github.com/FuelLabs/fuel-core/pull/1676): New `fuel-core-client` is incompatible with the old `fuel-core` because of two requested new fields.
- [#1676](https://github.com/FuelLabs/fuel-core/pull/1676): Changed default value for `api-request-timeout` to be `30s`.
- [#1676](https://github.com/FuelLabs/fuel-core/pull/1676): Now, GraphQL API has complexity and depth limitations on the queries. The default complexity limit is `20000`. It is ~50 blocks per request with transaction IDs and ~2-5 full blocks.

### Fixed
- [#2000](https://github.com/FuelLabs/fuel-core/pull/2000): Use correct query name in metrics for aliased queries.

## [Version 0.30.0]

### Added
- [#1975](https://github.com/FuelLabs/fuel-core/pull/1975): Added `DependentCost` benchmarks for the `cfe` and `cfei` opcodes.
- [#1975](https://github.com/FuelLabs/fuel-core/pull/1975): Added `DependentCost` for the `cfe` opcode to the `GasCosts` endpoint.
- [#1974](https://github.com/FuelLabs/fuel-core/pull/1974): Optimized the work of `InMemoryTransaction` for lookups and empty insertion.

### Changed
- [#1973](https://github.com/FuelLabs/fuel-core/pull/1973): Updated VM initialization benchmark to include many inputs and outputs.

#### Breaking
- [#1975](https://github.com/FuelLabs/fuel-core/pull/1975): Updated gas prices according to new release.
- [#1975](https://github.com/FuelLabs/fuel-core/pull/1975): Changed `GasCosts` endpoint to return `DependentCost` for the `cfei` opcode via `cfeiDependentCost`.
- [#1975](https://github.com/FuelLabs/fuel-core/pull/1975): Use `fuel-vm 0.54.0`. More information in the [release](https://github.com/FuelLabs/fuel-vm/releases/tag/v0.54.0).

## [Version 0.29.0]

### Added
- [#1889](https://github.com/FuelLabs/fuel-core/pull/1889): Add new `FuelGasPriceProvider` that receives the gas price algorithm from a `GasPriceService`

### Changed
- [#1942](https://github.com/FuelLabs/fuel-core/pull/1942): Sequential relayer's commits.
- [#1952](https://github.com/FuelLabs/fuel-core/pull/1952): Change tip sorting to ratio between tip and max gas sorting in txpool
- [#1960](https://github.com/FuelLabs/fuel-core/pull/1960): Update fuel-vm to v0.53.0.
- [#1964](https://github.com/FuelLabs/fuel-core/pull/1964): Add `creation_instant` as second sort key in tx pool

### Fixed
- [#1962](https://github.com/FuelLabs/fuel-core/pull/1962): Fixes the error message for incorrect keypair's path.
- [#1950](https://github.com/FuelLabs/fuel-core/pull/1950): Fix cursor `BlockHeight` encoding in `SortedTXCursor`

## [Version 0.28.0]

### Changed
- [#1934](https://github.com/FuelLabs/fuel-core/pull/1934): Updated benchmark for the `aloc` opcode to be `DependentCost`. Updated `vm_initialization` benchmark to exclude growing of memory(It is handled by VM reuse).
- [#1916](https://github.com/FuelLabs/fuel-core/pull/1916): Speed up synchronisation of the blocks for the `fuel-core-sync` service.
- [#1888](https://github.com/FuelLabs/fuel-core/pull/1888): optimization: Reuse VM memory across executions.

#### Breaking

- [#1934](https://github.com/FuelLabs/fuel-core/pull/1934): Changed `GasCosts` endpoint to return `DependentCost` for the `aloc` opcode via `alocDependentCost`.
- [#1934](https://github.com/FuelLabs/fuel-core/pull/1934): Updated default gas costs for the local testnet configuration. All opcodes became cheaper.
- [#1924](https://github.com/FuelLabs/fuel-core/pull/1924): `dry_run_opt` has new `gas_price: Option<u64>` argument
- [#1888](https://github.com/FuelLabs/fuel-core/pull/1888): Upgraded `fuel-vm` to `0.51.0`. See [release](https://github.com/FuelLabs/fuel-vm/releases/tag/v0.51.0) for more information.

### Added
- [#1939](https://github.com/FuelLabs/fuel-core/pull/1939): Added API functions to open a RocksDB in different modes.
- [#1929](https://github.com/FuelLabs/fuel-core/pull/1929): Added support of customization of the state transition version in the `ChainConfig`.

### Removed
- [#1913](https://github.com/FuelLabs/fuel-core/pull/1913): Removed dead code from the project.

### Fixed
- [#1921](https://github.com/FuelLabs/fuel-core/pull/1921): Fixed unstable `gossipsub_broadcast_tx_with_accept` test.
- [#1915](https://github.com/FuelLabs/fuel-core/pull/1915): Fixed reconnection issue in the dev cluster with AWS cluster.
- [#1914](https://github.com/FuelLabs/fuel-core/pull/1914): Fixed halting of the node during synchronization in PoA service.

## [Version 0.27.0]

### Added

- [#1895](https://github.com/FuelLabs/fuel-core/pull/1895): Added backward and forward compatibility integration tests for forkless upgrades.
- [#1898](https://github.com/FuelLabs/fuel-core/pull/1898): Enforce increasing of the `Executor::VERSION` on each release.

### Changed

- [#1906](https://github.com/FuelLabs/fuel-core/pull/1906): Makes `cli::snapshot::Command` members public such that clients can create and execute snapshot commands programmatically. This enables snapshot execution in external programs, such as the regenesis test suite. 
- [#1891](https://github.com/FuelLabs/fuel-core/pull/1891): Regenesis now preserves `FuelBlockMerkleData` and `FuelBlockMerkleMetadata` in the off-chain table. These tables are checked when querying message proofs.
- [#1886](https://github.com/FuelLabs/fuel-core/pull/1886): Use ref to `Block` in validation code
- [#1876](https://github.com/FuelLabs/fuel-core/pull/1876): Updated benchmark to include the worst scenario for `CROO` opcode. Also include consensus parameters in bench output.
- [#1879](https://github.com/FuelLabs/fuel-core/pull/1879): Return the old behaviour for the `discovery_works` test.
- [#1848](https://github.com/FuelLabs/fuel-core/pull/1848): Added `version` field to the `Block` and `BlockHeader` GraphQL entities. Added corresponding `version` field to the `Block` and `BlockHeader` client types in `fuel-core-client`.
- [#1873](https://github.com/FuelLabs/fuel-core/pull/1873/): Separate dry runs from block production in executor code, remove `ExecutionKind` and `ExecutionType`, remove `thread_block_transaction` concept, remove `PartialBlockComponent` type, refactor away `inner` functions.
- [#1900](https://github.com/FuelLabs/fuel-core/pull/1900): Update the root README as `fuel-core run` no longer has `--chain` as an option. It has been replaced by `--snapshot`.

#### Breaking

- [#1894](https://github.com/FuelLabs/fuel-core/pull/1894): Use testnet configuration for local testnet.
- [#1894](https://github.com/FuelLabs/fuel-core/pull/1894): Removed support for helm chart.
- [#1910](https://github.com/FuelLabs/fuel-core/pull/1910): `fuel-vm` upgraded to `0.50.0`. More information in the [changelog](https://github.com/FuelLabs/fuel-vm/releases/tag/v0.50.0).

## [Version 0.26.0]

### Fixed

#### Breaking

- [#1868](https://github.com/FuelLabs/fuel-core/pull/1868): Include the `event_inbox_root` in the header hash. Changed types of the `transactions_count` to `u16` and `message_receipt_count` to `u32` instead of `u64`. Updated the application hash root calculation to not pad numbers.
- [#1866](https://github.com/FuelLabs/fuel-core/pull/1866): Fixed a runtime panic that occurred when restarting a node. The panic happens when the relayer database is already populated, and the relayer attempts an empty commit during start up. This invalid commit is removed in this PR.
- [#1871](https://github.com/FuelLabs/fuel-core/pull/1871): Fixed `block` endpoint to return fetch the blocks from both databases after regenesis.
- [#1856](https://github.com/FuelLabs/fuel-core/pull/1856): Replaced instances of `Union` with `Enum` for GraphQL definitions of `ConsensusParametersVersion` and related types. This is needed because `Union` does not support multiple `Version`s inside discriminants or empty variants. 
- [#1870](https://github.com/FuelLabs/fuel-core/pull/1870): Fixed benchmarks for the `0.25.3`. 
- [#1870](https://github.com/FuelLabs/fuel-core/pull/1870): Improves the performance of getting the size of the contract from the `InMemoryTransaction`.
- [#1851](https://github.com/FuelLabs/fuel-core/pull/1851/): Provided migration capabilities (enabled addition of new column families) to RocksDB instance.

### Added 

- [#1853](https://github.com/FuelLabs/fuel-core/pull/1853): Added a test case to verify the database's behavior when new columns are added to the RocksDB database.
- [#1860](https://github.com/FuelLabs/fuel-core/pull/1860): Regenesis now preserves `FuelBlockIdsToHeights` off-chain table.

### Changed

- [#1847](https://github.com/FuelLabs/fuel-core/pull/1847): Simplify the validation interface to use `Block`. Remove `Validation` variant of `ExecutionKind`.
- [#1832](https://github.com/FuelLabs/fuel-core/pull/1832): Snapshot generation can be cancelled. Progress is also reported.
- [#1837](https://github.com/FuelLabs/fuel-core/pull/1837): Refactor the executor and separate validation from the other use cases

## [Version 0.25.2]

### Fixed

- [#1844](https://github.com/FuelLabs/fuel-core/pull/1844): Fixed the publishing of the `fuel-core 0.25.1` release.
- [#1842](https://github.com/FuelLabs/fuel-core/pull/1842): Ignore RUSTSEC-2024-0336: `rustls::ConnectionCommon::complete_io` could fall into an infinite loop based on network

## [Version 0.25.1]

### Fixed

- [#1840](https://github.com/FuelLabs/fuel-core/pull/1840): Fixed the publishing of the `fuel-core 0.25.0` release.

## [Version 0.25.0]

### Fixed

- [#1821](https://github.com/FuelLabs/fuel-core/pull/1821): Can handle missing tables in snapshot.
- [#1814](https://github.com/FuelLabs/fuel-core/pull/1814): Bugfix: the `iter_all_by_prefix` was not working for all tables. The change adds a `Rust` level filtering.

### Added

- [#1831](https://github.com/FuelLabs/fuel-core/pull/1831): Included the total gas and fee used by transaction into `TransactionStatus`.
- [#1821](https://github.com/FuelLabs/fuel-core/pull/1821): Propagate shutdown signal to (re)genesis. Also add progress bar for (re)genesis.
- [#1813](https://github.com/FuelLabs/fuel-core/pull/1813): Added back support for `/health` endpoint.
- [#1799](https://github.com/FuelLabs/fuel-core/pull/1799): Snapshot creation is now concurrent.
- [#1811](https://github.com/FuelLabs/fuel-core/pull/1811): Regenesis now preserves old blocks and transactions for GraphQL API.

### Changed

- [#1833](https://github.com/FuelLabs/fuel-core/pull/1833): Regenesis of `SpentMessages` and `ProcessedTransactions`.
- [#1830](https://github.com/FuelLabs/fuel-core/pull/1830): Use versioning enum for WASM executor input and output.
- [#1816](https://github.com/FuelLabs/fuel-core/pull/1816): Updated the upgradable executor to fetch the state transition bytecode from the database when the version doesn't match a native one. This change enables the WASM executor in the "production" build and requires a `wasm32-unknown-unknown` target.
- [#1812](https://github.com/FuelLabs/fuel-core/pull/1812): Follow-up PR to simplify the logic around parallel snapshot creation.
- [#1809](https://github.com/FuelLabs/fuel-core/pull/1809): Fetch `ConsensusParameters` from the database
- [#1808](https://github.com/FuelLabs/fuel-core/pull/1808): Fetch consensus parameters from the provider.

#### Breaking

- [#1826](https://github.com/FuelLabs/fuel-core/pull/1826): The changes make the state transition bytecode part of the `ChainConfig`. It guarantees the state transition's availability for the network's first blocks.
    The change has many minor improvements in different areas related to the state transition bytecode:
    - The state transition bytecode lies in its own file(`state_transition_bytecode.wasm`) along with the chain config file. The `ChainConfig` loads it automatically when `ChainConfig::load` is called and pushes it back when `ChainConfig::write` is called.
    - The `fuel-core` release bundle also contains the `fuel-core-wasm-executor.wasm` file of the corresponding executor version.
    - The regenesis process now considers the last block produced by the previous network. When we create a (re)genesis block of a new network, it has the `height = last_block_of_old_netowkr + 1`. It continues the old network and doesn't overlap blocks(before, we had `old_block.height == new_genesis_block.hegiht`).
    - Along with the new block height, the regenesis process also increases the state transition bytecode and consensus parameters versions. It guarantees that a new network doesn't use values from the previous network and allows us not to migrate `StateTransitionBytecodeVersions` and `ConsensusParametersVersions` tables.
    - Added a new CLI argument, `native-executor-version,` that allows overriding of the default version of the native executor. It can be useful for side rollups that have their own history of executor upgrades.
    - Replaced:
      
      ```rust
               let file = std::fs::File::open(path)?;
               let mut snapshot: Self = serde_json::from_reader(&file)?;
      ```
      
      with a:
      
      ```rust
               let mut json = String::new();
               std::fs::File::open(&path)
                   .with_context(|| format!("Could not open snapshot file: {path:?}"))?
                   .read_to_string(&mut json)?;
               let mut snapshot: Self = serde_json::from_str(json.as_str())?;
      ```
      because it is 100 times faster for big JSON files.
    - Updated all tests to use `Config::local_node_*` instead of working with the `SnapshotReader` directly. It is the preparation of the tests for the futures bumps of the `Executor::VERSION`. When we increase the version, all tests continue to use `GenesisBlock.state_transition_bytecode = 0` while the version is different, which forces the usage of the WASM executor, while for tests, we still prefer to test native execution. The `Config::local_node_*` handles it and forces the executor to use the native version.
    - Reworked the `build.rs` file of the upgradable executor. The script now caches WASM bytecode to avoid recompilation. Also, fixed the issue with outdated WASM bytecode. The script reacts on any modifications of the `fuel-core-wasm-executor` and forces recompilation (it is why we need the cache), so WASM bytecode always is actual now.
- [#1822](https://github.com/FuelLabs/fuel-core/pull/1822): Removed support of `Create` transaction from debugger since it doesn't have any script to execute.
- [#1822](https://github.com/FuelLabs/fuel-core/pull/1822): Use `fuel-vm 0.49.0` with new transactions types - `Upgrade` and `Upload`. Also added `max_bytecode_subsections` field to the `ConsensusParameters` to limit the number of bytecode subsections in the state transition bytecode. 
- [#1816](https://github.com/FuelLabs/fuel-core/pull/1816): Updated the upgradable executor to fetch the state transition bytecode from the database when the version doesn't match a native one. This change enables the WASM executor in the "production" build and requires a `wasm32-unknown-unknown` target.

## [Version 0.24.2]

### Changed

#### Breaking
- [#1798](https://github.com/FuelLabs/fuel-core/pull/1798): Add nonce to relayed transactions and also hash full messages in the inbox root.

### Fixed

- [#1802](https://github.com/FuelLabs/fuel-core/pull/1802): Fixed a runtime panic that occurred when restarting a node. The panic was caused by an invalid database commit while loading an existing off-chain database. The invalid commit is removed in this PR.
- [#1803](https://github.com/FuelLabs/fuel-core/pull/1803): Produce block when da height haven't changed.
- [#1795](https://github.com/FuelLabs/fuel-core/pull/1795): Fixed the building of the `fuel-core-wasm-executor` to work outside of the `fuel-core` context. The change uses the path to the manifest file of the `fuel-core-upgradable-executor` to build the `fuel-core-wasm-executor` instead of relying on the workspace.

## [Version 0.24.1]

### Added

- [#1787](https://github.com/FuelLabs/fuel-core/pull/1787): Handle processing of relayed (forced) transactions
- [#1786](https://github.com/FuelLabs/fuel-core/pull/1786): Regenesis now includes off-chain tables.
- [#1716](https://github.com/FuelLabs/fuel-core/pull/1716): Added support of WASM state transition along with upgradable execution that works with native(std) and WASM(non-std) executors. The `fuel-core` now requires a `wasm32-unknown-unknown` target to build.
- [#1770](https://github.com/FuelLabs/fuel-core/pull/1770): Add the new L1 event type for forced transactions.
- [#1767](https://github.com/FuelLabs/fuel-core/pull/1767): Added consensus parameters version and state transition version to the `ApplicationHeader` to describe what was used to produce this block.
- [#1760](https://github.com/FuelLabs/fuel-core/pull/1760): Added tests to verify that the network operates with a custom chain id and base asset id.
- [#1752](https://github.com/FuelLabs/fuel-core/pull/1752): Add `ProducerGasPrice` trait that the `Producer` depends on to get the gas price for the block.
- [#1747](https://github.com/FuelLabs/fuel-core/pull/1747): The DA block height is now included in the genesis state.
- [#1740](https://github.com/FuelLabs/fuel-core/pull/1740): Remove optional fields from genesis configs
- [#1737](https://github.com/FuelLabs/fuel-core/pull/1737): Remove temporary tables for calculating roots during genesis.
- [#1731](https://github.com/FuelLabs/fuel-core/pull/1731): Expose `schema.sdl` from `fuel-core-client`.

### Changed

#### Breaking

- [1785](https://github.com/FuelLabs/fuel-core/pull/1785): Producer will only include DA height if it has enough gas to include the associate forced transactions.
- [#1771](https://github.com/FuelLabs/fuel-core/pull/1771): Contract 'states' and 'balances' brought back into `ContractConfig`. Parquet now writes a file per table.
- [1779](https://github.com/FuelLabs/fuel-core/pull/1779): Modify Relayer service to order Events from L1 by block index
- [#1783](https://github.com/FuelLabs/fuel-core/pull/1783): The PR upgrade `fuel-vm` to `0.48.0` release. Because of some breaking changes, we also adapted our codebase to follow them: 
  - Implementation of `Default` for configs was moved under the `test-helpers` feature. The `fuel-core` binary uses testnet configuration instead of `Default::default`(for cases when `ChainConfig` was not provided by the user).
  - All parameter types are enums now and require corresponding modifications across the codebase(we need to use getters and setters). The GraphQL API remains the same for simplicity, but each parameter now has one more field - `version`, that can be used to decide how to deserialize. 
  - The `UtxoId` type now is 34 bytes instead of 33. It affects hex representation and requires adding `00`.
  - The `block_gas_limit` was moved to `ConsensusParameters` from `ChainConfig`. It means the block producer doesn't specify the block gas limit anymore, and we don't need to propagate this information.
  - The `bytecodeLength` field is removed from the `Create` transaction.
  - Removed `ConsensusParameters` from executor config because `ConsensusParameters::default` is not available anymore. Instead, executors fetch `ConsensusParameters` from the database.

- [#1769](https://github.com/FuelLabs/fuel-core/pull/1769): Include new field on header for the merkle root of imported events. Rename other message root field.
- [#1768](https://github.com/FuelLabs/fuel-core/pull/1768): Moved `ContractsInfo` table to the off-chain database. Removed `salt` field from the `ContractConfig`.
- [#1761](https://github.com/FuelLabs/fuel-core/pull/1761): Adjustments to the upcoming testnet configs:
  - Decreased the max size of the contract/predicate/script to be 100KB.
  - Decreased the max size of the transaction to be 110KB.
  - Decreased the max number of storage slots to be 1760(110KB / 64).
  - Removed fake coins from the genesis state.
  - Renamed folders to be "testnet" and "dev-testnet".
  - The name of the networks are "Upgradable Testnet" and "Upgradable Dev Testnet".

- [#1694](https://github.com/FuelLabs/fuel-core/pull/1694): The change moves the database transaction logic from the `fuel-core` to the `fuel-core-storage` level. The corresponding [issue](https://github.com/FuelLabs/fuel-core/issues/1589) described the reason behind it.

    ## Technical details of implementation

    - The change splits the `KeyValueStore` into `KeyValueInspect` and `KeyValueMutate`, as well the `Blueprint` into `BlueprintInspect` and `BlueprintMutate`. It allows requiring less restricted constraints for any read-related operations.

    - One of the main ideas of the change is to allow for the actual storage only to implement `KeyValueInspect` and `Modifiable` without the `KeyValueMutate`. It simplifies work with the databases and provides a safe way of interacting with them (Modification into the database can only go through the `Modifiable::commit_changes`). This feature is used to [track the height](https://github.com/FuelLabs/fuel-core/pull/1694/files#diff-c95a3d57a39feac7c8c2f3b193a24eec39e794413adc741df36450f9a4539898) of each database during commits and even limit how commits are done, providing additional safety. This part of the change was done as a [separate commit](https://github.com/FuelLabs/fuel-core/pull/1694/commits/7b1141ac838568e3590f09dd420cb24a6946bd32).
    
    - The `StorageTransaction` is a `StructuredStorage` that uses `InMemoryTransaction` inside to accumulate modifications. Only `InMemoryTransaction` has a real implementation of the `KeyValueMutate`(Other types only implement it in tests).
    
    - The implementation of the `Modifiable` for the `Database` contains a business logic that provides additional safety but limits the usage of the database. The `Database` now tracks its height and is responsible for its updates. In the `commit_changes` function, it analyzes the changes that were done and tries to find a new height(For example, in the case of the `OnChain` database, we are looking for a new `Block` in the `FuelBlocks` table).
    
    - As was planned in the issue, now the executor has full control over how commits to the storage are done.
    
    - All mutation methods now require `&mut self` - exclusive ownership over the object to be able to write into it. It almost negates the chance of concurrent modification of the storage, but it is still possible since the `Database` implements the `Clone` trait. To be sure that we don't corrupt the state of the database, the `commit_changes` function implements additional safety checks to be sure that we commit updates per each height only once time.

    - Side changes:
      - The `drop` function was moved from `Database` to `RocksDB` as a preparation for the state rewind since the read view should also keep the drop function until it is destroyed.
      - The `StatisticTable` table lives in the off-chain worker.
      - Removed duplication of the `Database` from the `dap::ConcreteStorage` since it is already available from the VM.
      - The executor return only produced `Changes` instead of the storage transaction, which simplifies the interaction between modules and port definition.
      - The logic related to the iteration over the storage is moved to the `fuel-core-storage` crate and is now reusable. It provides an `iterator` method that duplicates the logic from `MemoryStore` on iterating over the `BTreeMap` and methods like `iter_all`, `iter_all_by_prefix`, etc. It was done in a separate revivable [commit](https://github.com/FuelLabs/fuel-core/pull/1694/commits/5b9bd78320e6f36d0650ec05698f12f7d1b3c7c9).
      - The `MemoryTransactionView` is fully replaced by the `StorageTransactionInner`.
      - Removed `flush` method from the `Database` since it is not needed after https://github.com/FuelLabs/fuel-core/pull/1664.

- [#1693](https://github.com/FuelLabs/fuel-core/pull/1693): The change separates the initial chain state from the chain config and stores them in separate files when generating a snapshot. The state snapshot can be generated in a new format where parquet is used for compression and indexing while postcard is used for encoding. This enables importing in a stream like fashion which reduces memory requirements. Json encoding is still supported to enable easy manual setup. However, parquet is preferred for large state files.

  ### Snapshot command

  The CLI was expanded to allow customizing the used encoding. Snapshots are now generated along with a metadata file describing the encoding used. The metadata file contains encoding details as well as the location of additional files inside the snapshot directory containing the actual data. The chain config is always generated in the JSON format.

  The snapshot command now has the '--output-directory' for specifying where to save the snapshot.

  ### Run command

  The run command now includes the 'db_prune' flag which when provided will prune the existing db and start genesis from the provided snapshot metadata file or the local testnet configuration.

  The snapshot metadata file contains paths to the chain config file and files containing chain state items (coins, messages, contracts, contract states, and balances), which are loaded via streaming.

  Each item group in the genesis process is handled by a separate worker, allowing for parallel loading. Workers stream file contents in batches.

  A database transaction is committed every time an item group is successfully loaded. Resumability is achieved by recording the last loaded group index within the same db tx. If loading is aborted, the remaining workers are shutdown. Upon restart, workers resume from the last processed group.

  ### Contract States and Balances

  Using uniform-sized batches may result in batches containing items from multiple contracts. Optimal performance can presumably be achieved by selecting a batch size that typically encompasses an entire contract's state or balance, allowing for immediate initialization of relevant Merkle trees.

### Removed

- [#1757](https://github.com/FuelLabs/fuel-core/pull/1757): Removed `protobuf` from everywhere since `libp2p` uses `quick-protobuf`.

## [Version 0.23.0]

### Added

- [#1713](https://github.com/FuelLabs/fuel-core/pull/1713): Added automatic `impl` of traits `StorageWrite` and `StorageRead` for `StructuredStorage`. Tables that use a `Blueprint` can be read and written using these interfaces provided by structured storage types.
- [#1671](https://github.com/FuelLabs/fuel-core/pull/1671): Added a new `Merklized` blueprint that maintains the binary Merkle tree over the storage data. It supports only the insertion of the objects without removing them.
- [#1657](https://github.com/FuelLabs/fuel-core/pull/1657): Moved `ContractsInfo` table from `fuel-vm` to on-chain tables, and created version-able `ContractsInfoType` to act as the table's data type.

### Changed

- [#1872](https://github.com/FuelLabs/fuel-core/pull/1872): Added Eq and PartialEq derives to TransactionStatus and TransactionResponse to enable comparison in the e2e tests.
- [#1723](https://github.com/FuelLabs/fuel-core/pull/1723): Notify about imported blocks from the off-chain worker.
- [#1717](https://github.com/FuelLabs/fuel-core/pull/1717): The fix for the [#1657](https://github.com/FuelLabs/fuel-core/pull/1657) to include the contract into `ContractsInfo` table.
- [#1657](https://github.com/FuelLabs/fuel-core/pull/1657): Upgrade to `fuel-vm` 0.46.0.
- [#1671](https://github.com/FuelLabs/fuel-core/pull/1671): The logic related to the `FuelBlockIdsToHeights` is moved to the off-chain worker.
- [#1663](https://github.com/FuelLabs/fuel-core/pull/1663): Reduce the punishment criteria for mempool gossipping.
- [#1658](https://github.com/FuelLabs/fuel-core/pull/1658): Removed `Receipts` table. Instead, receipts are part of the `TransactionStatuses` table.
- [#1640](https://github.com/FuelLabs/fuel-core/pull/1640): Upgrade to fuel-vm 0.45.0.
- [#1635](https://github.com/FuelLabs/fuel-core/pull/1635): Move updating of the owned messages and coins to off-chain worker.
- [#1650](https://github.com/FuelLabs/fuel-core/pull/1650): Add api endpoint for getting estimates for future gas prices
- [#1649](https://github.com/FuelLabs/fuel-core/pull/1649): Add api endpoint for getting latest gas price
- [#1600](https://github.com/FuelLabs/fuel-core/pull/1640): Upgrade to fuel-vm 0.45.0
- [#1633](https://github.com/FuelLabs/fuel-core/pull/1633): Notify services about importing of the genesis block.
- [#1625](https://github.com/FuelLabs/fuel-core/pull/1625): Making relayer independent from the executor and preparation for the force transaction inclusion.
- [#1613](https://github.com/FuelLabs/fuel-core/pull/1613): Add api endpoint to retrieve a message by its nonce.
- [#1612](https://github.com/FuelLabs/fuel-core/pull/1612): Use `AtomicView` in all services for consistent results.
- [#1597](https://github.com/FuelLabs/fuel-core/pull/1597): Unify namespacing for `libp2p` modules
- [#1591](https://github.com/FuelLabs/fuel-core/pull/1591): Simplify libp2p dependencies and not depend on all sub modules directly.
- [#1590](https://github.com/FuelLabs/fuel-core/pull/1590): Use `AtomicView` in the `TxPool` to read the state of the database during insertion of the transactions.
- [#1587](https://github.com/FuelLabs/fuel-core/pull/1587): Use `BlockHeight` as a primary key for the `FuelsBlock` table.
- [#1585](https://github.com/FuelLabs/fuel-core/pull/1585): Let `NetworkBehaviour` macro generate `FuelBehaviorEvent` in p2p
- [#1579](https://github.com/FuelLabs/fuel-core/pull/1579): The change extracts the off-chain-related logic from the executor and moves it to the GraphQL off-chain worker. It creates two new concepts - Off-chain and On-chain databases where the GraphQL worker has exclusive ownership of the database and may modify it without intersecting with the On-chain database.
- [#1577](https://github.com/FuelLabs/fuel-core/pull/1577): Moved insertion of sealed blocks into the `BlockImporter` instead of the executor.
- [#1574](https://github.com/FuelLabs/fuel-core/pull/1574): Penalizes peers for sending invalid responses or for not replying at all.
- [#1601](https://github.com/FuelLabs/fuel-core/pull/1601): Fix formatting in docs and check that `cargo doc` passes in the CI.
- [#1636](https://github.com/FuelLabs/fuel-core/pull/1636): Add more docs to GraphQL DAP API.

#### Breaking

- [#1725](https://github.com/FuelLabs/fuel-core/pull/1725): All API endpoints now are prefixed with `/v1` version. New usage looks like: `/v1/playground`, `/v1/graphql`, `/v1/graphql-sub`, `/v1/metrics`, `/v1/health`.
- [#1722](https://github.com/FuelLabs/fuel-core/pull/1722): Bugfix: Zero `predicate_gas_used` field during validation of the produced block.
- [#1714](https://github.com/FuelLabs/fuel-core/pull/1714): The change bumps the `fuel-vm` to `0.47.1`. It breaks several breaking changes into the protocol:
  - All malleable fields are zero during the execution and unavailable through the GTF getters. Accessing them via the memory directly is still possible, but they are zero.
  - The `Transaction` doesn't define the gas price anymore. The gas price is defined by the block producer and recorded in the `Mint` transaction at the end of the block. A price of future blocks can be fetched through a [new API nedopoint](https://github.com/FuelLabs/fuel-core/issues/1641) and the price of the last block can be fetch or via the block or another [API endpoint](https://github.com/FuelLabs/fuel-core/issues/1647).
  - The `GasPrice` policy is replaced with the `Tip` policy. The user may specify in the native tokens how much he wants to pay the block producer to include his transaction in the block. It is the prioritization mechanism to incentivize the block producer to include users transactions earlier.
  - The `MaxFee` policy is mandatory to set. Without it, the transaction pool will reject the transaction. Since the block producer defines the gas price, the only way to control how much user agreed to pay can be done only through this policy.
  - The `maturity` field is removed from the `Input::Coin`. The same affect can be achieve with the `Maturity` policy on the transaction and predicate. This changes breaks how input coin is created and removes the passing of this argument.
  - The metadata of the `Checked<Tx>` doesn't contain `max_fee` and `min_fee` anymore. Only `max_gas` and `min_gas`. The `max_fee` is controlled by the user via the `MaxFee` policy.
  - Added automatic `impl` of traits `StorageWrite` and `StorageRead` for `StructuredStorage`. Tables that use a `Blueprint` can be read and written using these interfaces provided by structured storage types.

- [#1712](https://github.com/FuelLabs/fuel-core/pull/1712): Make `ContractUtxoInfo` type a version-able enum for use in the `ContractsLatestUtxo`table.
- [#1657](https://github.com/FuelLabs/fuel-core/pull/1657): Changed `CROO` gas price type from `Word` to `DependentGasPrice`. The dependent gas price values are dummy values while awaiting updated benchmarks.
- [#1671](https://github.com/FuelLabs/fuel-core/pull/1671): The GraphQL API uses block height instead of the block id where it is possible. The transaction status contains `block_height` instead of the `block_id`.
- [#1675](https://github.com/FuelLabs/fuel-core/pull/1675): Simplify GQL schema by disabling contract resolvers in most cases, and just return a ContractId scalar instead.
- [#1658](https://github.com/FuelLabs/fuel-core/pull/1658): Receipts are part of the transaction status. 
    Removed `reason` from the `TransactionExecutionResult::Failed`. It can be calculated based on the program state and receipts.
    Also, it is not possible to fetch `receipts` from the `Transaction` directly anymore. Instead, you need to fetch `status` and its receipts.
- [#1646](https://github.com/FuelLabs/fuel-core/pull/1646): Remove redundant receipts from queries.
- [#1639](https://github.com/FuelLabs/fuel-core/pull/1639): Make Merkle metadata, i.e. `SparseMerkleMetadata` and `DenseMerkleMetadata` type version-able enums
- [#1632](https://github.com/FuelLabs/fuel-core/pull/1632): Make `Message` type a version-able enum
- [#1631](https://github.com/FuelLabs/fuel-core/pull/1631): Modify api endpoint to dry run multiple transactions.
- [#1629](https://github.com/FuelLabs/fuel-core/pull/1629): Use a separate database for each data domain. Each database has its own folder where data is stored.
- [#1628](https://github.com/FuelLabs/fuel-core/pull/1628): Make `CompressedCoin` type a version-able enum
- [#1616](https://github.com/FuelLabs/fuel-core/pull/1616): Make `BlockHeader` type a version-able enum
- [#1614](https://github.com/FuelLabs/fuel-core/pull/1614): Use the default consensus key regardless of trigger mode. The change is breaking because it removes the `--dev-keys` argument. If the `debug` flag is set, the default consensus key will be used, regardless of the trigger mode.
- [#1596](https://github.com/FuelLabs/fuel-core/pull/1596): Make `Consensus` type a version-able enum
- [#1593](https://github.com/FuelLabs/fuel-core/pull/1593): Make `Block` type a version-able enum
- [#1576](https://github.com/FuelLabs/fuel-core/pull/1576): The change moves the implementation of the storage traits for required tables from `fuel-core` to `fuel-core-storage` crate. The change also adds a more flexible configuration of the encoding/decoding per the table and allows the implementation of specific behaviors for the table in a much easier way. It unifies the encoding between database, SMTs, and iteration, preventing mismatching bytes representation on the Rust type system level. Plus, it increases the re-usage of the code by applying the same blueprint to other tables.
    
    It is a breaking PR because it changes database encoding/decoding for some tables.
    
    ### StructuredStorage
    
    The change adds a new type `StructuredStorage`. It is a wrapper around the key-value storage that implements the storage traits(`StorageInspect`, `StorageMutate`, `StorageRead`, etc) for the tables with blueprint. This blueprint works in tandem with the `TableWithBlueprint` trait. The table may implement `TableWithBlueprint` specifying the blueprint, as an example:
    
    ```rust
    impl TableWithBlueprint for ContractsRawCode {
        type Blueprint = Plain<Raw, Raw>;
    
        fn column() -> Column {
            Column::ContractsRawCode
        }
    }
    ```
    
    It is a definition of the blueprint for the `ContractsRawCode` table. It has a plain blueprint meaning it simply encodes/decodes bytes and stores/loads them into/from the storage. As a key codec and value codec, it uses a `Raw` encoding/decoding that simplifies writing bytes and loads them back into the memory without applying any serialization or deserialization algorithm.
    
    If the table implements `TableWithBlueprint` and the selected codec satisfies all blueprint requirements, the corresponding storage traits for that table are implemented on the `StructuredStorage` type.
    
    ### Codecs
    
    Each blueprint allows customizing the key and value codecs. It allows the use of different codecs for different tables, taking into account the complexity and weight of the data and providing a way of more optimal implementation.
    
    That property may be very useful to perform migration in a more easier way. Plus, it also can be a `no_std` migration potentially allowing its fraud proving.
    
    An example of migration:
    
    ```rust
    /// Define the table for V1 value encoding/decoding.
    impl TableWithBlueprint for ContractsRawCodeV1 {
        type Blueprint = Plain<Raw, Raw>;
    
        fn column() -> Column {
            Column::ContractsRawCode
        }
    }
    
    /// Define the table for V2 value encoding/decoding.
    /// It uses `Postcard` codec for the value instead of `Raw` codec.
    ///
    /// # Dev-note: The columns is the same.
    impl TableWithBlueprint for ContractsRawCodeV2 {
        type Blueprint = Plain<Raw, Postcard>;
    
        fn column() -> Column {
            Column::ContractsRawCode
        }
    }
    
    fn migration(storage: &mut Database) {
        let mut iter = storage.iter_all::<ContractsRawCodeV1>(None);
        while let Ok((key, value)) = iter.next() {
            // Insert into the same table but with another codec.
            storage.storage::<ContractsRawCodeV2>().insert(key, value);
        }
    }
    ```
    
    ### Structures
    
    The blueprint of the table defines its behavior. As an example, a `Plain` blueprint simply encodes/decodes bytes and stores/loads them into/from the storage. The `SMT` blueprint builds a sparse merkle tree on top of the key-value pairs.
    
    Implementing a blueprint one time, we can apply it to any table satisfying the requirements of this blueprint. It increases the re-usage of the code and minimizes duplication.
    
    It can be useful if we decide to create global roots for all required tables that are used in fraud proving.
    
    ```rust
    impl TableWithBlueprint for SpentMessages {
        type Blueprint = Plain<Raw, Postcard>;
    
        fn column() -> Column {
            Column::SpentMessages
        }
    }
                     |
                     |
                    \|/
    
    impl TableWithBlueprint for SpentMessages {
        type Blueprint =
            Sparse<Raw, Postcard, SpentMessagesMerkleMetadata, SpentMessagesMerkleNodes>;
    
        fn column() -> Column {
            Column::SpentMessages
        }
    }
    ```
    
    ### Side changes
    
    #### `iter_all`
    The `iter_all` functionality now accepts the table instead of `K` and `V` generics. It is done to use the correct codec during deserialization. Also, the table definition provides the column.
    
    #### Duplicated unit tests
    
    The `fuel-core-storage` crate provides macros that generate unit tests. Almost all tables had the same test like `get`, `insert`, `remove`, `exist`. All duplicated tests were moved to macros. The unique one still stays at the same place where it was before.
    
    #### `StorageBatchMutate`
    
    Added a new `StorageBatchMutate` trait that we can move to `fuel-storage` crate later. It allows batch operations on the storage. It may be more performant in some cases.

- [#1573](https://github.com/FuelLabs/fuel-core/pull/1573): Remove nested p2p request/response encoding. Only breaks p2p networking compatibility with older fuel-core versions, but is otherwise fully internal.


## [Version 0.22.4]

### Added

- [#1743](https://github.com/FuelLabs/fuel-core/pull/1743): Added blacklisting of the transactions on the `TxPool` level.
  ```shell
        --tx-blacklist-addresses <TX_BLACKLIST_ADDRESSES>
            The list of banned addresses ignored by the `TxPool`
            
            [env: TX_BLACKLIST_ADDRESSES=]
  
        --tx-blacklist-coins <TX_BLACKLIST_COINS>
            The list of banned coins ignored by the `TxPool`
            
            [env: TX_BLACKLIST_COINS=]
  
        --tx-blacklist-messages <TX_BLACKLIST_MESSAGES>
            The list of banned messages ignored by the `TxPool`
            
            [env: TX_BLACKLIST_MESSAGES=]
  
        --tx-blacklist-contracts <TX_BLACKLIST_CONTRACTS>
            The list of banned contracts ignored by the `TxPool`
            
            [env: TX_BLACKLIST_CONTRACTS=]
  ```

## [Version 0.22.3]

### Added

- [#1732](https://github.com/FuelLabs/fuel-core/pull/1732): Added `Clone` bounds to most datatypes of `fuel-core-client`.

## [Version 0.22.2]

### Added

- [#1729](https://github.com/FuelLabs/fuel-core/pull/1729): Exposed the `schema.sdl` file from `fuel-core-client`. The user can create his own queries by using this file.

## [Version 0.22.1]

### Fixed
- [#1664](https://github.com/FuelLabs/fuel-core/pull/1664): Fixed long database initialization after restart of the node by setting limit to the WAL file.


## [Version 0.22.0]

### Added

- [#1515](https://github.com/FuelLabs/fuel-core/pull/1515): Added support of `--version` command for `fuel-core-keygen` binary.
- [#1504](https://github.com/FuelLabs/fuel-core/pull/1504): A `Success` or `Failure` variant of `TransactionStatus` returned by a query now contains the associated receipts generated by transaction execution.

#### Breaking
- [#1531](https://github.com/FuelLabs/fuel-core/pull/1531): Make `fuel-core-executor` `no_std` compatible. It affects the `fuel-core` crate because it uses the `fuel-core-executor` crate. The change is breaking because of moved types.
- [#1524](https://github.com/FuelLabs/fuel-core/pull/1524): Adds information about connected peers to the GQL API.

### Changed

- [#1517](https://github.com/FuelLabs/fuel-core/pull/1517): Changed default gossip heartbeat interval to 500ms. 
- [#1520](https://github.com/FuelLabs/fuel-core/pull/1520): Extract `executor` into `fuel-core-executor` crate.

### Fixed

#### Breaking
- [#1536](https://github.com/FuelLabs/fuel-core/pull/1536): The change fixes the contracts tables to not touch SMT nodes of foreign contracts. Before, it was possible to invalidate the SMT from another contract. It is a breaking change and requires re-calculating the whole state from the beginning with new SMT roots. 
- [#1542](https://github.com/FuelLabs/fuel-core/pull/1542): Migrates information about peers to NodeInfo instead of ChainInfo. It also elides information about peers in the default node_info query.

## [Version 0.21.0]

This release focuses on preparing `fuel-core` for the mainnet environment:
- Most of the changes improved the security and stability of the node.
- The gas model was reworked to cover all aspects of execution.
- The benchmarking system was significantly enhanced, covering worst scenarios.
- A new set of benchmarks was added to track the accuracy of gas prices.
- Optimized heavy operations and removed/replaced exploitable functionality.

Besides that, there are more concrete changes:
- Unified naming conventions for all CLI arguments. Added dependencies between related fields to avoid misconfiguration in case of missing arguments. Added `--debug` flag that enables additional functionality like a debugger.
- Improved telemetry to cover the internal work of services and added support for the Pyroscope, allowing it to generate real-time flamegraphs to track performance.
- Improved stability of the P2P layer and adjusted the updating of reputation. The speed of block synchronization was significantly increased.
- The node is more stable and resilient. Improved DoS resistance and resource management. Fixed critical bugs during state transition.
- Reworked the `Mint` transaction to accumulate the fee from block production inside the contract defined by the block producer.

FuelVM received a lot of safety and stability improvements:
- The audit helped identify some bugs and errors that have been successfully fixed.
- Updated the gas price model to charge for resources used during the transaction lifecycle.
- Added `no_std` and 32 bit system support. This opens doors for fraud proving in the future.
- Removed the `ChainId` from the `PredicateId` calculation, allowing the use of predicates cross-chain.
- Improvements in the performance of some storage-related opcodes.
- Support the `ECAL` instruction that allows adding custom functionality to the VM. It can be used to create unique rollups or advanced indexers in the future.
- Support of [transaction policies](https://github.com/FuelLabs/fuel-vm/blob/master/CHANGELOG.md#version-0420) provides additional safety for the user. 
    It also allows the implementation of a multi-dimensional price model in the future, making the transaction execution cheaper and allowing more transactions that don't affect storage.
- Refactored errors, returning more detailed errors to the user, simplifying debugging.

### Added

- [#1503](https://github.com/FuelLabs/fuel-core/pull/1503): Add `gtf` opcode sanity check.
- [#1502](https://github.com/FuelLabs/fuel-core/pull/1502): Added price benchmark for `vm_initialization`.
- [#1501](https://github.com/FuelLabs/fuel-core/pull/1501): Add a CLI command for generating a fee collection contract.
- [#1492](https://github.com/FuelLabs/fuel-core/pull/1492): Support backward iteration in the RocksDB. It allows backward queries that were not allowed before.
- [#1490](https://github.com/FuelLabs/fuel-core/pull/1490): Add push and pop benchmarks.
- [#1485](https://github.com/FuelLabs/fuel-core/pull/1485): Prepare rc release of fuel core v0.21
- [#1476](https://github.com/FuelLabs/fuel-core/pull/1453): Add the majority of the "other" benchmarks for contract opcodes.
- [#1473](https://github.com/FuelLabs/fuel-core/pull/1473): Expose fuel-core version as a constant
- [#1469](https://github.com/FuelLabs/fuel-core/pull/1469): Added support of bloom filter for RocksDB tables and increased the block cache.
- [#1465](https://github.com/FuelLabs/fuel-core/pull/1465): Improvements for keygen cli and crates
- [#1642](https://github.com/FuelLabs/fuel-core/pull/1462): Added benchmark to measure the performance of contract state and contract ID calculation; use for gas costing.
- [#1457](https://github.com/FuelLabs/fuel-core/pull/1457): Fixing incorrect measurement for fast(µs) opcodes.
- [#1456](https://github.com/FuelLabs/fuel-core/pull/1456): Added flushing of the RocksDB during a graceful shutdown.
- [#1456](https://github.com/FuelLabs/fuel-core/pull/1456): Added more logs to track the service lifecycle.
- [#1453](https://github.com/FuelLabs/fuel-core/pull/1453): Add the majority of the "sanity" benchmarks for contract opcodes.
- [#1452](https://github.com/FuelLabs/fuel-core/pull/1452): Added benchmark to measure the performance of contract root calculation when utilizing the maximum contract size; used for gas costing of contract root during predicate owner validation.
- [#1449](https://github.com/FuelLabs/fuel-core/pull/1449): Fix coin pagination in e2e test client.
- [#1447](https://github.com/FuelLabs/fuel-core/pull/1447): Add timeout for continuous e2e tests
- [#1444](https://github.com/FuelLabs/fuel-core/pull/1444): Add "sanity" benchmarks for memory opcodes.
- [#1437](https://github.com/FuelLabs/fuel-core/pull/1437): Add some transaction throughput tests for basic transfers.
- [#1436](https://github.com/FuelLabs/fuel-core/pull/1436): Add a github action to continuously test beta-4.
- [#1433](https://github.com/FuelLabs/fuel-core/pull/1433): Add "sanity" benchmarks for flow opcodes.
- [#1432](https://github.com/FuelLabs/fuel-core/pull/1432): Add a new `--api-request-timeout` argument to control TTL for GraphQL requests.
- [#1430](https://github.com/FuelLabs/fuel-core/pull/1430): Add "sanity" benchmarks for crypto opcodes.
- [#1426](https://github.com/FuelLabs/fuel-core/pull/1426) Split keygen into a create and a binary.
- [#1419](https://github.com/FuelLabs/fuel-core/pull/1419): Add additional "sanity" benchmarks for arithmetic op code instructions.
- [#1411](https://github.com/FuelLabs/fuel-core/pull/1411): Added WASM and `no_std` compatibility.
- [#1405](https://github.com/FuelLabs/fuel-core/pull/1405): Use correct names for service metrics.
- [#1400](https://github.com/FuelLabs/fuel-core/pull/1400): Add releasy beta to fuel-core so that new commits to fuel-core master triggers fuels-rs.
- [#1371](https://github.com/FuelLabs/fuel-core/pull/1371): Add new client function for querying the `MessageStatus` for a specific message (by `Nonce`).
- [#1356](https://github.com/FuelLabs/fuel-core/pull/1356): Add peer reputation reporting to heartbeat code.
- [#1355](https://github.com/FuelLabs/fuel-core/pull/1355): Added new metrics related to block importing, such as tps, sync delays etc.
- [#1339](https://github.com/FuelLabs/fuel-core/pull/1339): Adds `baseAssetId` to `FeeParameters` in the GraphQL API.
- [#1331](https://github.com/FuelLabs/fuel-core/pull/1331): Add peer reputation reporting to block import code.
- [#1324](https://github.com/FuelLabs/fuel-core/pull/1324): Added pyroscope profiling to fuel-core, intended to be used by a secondary docker image that has debug symbols enabled.
- [#1309](https://github.com/FuelLabs/fuel-core/pull/1309): Add documentation for running debug builds with CLion and Visual Studio Code.  
- [#1308](https://github.com/FuelLabs/fuel-core/pull/1308): Add support for loading .env files when compiling with the `env` feature. This allows users to conveniently supply CLI arguments in a secure and IDE-agnostic way. 
- [#1304](https://github.com/FuelLabs/fuel-core/pull/1304): Implemented `submit_and_await_commit_with_receipts` method for `FuelClient`.
- [#1286](https://github.com/FuelLabs/fuel-core/pull/1286): Include readable names for test cases where missing.
- [#1274](https://github.com/FuelLabs/fuel-core/pull/1274): Added tests to benchmark block synchronization.
- [#1263](https://github.com/FuelLabs/fuel-core/pull/1263): Add gas benchmarks for `ED19` and `ECR1` instructions.

### Changed

- [#1512](https://github.com/FuelLabs/fuel-core/pull/1512): Internally simplify merkle_contract_state_range.
- [#1507](https://github.com/FuelLabs/fuel-core/pull/1507): Updated chain configuration to be ready for beta 5 network. It includes opcode prices from the latest benchmark and contract for the block producer.
- [#1477](https://github.com/FuelLabs/fuel-core/pull/1477): Upgraded the Rust version used in CI and containers to 1.73.0. Also includes associated Clippy changes.
- [#1469](https://github.com/FuelLabs/fuel-core/pull/1469): Replaced usage of `MemoryTransactionView` by `Checkpoint` database in the benchmarks.
- [#1468](https://github.com/FuelLabs/fuel-core/pull/1468): Bumped version of the `fuel-vm` to `v0.40.0`. It brings some breaking changes into consensus parameters API because of changes in the underlying types.
- [#1466](https://github.com/FuelLabs/fuel-core/pull/1466): Handling overflows during arithmetic operations.
- [#1460](https://github.com/FuelLabs/fuel-core/pull/1460): Change tracking branch from main to master for releasy tests.
- [#1454](https://github.com/FuelLabs/fuel-core/pull/1454): Update gas benchmarks for opcodes that append receipts.
- [#1440](https://github.com/FuelLabs/fuel-core/pull/1440): Don't report reserved nodes that send invalid transactions.
- [#1439](https://github.com/FuelLabs/fuel-core/pull/1439): Reduced memory BMT consumption during creation of the header.
- [#1434](https://github.com/FuelLabs/fuel-core/pull/1434): Continue gossiping transactions to reserved peers regardless of gossiping reputation score.
- [#1408](https://github.com/FuelLabs/fuel-core/pull/1408): Update gas benchmarks for storage opcodes to use a pre-populated database to get more accurate worst-case costs.
- [#1399](https://github.com/FuelLabs/fuel-core/pull/1399): The Relayer now queries Ethereum for its latest finalized block instead of using a configurable "finalization period" to presume finality.
- [#1397](https://github.com/FuelLabs/fuel-core/pull/1397): Improved keygen. Created a crate to be included from forc plugins and upgraded internal library to drop requirement of protoc to build
- [#1395](https://github.com/FuelLabs/fuel-core/pull/1395): Add DependentCost benchmarks for `k256`, `s256` and `mcpi` instructions.
- [#1393](https://github.com/FuelLabs/fuel-core/pull/1393): Increase heartbeat timeout from `2` to `60` seconds, as suggested in [this issue](https://github.com/FuelLabs/fuel-core/issues/1330).
- [#1392](https://github.com/FuelLabs/fuel-core/pull/1392): Fixed an overflow in `message_proof`.
- [#1390](https://github.com/FuelLabs/fuel-core/pull/1390): Up the `ethers` version to `2` to fix an issue with `tungstenite`.
- [#1383](https://github.com/FuelLabs/fuel-core/pull/1383): Disallow usage of `log` crate internally in favor of `tracing` crate.
- [#1380](https://github.com/FuelLabs/fuel-core/pull/1380): Add preliminary, hard-coded config values for heartbeat peer reputation, removing `todo`.
- [#1377](https://github.com/FuelLabs/fuel-core/pull/1377): Remove `DiscoveryEvent` and use `KademliaEvent` directly in `DiscoveryBehavior`.
- [#1366](https://github.com/FuelLabs/fuel-core/pull/1366): Improve caching during docker builds in CI by replacing gha
- [#1358](https://github.com/FuelLabs/fuel-core/pull/1358): Upgraded the Rust version used in CI to 1.72.0. Also includes associated Clippy changes.
- [#1349](https://github.com/FuelLabs/fuel-core/pull/1349): Updated peer-to-peer transactions API to support multiple blocks in a single request, and updated block synchronization to request multiple blocks based on the configured range of headers.
- [#1342](https://github.com/FuelLabs/fuel-core/pull/1342): Add error handling for P2P requests to return `None` to requester and log error.
- [#1318](https://github.com/FuelLabs/fuel-core/pull/1318): Modified block synchronization to use asynchronous task execution when retrieving block headers.
- [#1314](https://github.com/FuelLabs/fuel-core/pull/1314): Removed `types::ConsensusParameters` in favour of `fuel_tx:ConsensusParameters`.
- [#1302](https://github.com/FuelLabs/fuel-core/pull/1302): Removed the usage of flake and building of the bridge contract ABI.
    It simplifies the maintenance and updating of the events, requiring only putting the event definition into the codebase of the relayer.
- [#1293](https://github.com/FuelLabs/fuel-core/issues/1293): Parallelized the `estimate_predicates` endpoint to utilize all available threads.
- [#1270](https://github.com/FuelLabs/fuel-core/pull/1270): Modify the way block headers are retrieved from peers to be done in batches.

#### Breaking
- [#1506](https://github.com/FuelLabs/fuel-core/pull/1506): Added validation of the coin's fields during block production and validation. Before, it was possible to submit a transaction that didn't match the coin's values in the database, allowing printing/using unavailable assets.
- [#1491](https://github.com/FuelLabs/fuel-core/pull/1491): Removed unused request and response variants from the Gossipsub implementation, as well as related definitions and tests. Specifically, this removes gossiping of `ConsensusVote` and `NewBlock` events.
- [#1472](https://github.com/FuelLabs/fuel-core/pull/1472): Upgraded `fuel-vm` to `v0.42.0`. It introduces transaction policies that changes layout of the transaction. FOr more information check the [v0.42.0](https://github.com/FuelLabs/fuel-vm/pull/635) release.
- [#1470](https://github.com/FuelLabs/fuel-core/pull/1470): Divide `DependentCost` into "light" and "heavy" operations.
- [#1464](https://github.com/FuelLabs/fuel-core/pull/1464): Avoid possible truncation of higher bits. It may invalidate the code that truncated higher bits causing different behavior on 32-bit vs. 64-bit systems. The change affects some endpoints that now require lesser integers.
- [#1432](https://github.com/FuelLabs/fuel-core/pull/1432): All subscriptions and requests have a TTL now. So each subscription lifecycle is limited in time. If the subscription is closed because of TTL, it means that you subscribed after your transaction had been dropped by the network.
- [#1407](https://github.com/FuelLabs/fuel-core/pull/1407): The recipient is a `ContractId` instead of `Address`. The block producer should deploy its contract to receive the transaction fee. The collected fee is zero until the recipient contract is set.
- [#1407](https://github.com/FuelLabs/fuel-core/pull/1407): The `Mint` transaction is reworked with new fields to support the account-base model. It affects serialization and deserialization of the transaction and also affects GraphQL schema.
- [#1407](https://github.com/FuelLabs/fuel-core/pull/1407): The `Mint` transaction is the last transaction in the block instead of the first.
- [#1374](https://github.com/FuelLabs/fuel-core/pull/1374): Renamed `base_chain_height` to `da_height` and return current relayer height instead of latest Fuel block height.
- [#1367](https://github.com/FuelLabs/fuel-core/pull/1367): Update to the latest version of fuel-vm.
- [#1363](https://github.com/FuelLabs/fuel-core/pull/1363): Change message_proof api to take `nonce` instead of `message_id`
- [#1355](https://github.com/FuelLabs/fuel-core/pull/1355): Removed the `metrics` feature flag from the fuel-core crate, and metrics are now included by default.
- [#1339](https://github.com/FuelLabs/fuel-core/pull/1339): Added a new required field called `base_asset_id` to the `FeeParameters` definition in `ConsensusParameters`, as well as default values for `base_asset_id` in the `beta` and `dev` chain specifications.
- [#1322](https://github.com/FuelLabs/fuel-core/pull/1322):
  The `debug` flag is added to the CLI. The flag should be used for local development only. Enabling debug mode:
      - Allows GraphQL Endpoints to arbitrarily advance blocks.
      - Enables debugger GraphQL Endpoints.
      - Allows setting `utxo_validation` to `false`.
- [#1318](https://github.com/FuelLabs/fuel-core/pull/1318): Removed the `--sync-max-header-batch-requests` CLI argument, and renamed `--sync-max-get-txns` to `--sync-block-stream-buffer-size` to better represent the current behavior in the import.
- [#1290](https://github.com/FuelLabs/fuel-core/pull/1290): Standardize CLI args to use `-` instead of `_`.
- [#1279](https://github.com/FuelLabs/fuel-core/pull/1279): Added a new CLI flag to enable the Relayer service `--enable-relayer`, and disabled the Relayer service by default. When supplying the `--enable-relayer` flag, the `--relayer` argument becomes mandatory, and omitting it is an error. Similarly, providing a `--relayer` argument without the `--enable-relayer` flag is an error. Lastly, providing the `--keypair` or `--network` arguments will also produce an error if the `--enable-p2p` flag is not set.
- [#1262](https://github.com/FuelLabs/fuel-core/pull/1262): The `ConsensusParameters` aggregates all configuration data related to the consensus. It contains many fields that are segregated by the usage. The API of some functions was affected to use lesser types instead the whole `ConsensusParameters`. It is a huge breaking change requiring repetitively monotonically updating all places that use the `ConsensusParameters`. But during updating, consider that maybe you can use lesser types. Usage of them may simplify signatures of methods and make them more user-friendly and transparent.

### Removed

#### Breaking
- [#1484](https://github.com/FuelLabs/fuel-core/pull/1484): Removed `--network` CLI argument. Now the name of the network is fetched form chain configuration.
- [#1399](https://github.com/FuelLabs/fuel-core/pull/1399): Removed `relayer-da-finalization` parameter from the relayer CLI.
- [#1338](https://github.com/FuelLabs/fuel-core/pull/1338): Updated GraphQL client to use `DependentCost` for `k256`, `mcpi`, `s256`, `scwq`, `swwq` opcodes.
- [#1322](https://github.com/FuelLabs/fuel-core/pull/1322): The `manual_blocks_enabled` flag is removed from the CLI. The analog is a `debug` flag.<|MERGE_RESOLUTION|>--- conflicted
+++ resolved
@@ -8,11 +8,8 @@
 
 ### Added
 - [2131](https://github.com/FuelLabs/fuel-core/pull/2131): Add flow in TxPool in order to ask to newly connected peers to share their transaction pool
-<<<<<<< HEAD
+- [2182](https://github.com/FuelLabs/fuel-core/pull/2151): Limit number of transactions that can be fetched via TxSource::next
 - [2162](https://github.com/FuelLabs/fuel-core/pull/2162): Pool structure with dependencies, etc.. for the next transaction pool module.
-=======
-- [2182](https://github.com/FuelLabs/fuel-core/pull/2151): Limit number of transactions that can be fetched via TxSource::next
->>>>>>> 79ca0d04
 
 ### Changed
 
