--- conflicted
+++ resolved
@@ -21,12 +21,9 @@
 ### Changed
 
 #### Breaking
-<<<<<<< HEAD
 - [2299](https://github.com/FuelLabs/fuel-core/pull/2299): Anyone who wants to participate in the transaction broadcasting via p2p must upgrade to support new predicates on the TxPool level.
 - [2299](https://github.com/FuelLabs/fuel-core/pull/2299): Upgraded `fuel-vm` to `0.58.0`. More information in the [release](https://github.com/FuelLabs/fuel-vm/releases/tag/v0.58.0).
-=======
 - [2276](https://github.com/FuelLabs/fuel-core/pull/2276): Changed how complexity for blocks is calculated. The default complexity now is 80_000. All queries that somehow touch the block header now are more expensive.
->>>>>>> f5adbcfa
 - [2290](https://github.com/FuelLabs/fuel-core/pull/2290): Added a new GraphQL limit on number of `directives`. The default value is `10`.
 - [2206](https://github.com/FuelLabs/fuel-core/pull/2206): Use timestamp of last block when dry running transactions.
 - [2153](https://github.com/FuelLabs/fuel-core/pull/2153): Updated default gas costs for the local testnet configuration to match `fuel-core 0.35.0`.
