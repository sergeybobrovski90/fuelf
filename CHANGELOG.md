# Change Log
All notable changes to this project will be documented in this file.

The format is based on [Keep a Changelog](http://keepachangelog.com/)
and this project adheres to [Semantic Versioning](http://semver.org/).

## [Unreleased]

### Added
- [2051](https://github.com/FuelLabs/fuel-core/pull/2051): Add support for AWS KMS signing for the PoA consensus module. The new key can be specified with `--consensus-aws-kms AWS_KEY_ARN`.
- [2092](https://github.com/FuelLabs/fuel-core/pull/2092): Allow iterating by keys in rocksdb, and other storages.
- [2096](https://github.com/FuelLabs/fuel-core/pull/2096): GraphQL endpoint to fetch blob byte code by its blob ID.

### Changed

#### Breaking
- [2051](https://github.com/FuelLabs/fuel-core/pull/2051): Misdocumented `CONSENSUS_KEY` environ variable has been removed, use `CONSENSUS_KEY_SECRET` instead. Also raises MSRV to `1.79.0`.

### Fixed

<<<<<<< HEAD
- [2106](https://github.com/FuelLabs/fuel-core/pull/2106): Handle the case when nodes with overriding start on the fresh network.
=======
>>>>>>> d3b62946
- [2105](https://github.com/FuelLabs/fuel-core/pull/2105): Fixed the rollback functionality to work with empty gas price database.

## [Version 0.33.0]

### Added
- [2094](https://github.com/FuelLabs/fuel-core/pull/2094): Added support for predefined blocks provided via the filesystem.
- [2094](https://github.com/FuelLabs/fuel-core/pull/2094): Added `--predefined-blocks-path` CLI argument to pass the path to the predefined blocks.
- [2081](https://github.com/FuelLabs/fuel-core/pull/2081): Enable producer to include predefined blocks.
- [2079](https://github.com/FuelLabs/fuel-core/pull/2079): Open unknown columns in the RocksDB for forward compatibility.

### Changed
- [2076](https://github.com/FuelLabs/fuel-core/pull/2076): Replace usages of `iter_all` with `iter_all_keys` where necessary.

#### Breaking
- [2080](https://github.com/FuelLabs/fuel-core/pull/2080): Reject Upgrade txs with invalid wasm on txpool level.
- [2082](https://github.com/FuelLabs/fuel-core/pull/2088): Move `TxPoolError` from `fuel-core-types` to `fuel-core-txpool`.
- [2086](https://github.com/FuelLabs/fuel-core/pull/2086): Added support for PoA key rotation.
- [2086](https://github.com/FuelLabs/fuel-core/pull/2086): Support overriding of the non consensus parameters in the chain config.

### Fixed

- [2094](https://github.com/FuelLabs/fuel-core/pull/2094): Fixed bug in rollback logic because of wrong ordering of modifications.

## [Version 0.32.1]

### Added
- [2061](https://github.com/FuelLabs/fuel-core/pull/2061): Allow querying filled transaction body from the status.

### Changed
- [2067](https://github.com/FuelLabs/fuel-core/pull/2067): Return error from TxPool level if the `BlobId` is known.
- [2064](https://github.com/FuelLabs/fuel-core/pull/2064): Allow gas price metadata values to be overridden with config

### Fixes
- [2060](https://github.com/FuelLabs/fuel-core/pull/2060): Use `min-gas-price` as a starting point if `start-gas-price` is zero.
- [2059](https://github.com/FuelLabs/fuel-core/pull/2059): Remove unwrap that is breaking backwards compatibility
- [2063](https://github.com/FuelLabs/fuel-core/pull/2063): Don't use historical view during dry run.

## [Version 0.32.0]

### Added
- [1983](https://github.com/FuelLabs/fuel-core/pull/1983): Add adapters for gas price service for accessing database values

### Breaking
- [2048](https://github.com/FuelLabs/fuel-core/pull/2048): Disable SMT for `ContractsAssets` and `ContractsState` for the production mode of the `fuel-core`. The SMT still is used in benchmarks and tests.
- [#1988](https://github.com/FuelLabs/fuel-core/pull/1988): Updated `fuel-vm` to `0.56.0` ([release notes](https://github.com/FuelLabs/fuel-vm/releases/tag/v0.55.0)). Adds Blob transaction support.
- [2025](https://github.com/FuelLabs/fuel-core/pull/2025): Add new V0 algorithm for gas price to services.
    This change includes new flags for the CLI:
        - "starting-gas-price" - the starting gas price for the gas price algorithm
        - "gas-price-change-percent" - the percent change for each gas price update
        - "gas-price-threshold-percent" - the threshold percent for determining if the gas price will be increase or decreased
    And the following CLI flags are serving a new purpose
        - "min-gas-price" - the minimum gas price that the gas price algorithm will return
- [2045](https://github.com/FuelLabs/fuel-core/pull/2045): Include withdrawal message only if transaction is executed successfully.
- [2041](https://github.com/FuelLabs/fuel-core/pull/2041): Add code for startup of the gas price algorithm updater so 
    the gas price db on startup is always in sync with the on chain db

## [Version 0.31.0]

### Added
- [#2014](https://github.com/FuelLabs/fuel-core/pull/2014): Added a separate thread for the block importer.
- [#2013](https://github.com/FuelLabs/fuel-core/pull/2013): Added a separate thread to process P2P database lookups.
- [#2004](https://github.com/FuelLabs/fuel-core/pull/2004): Added new CLI argument `continue-services-on-error` to control internal flow of services.
- [#2004](https://github.com/FuelLabs/fuel-core/pull/2004): Added handling of incorrect shutdown of the off-chain GraphQL worker by using state rewind feature.
- [#2007](https://github.com/FuelLabs/fuel-core/pull/2007): Improved metrics:
  - Added database metrics per column.
  - Added statistic about commit time of each database.
  - Refactored how metrics are registered: Now, we use only one register shared between all metrics. This global register is used to encode all metrics.
- [#1996](https://github.com/FuelLabs/fuel-core/pull/1996): Added support for rollback command when state rewind feature is enabled. The command allows the rollback of the state of the blockchain several blocks behind until the end of the historical window. The default historical window it 7 days.
- [#1996](https://github.com/FuelLabs/fuel-core/pull/1996): Added support for the state rewind feature. The feature allows the execution of the blocks in the past and the same execution results to be received. Together with forkless upgrades, execution of any block from the past is possible if historical data exist for the target block height.
- [#1994](https://github.com/FuelLabs/fuel-core/pull/1994): Added the actual implementation for the `AtomicView::latest_view`.
- [#1972](https://github.com/FuelLabs/fuel-core/pull/1972): Implement `AlgorithmUpdater` for `GasPriceService`
- [#1948](https://github.com/FuelLabs/fuel-core/pull/1948): Add new `AlgorithmV1` and `AlgorithmUpdaterV1` for the gas price. Include tools for analysis
- [#1676](https://github.com/FuelLabs/fuel-core/pull/1676): Added new CLI arguments:
    - `graphql-max-depth`
    - `graphql-max-complexity`
    - `graphql-max-recursive-depth`

### Changed
- [#2015](https://github.com/FuelLabs/fuel-core/pull/2015): Small fixes for the database:
  - Fixed the name for historical columns - Metrics was working incorrectly for historical columns.
  - Added recommended setting for the RocksDB - The source of recommendation is official documentation https://github.com/facebook/rocksdb/wiki/Setup-Options-and-Basic-Tuning#other-general-options.
  - Removed repairing since it could corrupt the database if fails - Several users reported about the corrupted state of the database after having a "Too many descriptors" error where in logs, repairing of the database also failed with this error creating a `lost` folder.
- [#2010](https://github.com/FuelLabs/fuel-core/pull/2010): Updated the block importer to allow more blocks to be in the queue. It improves synchronization speed and mitigate the impact of other services on synchronization speed.
- [#2006](https://github.com/FuelLabs/fuel-core/pull/2006): Process block importer events first under P2P pressure.
- [#2002](https://github.com/FuelLabs/fuel-core/pull/2002): Adapted the block producer to react to checked transactions that were using another version of consensus parameters during validation in the TxPool. After an upgrade of the consensus parameters of the network, TxPool could store invalid `Checked` transactions. This change fixes that by tracking the version that was used to validate the transactions.
- [#1999](https://github.com/FuelLabs/fuel-core/pull/1999): Minimize the number of panics in the codebase.
- [#1990](https://github.com/FuelLabs/fuel-core/pull/1990): Use latest view for mutate GraphQL queries after modification of the node.
- [#1992](https://github.com/FuelLabs/fuel-core/pull/1992): Parse multiple relayer contracts, `RELAYER-V2-LISTENING-CONTRACTS` env variable using a `,` delimiter.
- [#1980](https://github.com/FuelLabs/fuel-core/pull/1980): Add `Transaction` to relayer 's event filter

#### Breaking
- [#2012](https://github.com/FuelLabs/fuel-core/pull/2012): Bumped the `fuel-vm` to `0.55.0` release. More about the change [here](https://github.com/FuelLabs/fuel-vm/releases/tag/v0.55.0).
- [#2001](https://github.com/FuelLabs/fuel-core/pull/2001): Prevent GraphQL query body to be huge and cause OOM. The default body size is `1MB`. The limit can be changed by the `graphql-request-body-bytes-limit` CLI argument.
- [#1991](https://github.com/FuelLabs/fuel-core/pull/1991): Prepare the database to use different types than `Database` for atomic view.
- [#1989](https://github.com/FuelLabs/fuel-core/pull/1989): Extract `HistoricalView` trait from the `AtomicView`.
- [#1676](https://github.com/FuelLabs/fuel-core/pull/1676): New `fuel-core-client` is incompatible with the old `fuel-core` because of two requested new fields.
- [#1676](https://github.com/FuelLabs/fuel-core/pull/1676): Changed default value for `api-request-timeout` to be `30s`.
- [#1676](https://github.com/FuelLabs/fuel-core/pull/1676): Now, GraphQL API has complexity and depth limitations on the queries. The default complexity limit is `20000`. It is ~50 blocks per request with transaction IDs and ~2-5 full blocks.

### Fixed
- [#2000](https://github.com/FuelLabs/fuel-core/pull/2000): Use correct query name in metrics for aliased queries.

## [Version 0.30.0]

### Added
- [#1975](https://github.com/FuelLabs/fuel-core/pull/1975): Added `DependentCost` benchmarks for the `cfe` and `cfei` opcodes.
- [#1975](https://github.com/FuelLabs/fuel-core/pull/1975): Added `DependentCost` for the `cfe` opcode to the `GasCosts` endpoint.
- [#1974](https://github.com/FuelLabs/fuel-core/pull/1974): Optimized the work of `InMemoryTransaction` for lookups and empty insertion.

### Changed
- [#1973](https://github.com/FuelLabs/fuel-core/pull/1973): Updated VM initialization benchmark to include many inputs and outputs.

#### Breaking
- [#1975](https://github.com/FuelLabs/fuel-core/pull/1975): Updated gas prices according to new release.
- [#1975](https://github.com/FuelLabs/fuel-core/pull/1975): Changed `GasCosts` endpoint to return `DependentCost` for the `cfei` opcode via `cfeiDependentCost`.
- [#1975](https://github.com/FuelLabs/fuel-core/pull/1975): Use `fuel-vm 0.54.0`. More information in the [release](https://github.com/FuelLabs/fuel-vm/releases/tag/v0.54.0).

## [Version 0.29.0]

### Added
- [#1889](https://github.com/FuelLabs/fuel-core/pull/1889): Add new `FuelGasPriceProvider` that receives the gas price algorithm from a `GasPriceService`

### Changed
- [#1942](https://github.com/FuelLabs/fuel-core/pull/1942): Sequential relayer's commits.
- [#1952](https://github.com/FuelLabs/fuel-core/pull/1952): Change tip sorting to ratio between tip and max gas sorting in txpool
- [#1960](https://github.com/FuelLabs/fuel-core/pull/1960): Update fuel-vm to v0.53.0.
- [#1964](https://github.com/FuelLabs/fuel-core/pull/1964): Add `creation_instant` as second sort key in tx pool

### Fixed
- [#1962](https://github.com/FuelLabs/fuel-core/pull/1962): Fixes the error message for incorrect keypair's path.
- [#1950](https://github.com/FuelLabs/fuel-core/pull/1950): Fix cursor `BlockHeight` encoding in `SortedTXCursor`

## [Version 0.28.0]

### Changed
- [#1934](https://github.com/FuelLabs/fuel-core/pull/1934): Updated benchmark for the `aloc` opcode to be `DependentCost`. Updated `vm_initialization` benchmark to exclude growing of memory(It is handled by VM reuse).
- [#1916](https://github.com/FuelLabs/fuel-core/pull/1916): Speed up synchronisation of the blocks for the `fuel-core-sync` service.
- [#1888](https://github.com/FuelLabs/fuel-core/pull/1888): optimization: Reuse VM memory across executions.

#### Breaking

- [#1934](https://github.com/FuelLabs/fuel-core/pull/1934): Changed `GasCosts` endpoint to return `DependentCost` for the `aloc` opcode via `alocDependentCost`.
- [#1934](https://github.com/FuelLabs/fuel-core/pull/1934): Updated default gas costs for the local testnet configuration. All opcodes became cheaper.
- [#1924](https://github.com/FuelLabs/fuel-core/pull/1924): `dry_run_opt` has new `gas_price: Option<u64>` argument
- [#1888](https://github.com/FuelLabs/fuel-core/pull/1888): Upgraded `fuel-vm` to `0.51.0`. See [release](https://github.com/FuelLabs/fuel-vm/releases/tag/v0.51.0) for more information.

### Added
- [#1939](https://github.com/FuelLabs/fuel-core/pull/1939): Added API functions to open a RocksDB in different modes.
- [#1929](https://github.com/FuelLabs/fuel-core/pull/1929): Added support of customization of the state transition version in the `ChainConfig`.

### Removed
- [#1913](https://github.com/FuelLabs/fuel-core/pull/1913): Removed dead code from the project.

### Fixed
- [#1921](https://github.com/FuelLabs/fuel-core/pull/1921): Fixed unstable `gossipsub_broadcast_tx_with_accept` test.
- [#1915](https://github.com/FuelLabs/fuel-core/pull/1915): Fixed reconnection issue in the dev cluster with AWS cluster.
- [#1914](https://github.com/FuelLabs/fuel-core/pull/1914): Fixed halting of the node during synchronization in PoA service.

## [Version 0.27.0]

### Added

- [#1895](https://github.com/FuelLabs/fuel-core/pull/1895): Added backward and forward compatibility integration tests for forkless upgrades.
- [#1898](https://github.com/FuelLabs/fuel-core/pull/1898): Enforce increasing of the `Executor::VERSION` on each release.

### Changed

- [#1906](https://github.com/FuelLabs/fuel-core/pull/1906): Makes `cli::snapshot::Command` members public such that clients can create and execute snapshot commands programmatically. This enables snapshot execution in external programs, such as the regenesis test suite. 
- [#1891](https://github.com/FuelLabs/fuel-core/pull/1891): Regenesis now preserves `FuelBlockMerkleData` and `FuelBlockMerkleMetadata` in the off-chain table. These tables are checked when querying message proofs.
- [#1886](https://github.com/FuelLabs/fuel-core/pull/1886): Use ref to `Block` in validation code
- [#1876](https://github.com/FuelLabs/fuel-core/pull/1876): Updated benchmark to include the worst scenario for `CROO` opcode. Also include consensus parameters in bench output.
- [#1879](https://github.com/FuelLabs/fuel-core/pull/1879): Return the old behaviour for the `discovery_works` test.
- [#1848](https://github.com/FuelLabs/fuel-core/pull/1848): Added `version` field to the `Block` and `BlockHeader` GraphQL entities. Added corresponding `version` field to the `Block` and `BlockHeader` client types in `fuel-core-client`.
- [#1873](https://github.com/FuelLabs/fuel-core/pull/1873/): Separate dry runs from block production in executor code, remove `ExecutionKind` and `ExecutionType`, remove `thread_block_transaction` concept, remove `PartialBlockComponent` type, refactor away `inner` functions.
- [#1900](https://github.com/FuelLabs/fuel-core/pull/1900): Update the root README as `fuel-core run` no longer has `--chain` as an option. It has been replaced by `--snapshot`.

#### Breaking

- [#1894](https://github.com/FuelLabs/fuel-core/pull/1894): Use testnet configuration for local testnet.
- [#1894](https://github.com/FuelLabs/fuel-core/pull/1894): Removed support for helm chart.
- [#1910](https://github.com/FuelLabs/fuel-core/pull/1910): `fuel-vm` upgraded to `0.50.0`. More information in the [changelog](https://github.com/FuelLabs/fuel-vm/releases/tag/v0.50.0).

## [Version 0.26.0]

### Fixed

#### Breaking

- [#1868](https://github.com/FuelLabs/fuel-core/pull/1868): Include the `event_inbox_root` in the header hash. Changed types of the `transactions_count` to `u16` and `message_receipt_count` to `u32` instead of `u64`. Updated the application hash root calculation to not pad numbers.
- [#1866](https://github.com/FuelLabs/fuel-core/pull/1866): Fixed a runtime panic that occurred when restarting a node. The panic happens when the relayer database is already populated, and the relayer attempts an empty commit during start up. This invalid commit is removed in this PR.
- [#1871](https://github.com/FuelLabs/fuel-core/pull/1871): Fixed `block` endpoint to return fetch the blocks from both databases after regenesis.
- [#1856](https://github.com/FuelLabs/fuel-core/pull/1856): Replaced instances of `Union` with `Enum` for GraphQL definitions of `ConsensusParametersVersion` and related types. This is needed because `Union` does not support multiple `Version`s inside discriminants or empty variants. 
- [#1870](https://github.com/FuelLabs/fuel-core/pull/1870): Fixed benchmarks for the `0.25.3`. 
- [#1870](https://github.com/FuelLabs/fuel-core/pull/1870): Improves the performance of getting the size of the contract from the `InMemoryTransaction`.
- [#1851](https://github.com/FuelLabs/fuel-core/pull/1851/): Provided migration capabilities (enabled addition of new column families) to RocksDB instance.

### Added 

- [#1853](https://github.com/FuelLabs/fuel-core/pull/1853): Added a test case to verify the database's behavior when new columns are added to the RocksDB database.
- [#1860](https://github.com/FuelLabs/fuel-core/pull/1860): Regenesis now preserves `FuelBlockIdsToHeights` off-chain table.

### Changed

- [#1847](https://github.com/FuelLabs/fuel-core/pull/1847): Simplify the validation interface to use `Block`. Remove `Validation` variant of `ExecutionKind`.
- [#1832](https://github.com/FuelLabs/fuel-core/pull/1832): Snapshot generation can be cancelled. Progress is also reported.
- [#1837](https://github.com/FuelLabs/fuel-core/pull/1837): Refactor the executor and separate validation from the other use cases

## [Version 0.25.2]

### Fixed

- [#1844](https://github.com/FuelLabs/fuel-core/pull/1844): Fixed the publishing of the `fuel-core 0.25.1` release.
- [#1842](https://github.com/FuelLabs/fuel-core/pull/1842): Ignore RUSTSEC-2024-0336: `rustls::ConnectionCommon::complete_io` could fall into an infinite loop based on network

## [Version 0.25.1]

### Fixed

- [#1840](https://github.com/FuelLabs/fuel-core/pull/1840): Fixed the publishing of the `fuel-core 0.25.0` release.

## [Version 0.25.0]

### Fixed

- [#1821](https://github.com/FuelLabs/fuel-core/pull/1821): Can handle missing tables in snapshot.
- [#1814](https://github.com/FuelLabs/fuel-core/pull/1814): Bugfix: the `iter_all_by_prefix` was not working for all tables. The change adds a `Rust` level filtering.

### Added

- [#1831](https://github.com/FuelLabs/fuel-core/pull/1831): Included the total gas and fee used by transaction into `TransactionStatus`.
- [#1821](https://github.com/FuelLabs/fuel-core/pull/1821): Propagate shutdown signal to (re)genesis. Also add progress bar for (re)genesis.
- [#1813](https://github.com/FuelLabs/fuel-core/pull/1813): Added back support for `/health` endpoint.
- [#1799](https://github.com/FuelLabs/fuel-core/pull/1799): Snapshot creation is now concurrent.
- [#1811](https://github.com/FuelLabs/fuel-core/pull/1811): Regenesis now preserves old blocks and transactions for GraphQL API.

### Changed

- [#1833](https://github.com/FuelLabs/fuel-core/pull/1833): Regenesis of `SpentMessages` and `ProcessedTransactions`.
- [#1830](https://github.com/FuelLabs/fuel-core/pull/1830): Use versioning enum for WASM executor input and output.
- [#1816](https://github.com/FuelLabs/fuel-core/pull/1816): Updated the upgradable executor to fetch the state transition bytecode from the database when the version doesn't match a native one. This change enables the WASM executor in the "production" build and requires a `wasm32-unknown-unknown` target.
- [#1812](https://github.com/FuelLabs/fuel-core/pull/1812): Follow-up PR to simplify the logic around parallel snapshot creation.
- [#1809](https://github.com/FuelLabs/fuel-core/pull/1809): Fetch `ConsensusParameters` from the database
- [#1808](https://github.com/FuelLabs/fuel-core/pull/1808): Fetch consensus parameters from the provider.

#### Breaking

- [#1826](https://github.com/FuelLabs/fuel-core/pull/1826): The changes make the state transition bytecode part of the `ChainConfig`. It guarantees the state transition's availability for the network's first blocks.
    The change has many minor improvements in different areas related to the state transition bytecode:
    - The state transition bytecode lies in its own file(`state_transition_bytecode.wasm`) along with the chain config file. The `ChainConfig` loads it automatically when `ChainConfig::load` is called and pushes it back when `ChainConfig::write` is called.
    - The `fuel-core` release bundle also contains the `fuel-core-wasm-executor.wasm` file of the corresponding executor version.
    - The regenesis process now considers the last block produced by the previous network. When we create a (re)genesis block of a new network, it has the `height = last_block_of_old_netowkr + 1`. It continues the old network and doesn't overlap blocks(before, we had `old_block.height == new_genesis_block.hegiht`).
    - Along with the new block height, the regenesis process also increases the state transition bytecode and consensus parameters versions. It guarantees that a new network doesn't use values from the previous network and allows us not to migrate `StateTransitionBytecodeVersions` and `ConsensusParametersVersions` tables.
    - Added a new CLI argument, `native-executor-version,` that allows overriding of the default version of the native executor. It can be useful for side rollups that have their own history of executor upgrades.
    - Replaced:
      
      ```rust
               let file = std::fs::File::open(path)?;
               let mut snapshot: Self = serde_json::from_reader(&file)?;
      ```
      
      with a:
      
      ```rust
               let mut json = String::new();
               std::fs::File::open(&path)
                   .with_context(|| format!("Could not open snapshot file: {path:?}"))?
                   .read_to_string(&mut json)?;
               let mut snapshot: Self = serde_json::from_str(json.as_str())?;
      ```
      because it is 100 times faster for big JSON files.
    - Updated all tests to use `Config::local_node_*` instead of working with the `SnapshotReader` directly. It is the preparation of the tests for the futures bumps of the `Executor::VERSION`. When we increase the version, all tests continue to use `GenesisBlock.state_transition_bytecode = 0` while the version is different, which forces the usage of the WASM executor, while for tests, we still prefer to test native execution. The `Config::local_node_*` handles it and forces the executor to use the native version.
    - Reworked the `build.rs` file of the upgradable executor. The script now caches WASM bytecode to avoid recompilation. Also, fixed the issue with outdated WASM bytecode. The script reacts on any modifications of the `fuel-core-wasm-executor` and forces recompilation (it is why we need the cache), so WASM bytecode always is actual now.
- [#1822](https://github.com/FuelLabs/fuel-core/pull/1822): Removed support of `Create` transaction from debugger since it doesn't have any script to execute.
- [#1822](https://github.com/FuelLabs/fuel-core/pull/1822): Use `fuel-vm 0.49.0` with new transactions types - `Upgrade` and `Upload`. Also added `max_bytecode_subsections` field to the `ConsensusParameters` to limit the number of bytecode subsections in the state transition bytecode. 
- [#1816](https://github.com/FuelLabs/fuel-core/pull/1816): Updated the upgradable executor to fetch the state transition bytecode from the database when the version doesn't match a native one. This change enables the WASM executor in the "production" build and requires a `wasm32-unknown-unknown` target.

## [Version 0.24.2]

### Changed

#### Breaking
- [#1798](https://github.com/FuelLabs/fuel-core/pull/1798): Add nonce to relayed transactions and also hash full messages in the inbox root.

### Fixed

- [#1802](https://github.com/FuelLabs/fuel-core/pull/1802): Fixed a runtime panic that occurred when restarting a node. The panic was caused by an invalid database commit while loading an existing off-chain database. The invalid commit is removed in this PR.
- [#1803](https://github.com/FuelLabs/fuel-core/pull/1803): Produce block when da height haven't changed.
- [#1795](https://github.com/FuelLabs/fuel-core/pull/1795): Fixed the building of the `fuel-core-wasm-executor` to work outside of the `fuel-core` context. The change uses the path to the manifest file of the `fuel-core-upgradable-executor` to build the `fuel-core-wasm-executor` instead of relying on the workspace.

## [Version 0.24.1]

### Added

- [#1787](https://github.com/FuelLabs/fuel-core/pull/1787): Handle processing of relayed (forced) transactions
- [#1786](https://github.com/FuelLabs/fuel-core/pull/1786): Regenesis now includes off-chain tables.
- [#1716](https://github.com/FuelLabs/fuel-core/pull/1716): Added support of WASM state transition along with upgradable execution that works with native(std) and WASM(non-std) executors. The `fuel-core` now requires a `wasm32-unknown-unknown` target to build.
- [#1770](https://github.com/FuelLabs/fuel-core/pull/1770): Add the new L1 event type for forced transactions.
- [#1767](https://github.com/FuelLabs/fuel-core/pull/1767): Added consensus parameters version and state transition version to the `ApplicationHeader` to describe what was used to produce this block.
- [#1760](https://github.com/FuelLabs/fuel-core/pull/1760): Added tests to verify that the network operates with a custom chain id and base asset id.
- [#1752](https://github.com/FuelLabs/fuel-core/pull/1752): Add `ProducerGasPrice` trait that the `Producer` depends on to get the gas price for the block.
- [#1747](https://github.com/FuelLabs/fuel-core/pull/1747): The DA block height is now included in the genesis state.
- [#1740](https://github.com/FuelLabs/fuel-core/pull/1740): Remove optional fields from genesis configs
- [#1737](https://github.com/FuelLabs/fuel-core/pull/1737): Remove temporary tables for calculating roots during genesis.
- [#1731](https://github.com/FuelLabs/fuel-core/pull/1731): Expose `schema.sdl` from `fuel-core-client`.

### Changed

#### Breaking

- [1785](https://github.com/FuelLabs/fuel-core/pull/1785): Producer will only include DA height if it has enough gas to include the associate forced transactions.
- [#1771](https://github.com/FuelLabs/fuel-core/pull/1771): Contract 'states' and 'balances' brought back into `ContractConfig`. Parquet now writes a file per table.
- [1779](https://github.com/FuelLabs/fuel-core/pull/1779): Modify Relayer service to order Events from L1 by block index
- [#1783](https://github.com/FuelLabs/fuel-core/pull/1783): The PR upgrade `fuel-vm` to `0.48.0` release. Because of some breaking changes, we also adapted our codebase to follow them: 
  - Implementation of `Default` for configs was moved under the `test-helpers` feature. The `fuel-core` binary uses testnet configuration instead of `Default::default`(for cases when `ChainConfig` was not provided by the user).
  - All parameter types are enums now and require corresponding modifications across the codebase(we need to use getters and setters). The GraphQL API remains the same for simplicity, but each parameter now has one more field - `version`, that can be used to decide how to deserialize. 
  - The `UtxoId` type now is 34 bytes instead of 33. It affects hex representation and requires adding `00`.
  - The `block_gas_limit` was moved to `ConsensusParameters` from `ChainConfig`. It means the block producer doesn't specify the block gas limit anymore, and we don't need to propagate this information.
  - The `bytecodeLength` field is removed from the `Create` transaction.
  - Removed `ConsensusParameters` from executor config because `ConsensusParameters::default` is not available anymore. Instead, executors fetch `ConsensusParameters` from the database.

- [#1769](https://github.com/FuelLabs/fuel-core/pull/1769): Include new field on header for the merkle root of imported events. Rename other message root field.
- [#1768](https://github.com/FuelLabs/fuel-core/pull/1768): Moved `ContractsInfo` table to the off-chain database. Removed `salt` field from the `ContractConfig`.
- [#1761](https://github.com/FuelLabs/fuel-core/pull/1761): Adjustments to the upcoming testnet configs:
  - Decreased the max size of the contract/predicate/script to be 100KB.
  - Decreased the max size of the transaction to be 110KB.
  - Decreased the max number of storage slots to be 1760(110KB / 64).
  - Removed fake coins from the genesis state.
  - Renamed folders to be "testnet" and "dev-testnet".
  - The name of the networks are "Upgradable Testnet" and "Upgradable Dev Testnet".

- [#1694](https://github.com/FuelLabs/fuel-core/pull/1694): The change moves the database transaction logic from the `fuel-core` to the `fuel-core-storage` level. The corresponding [issue](https://github.com/FuelLabs/fuel-core/issues/1589) described the reason behind it.

    ## Technical details of implementation

    - The change splits the `KeyValueStore` into `KeyValueInspect` and `KeyValueMutate`, as well the `Blueprint` into `BlueprintInspect` and `BlueprintMutate`. It allows requiring less restricted constraints for any read-related operations.

    - One of the main ideas of the change is to allow for the actual storage only to implement `KeyValueInspect` and `Modifiable` without the `KeyValueMutate`. It simplifies work with the databases and provides a safe way of interacting with them (Modification into the database can only go through the `Modifiable::commit_changes`). This feature is used to [track the height](https://github.com/FuelLabs/fuel-core/pull/1694/files#diff-c95a3d57a39feac7c8c2f3b193a24eec39e794413adc741df36450f9a4539898) of each database during commits and even limit how commits are done, providing additional safety. This part of the change was done as a [separate commit](https://github.com/FuelLabs/fuel-core/pull/1694/commits/7b1141ac838568e3590f09dd420cb24a6946bd32).
    
    - The `StorageTransaction` is a `StructuredStorage` that uses `InMemoryTransaction` inside to accumulate modifications. Only `InMemoryTransaction` has a real implementation of the `KeyValueMutate`(Other types only implement it in tests).
    
    - The implementation of the `Modifiable` for the `Database` contains a business logic that provides additional safety but limits the usage of the database. The `Database` now tracks its height and is responsible for its updates. In the `commit_changes` function, it analyzes the changes that were done and tries to find a new height(For example, in the case of the `OnChain` database, we are looking for a new `Block` in the `FuelBlocks` table).
    
    - As was planned in the issue, now the executor has full control over how commits to the storage are done.
    
    - All mutation methods now require `&mut self` - exclusive ownership over the object to be able to write into it. It almost negates the chance of concurrent modification of the storage, but it is still possible since the `Database` implements the `Clone` trait. To be sure that we don't corrupt the state of the database, the `commit_changes` function implements additional safety checks to be sure that we commit updates per each height only once time.

    - Side changes:
      - The `drop` function was moved from `Database` to `RocksDB` as a preparation for the state rewind since the read view should also keep the drop function until it is destroyed.
      - The `StatisticTable` table lives in the off-chain worker.
      - Removed duplication of the `Database` from the `dap::ConcreteStorage` since it is already available from the VM.
      - The executor return only produced `Changes` instead of the storage transaction, which simplifies the interaction between modules and port definition.
      - The logic related to the iteration over the storage is moved to the `fuel-core-storage` crate and is now reusable. It provides an `iterator` method that duplicates the logic from `MemoryStore` on iterating over the `BTreeMap` and methods like `iter_all`, `iter_all_by_prefix`, etc. It was done in a separate revivable [commit](https://github.com/FuelLabs/fuel-core/pull/1694/commits/5b9bd78320e6f36d0650ec05698f12f7d1b3c7c9).
      - The `MemoryTransactionView` is fully replaced by the `StorageTransactionInner`.
      - Removed `flush` method from the `Database` since it is not needed after https://github.com/FuelLabs/fuel-core/pull/1664.

- [#1693](https://github.com/FuelLabs/fuel-core/pull/1693): The change separates the initial chain state from the chain config and stores them in separate files when generating a snapshot. The state snapshot can be generated in a new format where parquet is used for compression and indexing while postcard is used for encoding. This enables importing in a stream like fashion which reduces memory requirements. Json encoding is still supported to enable easy manual setup. However, parquet is preferred for large state files.

  ### Snapshot command

  The CLI was expanded to allow customizing the used encoding. Snapshots are now generated along with a metadata file describing the encoding used. The metadata file contains encoding details as well as the location of additional files inside the snapshot directory containing the actual data. The chain config is always generated in the JSON format.

  The snapshot command now has the '--output-directory' for specifying where to save the snapshot.

  ### Run command

  The run command now includes the 'db_prune' flag which when provided will prune the existing db and start genesis from the provided snapshot metadata file or the local testnet configuration.

  The snapshot metadata file contains paths to the chain config file and files containing chain state items (coins, messages, contracts, contract states, and balances), which are loaded via streaming.

  Each item group in the genesis process is handled by a separate worker, allowing for parallel loading. Workers stream file contents in batches.

  A database transaction is committed every time an item group is successfully loaded. Resumability is achieved by recording the last loaded group index within the same db tx. If loading is aborted, the remaining workers are shutdown. Upon restart, workers resume from the last processed group.

  ### Contract States and Balances

  Using uniform-sized batches may result in batches containing items from multiple contracts. Optimal performance can presumably be achieved by selecting a batch size that typically encompasses an entire contract's state or balance, allowing for immediate initialization of relevant Merkle trees.

### Removed

- [#1757](https://github.com/FuelLabs/fuel-core/pull/1757): Removed `protobuf` from everywhere since `libp2p` uses `quick-protobuf`.

## [Version 0.23.0]

### Added

- [#1713](https://github.com/FuelLabs/fuel-core/pull/1713): Added automatic `impl` of traits `StorageWrite` and `StorageRead` for `StructuredStorage`. Tables that use a `Blueprint` can be read and written using these interfaces provided by structured storage types.
- [#1671](https://github.com/FuelLabs/fuel-core/pull/1671): Added a new `Merklized` blueprint that maintains the binary Merkle tree over the storage data. It supports only the insertion of the objects without removing them.
- [#1657](https://github.com/FuelLabs/fuel-core/pull/1657): Moved `ContractsInfo` table from `fuel-vm` to on-chain tables, and created version-able `ContractsInfoType` to act as the table's data type.

### Changed

- [#1872](https://github.com/FuelLabs/fuel-core/pull/1872): Added Eq and PartialEq derives to TransactionStatus and TransactionResponse to enable comparison in the e2e tests.
- [#1723](https://github.com/FuelLabs/fuel-core/pull/1723): Notify about imported blocks from the off-chain worker.
- [#1717](https://github.com/FuelLabs/fuel-core/pull/1717): The fix for the [#1657](https://github.com/FuelLabs/fuel-core/pull/1657) to include the contract into `ContractsInfo` table.
- [#1657](https://github.com/FuelLabs/fuel-core/pull/1657): Upgrade to `fuel-vm` 0.46.0.
- [#1671](https://github.com/FuelLabs/fuel-core/pull/1671): The logic related to the `FuelBlockIdsToHeights` is moved to the off-chain worker.
- [#1663](https://github.com/FuelLabs/fuel-core/pull/1663): Reduce the punishment criteria for mempool gossipping.
- [#1658](https://github.com/FuelLabs/fuel-core/pull/1658): Removed `Receipts` table. Instead, receipts are part of the `TransactionStatuses` table.
- [#1640](https://github.com/FuelLabs/fuel-core/pull/1640): Upgrade to fuel-vm 0.45.0.
- [#1635](https://github.com/FuelLabs/fuel-core/pull/1635): Move updating of the owned messages and coins to off-chain worker.
- [#1650](https://github.com/FuelLabs/fuel-core/pull/1650): Add api endpoint for getting estimates for future gas prices
- [#1649](https://github.com/FuelLabs/fuel-core/pull/1649): Add api endpoint for getting latest gas price
- [#1600](https://github.com/FuelLabs/fuel-core/pull/1640): Upgrade to fuel-vm 0.45.0
- [#1633](https://github.com/FuelLabs/fuel-core/pull/1633): Notify services about importing of the genesis block.
- [#1625](https://github.com/FuelLabs/fuel-core/pull/1625): Making relayer independent from the executor and preparation for the force transaction inclusion.
- [#1613](https://github.com/FuelLabs/fuel-core/pull/1613): Add api endpoint to retrieve a message by its nonce.
- [#1612](https://github.com/FuelLabs/fuel-core/pull/1612): Use `AtomicView` in all services for consistent results.
- [#1597](https://github.com/FuelLabs/fuel-core/pull/1597): Unify namespacing for `libp2p` modules
- [#1591](https://github.com/FuelLabs/fuel-core/pull/1591): Simplify libp2p dependencies and not depend on all sub modules directly.
- [#1590](https://github.com/FuelLabs/fuel-core/pull/1590): Use `AtomicView` in the `TxPool` to read the state of the database during insertion of the transactions.
- [#1587](https://github.com/FuelLabs/fuel-core/pull/1587): Use `BlockHeight` as a primary key for the `FuelsBlock` table.
- [#1585](https://github.com/FuelLabs/fuel-core/pull/1585): Let `NetworkBehaviour` macro generate `FuelBehaviorEvent` in p2p
- [#1579](https://github.com/FuelLabs/fuel-core/pull/1579): The change extracts the off-chain-related logic from the executor and moves it to the GraphQL off-chain worker. It creates two new concepts - Off-chain and On-chain databases where the GraphQL worker has exclusive ownership of the database and may modify it without intersecting with the On-chain database.
- [#1577](https://github.com/FuelLabs/fuel-core/pull/1577): Moved insertion of sealed blocks into the `BlockImporter` instead of the executor.
- [#1574](https://github.com/FuelLabs/fuel-core/pull/1574): Penalizes peers for sending invalid responses or for not replying at all.
- [#1601](https://github.com/FuelLabs/fuel-core/pull/1601): Fix formatting in docs and check that `cargo doc` passes in the CI.
- [#1636](https://github.com/FuelLabs/fuel-core/pull/1636): Add more docs to GraphQL DAP API.

#### Breaking

- [#1725](https://github.com/FuelLabs/fuel-core/pull/1725): All API endpoints now are prefixed with `/v1` version. New usage looks like: `/v1/playground`, `/v1/graphql`, `/v1/graphql-sub`, `/v1/metrics`, `/v1/health`.
- [#1722](https://github.com/FuelLabs/fuel-core/pull/1722): Bugfix: Zero `predicate_gas_used` field during validation of the produced block.
- [#1714](https://github.com/FuelLabs/fuel-core/pull/1714): The change bumps the `fuel-vm` to `0.47.1`. It breaks several breaking changes into the protocol:
  - All malleable fields are zero during the execution and unavailable through the GTF getters. Accessing them via the memory directly is still possible, but they are zero.
  - The `Transaction` doesn't define the gas price anymore. The gas price is defined by the block producer and recorded in the `Mint` transaction at the end of the block. A price of future blocks can be fetched through a [new API nedopoint](https://github.com/FuelLabs/fuel-core/issues/1641) and the price of the last block can be fetch or via the block or another [API endpoint](https://github.com/FuelLabs/fuel-core/issues/1647).
  - The `GasPrice` policy is replaced with the `Tip` policy. The user may specify in the native tokens how much he wants to pay the block producer to include his transaction in the block. It is the prioritization mechanism to incentivize the block producer to include users transactions earlier.
  - The `MaxFee` policy is mandatory to set. Without it, the transaction pool will reject the transaction. Since the block producer defines the gas price, the only way to control how much user agreed to pay can be done only through this policy.
  - The `maturity` field is removed from the `Input::Coin`. The same affect can be achieve with the `Maturity` policy on the transaction and predicate. This changes breaks how input coin is created and removes the passing of this argument.
  - The metadata of the `Checked<Tx>` doesn't contain `max_fee` and `min_fee` anymore. Only `max_gas` and `min_gas`. The `max_fee` is controlled by the user via the `MaxFee` policy.
  - Added automatic `impl` of traits `StorageWrite` and `StorageRead` for `StructuredStorage`. Tables that use a `Blueprint` can be read and written using these interfaces provided by structured storage types.

- [#1712](https://github.com/FuelLabs/fuel-core/pull/1712): Make `ContractUtxoInfo` type a version-able enum for use in the `ContractsLatestUtxo`table.
- [#1657](https://github.com/FuelLabs/fuel-core/pull/1657): Changed `CROO` gas price type from `Word` to `DependentGasPrice`. The dependent gas price values are dummy values while awaiting updated benchmarks.
- [#1671](https://github.com/FuelLabs/fuel-core/pull/1671): The GraphQL API uses block height instead of the block id where it is possible. The transaction status contains `block_height` instead of the `block_id`.
- [#1675](https://github.com/FuelLabs/fuel-core/pull/1675): Simplify GQL schema by disabling contract resolvers in most cases, and just return a ContractId scalar instead.
- [#1658](https://github.com/FuelLabs/fuel-core/pull/1658): Receipts are part of the transaction status. 
    Removed `reason` from the `TransactionExecutionResult::Failed`. It can be calculated based on the program state and receipts.
    Also, it is not possible to fetch `receipts` from the `Transaction` directly anymore. Instead, you need to fetch `status` and its receipts.
- [#1646](https://github.com/FuelLabs/fuel-core/pull/1646): Remove redundant receipts from queries.
- [#1639](https://github.com/FuelLabs/fuel-core/pull/1639): Make Merkle metadata, i.e. `SparseMerkleMetadata` and `DenseMerkleMetadata` type version-able enums
- [#1632](https://github.com/FuelLabs/fuel-core/pull/1632): Make `Message` type a version-able enum
- [#1631](https://github.com/FuelLabs/fuel-core/pull/1631): Modify api endpoint to dry run multiple transactions.
- [#1629](https://github.com/FuelLabs/fuel-core/pull/1629): Use a separate database for each data domain. Each database has its own folder where data is stored.
- [#1628](https://github.com/FuelLabs/fuel-core/pull/1628): Make `CompressedCoin` type a version-able enum
- [#1616](https://github.com/FuelLabs/fuel-core/pull/1616): Make `BlockHeader` type a version-able enum
- [#1614](https://github.com/FuelLabs/fuel-core/pull/1614): Use the default consensus key regardless of trigger mode. The change is breaking because it removes the `--dev-keys` argument. If the `debug` flag is set, the default consensus key will be used, regardless of the trigger mode.
- [#1596](https://github.com/FuelLabs/fuel-core/pull/1596): Make `Consensus` type a version-able enum
- [#1593](https://github.com/FuelLabs/fuel-core/pull/1593): Make `Block` type a version-able enum
- [#1576](https://github.com/FuelLabs/fuel-core/pull/1576): The change moves the implementation of the storage traits for required tables from `fuel-core` to `fuel-core-storage` crate. The change also adds a more flexible configuration of the encoding/decoding per the table and allows the implementation of specific behaviors for the table in a much easier way. It unifies the encoding between database, SMTs, and iteration, preventing mismatching bytes representation on the Rust type system level. Plus, it increases the re-usage of the code by applying the same blueprint to other tables.
    
    It is a breaking PR because it changes database encoding/decoding for some tables.
    
    ### StructuredStorage
    
    The change adds a new type `StructuredStorage`. It is a wrapper around the key-value storage that implements the storage traits(`StorageInspect`, `StorageMutate`, `StorageRead`, etc) for the tables with blueprint. This blueprint works in tandem with the `TableWithBlueprint` trait. The table may implement `TableWithBlueprint` specifying the blueprint, as an example:
    
    ```rust
    impl TableWithBlueprint for ContractsRawCode {
        type Blueprint = Plain<Raw, Raw>;
    
        fn column() -> Column {
            Column::ContractsRawCode
        }
    }
    ```
    
    It is a definition of the blueprint for the `ContractsRawCode` table. It has a plain blueprint meaning it simply encodes/decodes bytes and stores/loads them into/from the storage. As a key codec and value codec, it uses a `Raw` encoding/decoding that simplifies writing bytes and loads them back into the memory without applying any serialization or deserialization algorithm.
    
    If the table implements `TableWithBlueprint` and the selected codec satisfies all blueprint requirements, the corresponding storage traits for that table are implemented on the `StructuredStorage` type.
    
    ### Codecs
    
    Each blueprint allows customizing the key and value codecs. It allows the use of different codecs for different tables, taking into account the complexity and weight of the data and providing a way of more optimal implementation.
    
    That property may be very useful to perform migration in a more easier way. Plus, it also can be a `no_std` migration potentially allowing its fraud proving.
    
    An example of migration:
    
    ```rust
    /// Define the table for V1 value encoding/decoding.
    impl TableWithBlueprint for ContractsRawCodeV1 {
        type Blueprint = Plain<Raw, Raw>;
    
        fn column() -> Column {
            Column::ContractsRawCode
        }
    }
    
    /// Define the table for V2 value encoding/decoding.
    /// It uses `Postcard` codec for the value instead of `Raw` codec.
    ///
    /// # Dev-note: The columns is the same.
    impl TableWithBlueprint for ContractsRawCodeV2 {
        type Blueprint = Plain<Raw, Postcard>;
    
        fn column() -> Column {
            Column::ContractsRawCode
        }
    }
    
    fn migration(storage: &mut Database) {
        let mut iter = storage.iter_all::<ContractsRawCodeV1>(None);
        while let Ok((key, value)) = iter.next() {
            // Insert into the same table but with another codec.
            storage.storage::<ContractsRawCodeV2>().insert(key, value);
        }
    }
    ```
    
    ### Structures
    
    The blueprint of the table defines its behavior. As an example, a `Plain` blueprint simply encodes/decodes bytes and stores/loads them into/from the storage. The `SMT` blueprint builds a sparse merkle tree on top of the key-value pairs.
    
    Implementing a blueprint one time, we can apply it to any table satisfying the requirements of this blueprint. It increases the re-usage of the code and minimizes duplication.
    
    It can be useful if we decide to create global roots for all required tables that are used in fraud proving.
    
    ```rust
    impl TableWithBlueprint for SpentMessages {
        type Blueprint = Plain<Raw, Postcard>;
    
        fn column() -> Column {
            Column::SpentMessages
        }
    }
                     |
                     |
                    \|/
    
    impl TableWithBlueprint for SpentMessages {
        type Blueprint =
            Sparse<Raw, Postcard, SpentMessagesMerkleMetadata, SpentMessagesMerkleNodes>;
    
        fn column() -> Column {
            Column::SpentMessages
        }
    }
    ```
    
    ### Side changes
    
    #### `iter_all`
    The `iter_all` functionality now accepts the table instead of `K` and `V` generics. It is done to use the correct codec during deserialization. Also, the table definition provides the column.
    
    #### Duplicated unit tests
    
    The `fuel-core-storage` crate provides macros that generate unit tests. Almost all tables had the same test like `get`, `insert`, `remove`, `exist`. All duplicated tests were moved to macros. The unique one still stays at the same place where it was before.
    
    #### `StorageBatchMutate`
    
    Added a new `StorageBatchMutate` trait that we can move to `fuel-storage` crate later. It allows batch operations on the storage. It may be more performant in some cases.

- [#1573](https://github.com/FuelLabs/fuel-core/pull/1573): Remove nested p2p request/response encoding. Only breaks p2p networking compatibility with older fuel-core versions, but is otherwise fully internal.


## [Version 0.22.4]

### Added

- [#1743](https://github.com/FuelLabs/fuel-core/pull/1743): Added blacklisting of the transactions on the `TxPool` level.
  ```shell
        --tx-blacklist-addresses <TX_BLACKLIST_ADDRESSES>
            The list of banned addresses ignored by the `TxPool`
            
            [env: TX_BLACKLIST_ADDRESSES=]
  
        --tx-blacklist-coins <TX_BLACKLIST_COINS>
            The list of banned coins ignored by the `TxPool`
            
            [env: TX_BLACKLIST_COINS=]
  
        --tx-blacklist-messages <TX_BLACKLIST_MESSAGES>
            The list of banned messages ignored by the `TxPool`
            
            [env: TX_BLACKLIST_MESSAGES=]
  
        --tx-blacklist-contracts <TX_BLACKLIST_CONTRACTS>
            The list of banned contracts ignored by the `TxPool`
            
            [env: TX_BLACKLIST_CONTRACTS=]
  ```

## [Version 0.22.3]

### Added

- [#1732](https://github.com/FuelLabs/fuel-core/pull/1732): Added `Clone` bounds to most datatypes of `fuel-core-client`.

## [Version 0.22.2]

### Added

- [#1729](https://github.com/FuelLabs/fuel-core/pull/1729): Exposed the `schema.sdl` file from `fuel-core-client`. The user can create his own queries by using this file.

## [Version 0.22.1]

### Fixed
- [#1664](https://github.com/FuelLabs/fuel-core/pull/1664): Fixed long database initialization after restart of the node by setting limit to the WAL file.


## [Version 0.22.0]

### Added

- [#1515](https://github.com/FuelLabs/fuel-core/pull/1515): Added support of `--version` command for `fuel-core-keygen` binary.
- [#1504](https://github.com/FuelLabs/fuel-core/pull/1504): A `Success` or `Failure` variant of `TransactionStatus` returned by a query now contains the associated receipts generated by transaction execution.

#### Breaking
- [#1531](https://github.com/FuelLabs/fuel-core/pull/1531): Make `fuel-core-executor` `no_std` compatible. It affects the `fuel-core` crate because it uses the `fuel-core-executor` crate. The change is breaking because of moved types.
- [#1524](https://github.com/FuelLabs/fuel-core/pull/1524): Adds information about connected peers to the GQL API.

### Changed

- [#1517](https://github.com/FuelLabs/fuel-core/pull/1517): Changed default gossip heartbeat interval to 500ms. 
- [#1520](https://github.com/FuelLabs/fuel-core/pull/1520): Extract `executor` into `fuel-core-executor` crate.

### Fixed

#### Breaking
- [#1536](https://github.com/FuelLabs/fuel-core/pull/1536): The change fixes the contracts tables to not touch SMT nodes of foreign contracts. Before, it was possible to invalidate the SMT from another contract. It is a breaking change and requires re-calculating the whole state from the beginning with new SMT roots. 
- [#1542](https://github.com/FuelLabs/fuel-core/pull/1542): Migrates information about peers to NodeInfo instead of ChainInfo. It also elides information about peers in the default node_info query.

## [Version 0.21.0]

This release focuses on preparing `fuel-core` for the mainnet environment:
- Most of the changes improved the security and stability of the node.
- The gas model was reworked to cover all aspects of execution.
- The benchmarking system was significantly enhanced, covering worst scenarios.
- A new set of benchmarks was added to track the accuracy of gas prices.
- Optimized heavy operations and removed/replaced exploitable functionality.

Besides that, there are more concrete changes:
- Unified naming conventions for all CLI arguments. Added dependencies between related fields to avoid misconfiguration in case of missing arguments. Added `--debug` flag that enables additional functionality like a debugger.
- Improved telemetry to cover the internal work of services and added support for the Pyroscope, allowing it to generate real-time flamegraphs to track performance.
- Improved stability of the P2P layer and adjusted the updating of reputation. The speed of block synchronization was significantly increased.
- The node is more stable and resilient. Improved DoS resistance and resource management. Fixed critical bugs during state transition.
- Reworked the `Mint` transaction to accumulate the fee from block production inside the contract defined by the block producer.

FuelVM received a lot of safety and stability improvements:
- The audit helped identify some bugs and errors that have been successfully fixed.
- Updated the gas price model to charge for resources used during the transaction lifecycle.
- Added `no_std` and 32 bit system support. This opens doors for fraud proving in the future.
- Removed the `ChainId` from the `PredicateId` calculation, allowing the use of predicates cross-chain.
- Improvements in the performance of some storage-related opcodes.
- Support the `ECAL` instruction that allows adding custom functionality to the VM. It can be used to create unique rollups or advanced indexers in the future.
- Support of [transaction policies](https://github.com/FuelLabs/fuel-vm/blob/master/CHANGELOG.md#version-0420) provides additional safety for the user. 
    It also allows the implementation of a multi-dimensional price model in the future, making the transaction execution cheaper and allowing more transactions that don't affect storage.
- Refactored errors, returning more detailed errors to the user, simplifying debugging.

### Added

- [#1503](https://github.com/FuelLabs/fuel-core/pull/1503): Add `gtf` opcode sanity check.
- [#1502](https://github.com/FuelLabs/fuel-core/pull/1502): Added price benchmark for `vm_initialization`.
- [#1501](https://github.com/FuelLabs/fuel-core/pull/1501): Add a CLI command for generating a fee collection contract.
- [#1492](https://github.com/FuelLabs/fuel-core/pull/1492): Support backward iteration in the RocksDB. It allows backward queries that were not allowed before.
- [#1490](https://github.com/FuelLabs/fuel-core/pull/1490): Add push and pop benchmarks.
- [#1485](https://github.com/FuelLabs/fuel-core/pull/1485): Prepare rc release of fuel core v0.21
- [#1476](https://github.com/FuelLabs/fuel-core/pull/1453): Add the majority of the "other" benchmarks for contract opcodes.
- [#1473](https://github.com/FuelLabs/fuel-core/pull/1473): Expose fuel-core version as a constant
- [#1469](https://github.com/FuelLabs/fuel-core/pull/1469): Added support of bloom filter for RocksDB tables and increased the block cache.
- [#1465](https://github.com/FuelLabs/fuel-core/pull/1465): Improvements for keygen cli and crates
- [#1642](https://github.com/FuelLabs/fuel-core/pull/1462): Added benchmark to measure the performance of contract state and contract ID calculation; use for gas costing.
- [#1457](https://github.com/FuelLabs/fuel-core/pull/1457): Fixing incorrect measurement for fast(µs) opcodes.
- [#1456](https://github.com/FuelLabs/fuel-core/pull/1456): Added flushing of the RocksDB during a graceful shutdown.
- [#1456](https://github.com/FuelLabs/fuel-core/pull/1456): Added more logs to track the service lifecycle.
- [#1453](https://github.com/FuelLabs/fuel-core/pull/1453): Add the majority of the "sanity" benchmarks for contract opcodes.
- [#1452](https://github.com/FuelLabs/fuel-core/pull/1452): Added benchmark to measure the performance of contract root calculation when utilizing the maximum contract size; used for gas costing of contract root during predicate owner validation.
- [#1449](https://github.com/FuelLabs/fuel-core/pull/1449): Fix coin pagination in e2e test client.
- [#1447](https://github.com/FuelLabs/fuel-core/pull/1447): Add timeout for continuous e2e tests
- [#1444](https://github.com/FuelLabs/fuel-core/pull/1444): Add "sanity" benchmarks for memory opcodes.
- [#1437](https://github.com/FuelLabs/fuel-core/pull/1437): Add some transaction throughput tests for basic transfers.
- [#1436](https://github.com/FuelLabs/fuel-core/pull/1436): Add a github action to continuously test beta-4.
- [#1433](https://github.com/FuelLabs/fuel-core/pull/1433): Add "sanity" benchmarks for flow opcodes.
- [#1432](https://github.com/FuelLabs/fuel-core/pull/1432): Add a new `--api-request-timeout` argument to control TTL for GraphQL requests.
- [#1430](https://github.com/FuelLabs/fuel-core/pull/1430): Add "sanity" benchmarks for crypto opcodes.
- [#1426](https://github.com/FuelLabs/fuel-core/pull/1426) Split keygen into a create and a binary.
- [#1419](https://github.com/FuelLabs/fuel-core/pull/1419): Add additional "sanity" benchmarks for arithmetic op code instructions.
- [#1411](https://github.com/FuelLabs/fuel-core/pull/1411): Added WASM and `no_std` compatibility.
- [#1405](https://github.com/FuelLabs/fuel-core/pull/1405): Use correct names for service metrics.
- [#1400](https://github.com/FuelLabs/fuel-core/pull/1400): Add releasy beta to fuel-core so that new commits to fuel-core master triggers fuels-rs.
- [#1371](https://github.com/FuelLabs/fuel-core/pull/1371): Add new client function for querying the `MessageStatus` for a specific message (by `Nonce`).
- [#1356](https://github.com/FuelLabs/fuel-core/pull/1356): Add peer reputation reporting to heartbeat code.
- [#1355](https://github.com/FuelLabs/fuel-core/pull/1355): Added new metrics related to block importing, such as tps, sync delays etc.
- [#1339](https://github.com/FuelLabs/fuel-core/pull/1339): Adds `baseAssetId` to `FeeParameters` in the GraphQL API.
- [#1331](https://github.com/FuelLabs/fuel-core/pull/1331): Add peer reputation reporting to block import code.
- [#1324](https://github.com/FuelLabs/fuel-core/pull/1324): Added pyroscope profiling to fuel-core, intended to be used by a secondary docker image that has debug symbols enabled.
- [#1309](https://github.com/FuelLabs/fuel-core/pull/1309): Add documentation for running debug builds with CLion and Visual Studio Code.  
- [#1308](https://github.com/FuelLabs/fuel-core/pull/1308): Add support for loading .env files when compiling with the `env` feature. This allows users to conveniently supply CLI arguments in a secure and IDE-agnostic way. 
- [#1304](https://github.com/FuelLabs/fuel-core/pull/1304): Implemented `submit_and_await_commit_with_receipts` method for `FuelClient`.
- [#1286](https://github.com/FuelLabs/fuel-core/pull/1286): Include readable names for test cases where missing.
- [#1274](https://github.com/FuelLabs/fuel-core/pull/1274): Added tests to benchmark block synchronization.
- [#1263](https://github.com/FuelLabs/fuel-core/pull/1263): Add gas benchmarks for `ED19` and `ECR1` instructions.

### Changed

- [#1512](https://github.com/FuelLabs/fuel-core/pull/1512): Internally simplify merkle_contract_state_range.
- [#1507](https://github.com/FuelLabs/fuel-core/pull/1507): Updated chain configuration to be ready for beta 5 network. It includes opcode prices from the latest benchmark and contract for the block producer.
- [#1477](https://github.com/FuelLabs/fuel-core/pull/1477): Upgraded the Rust version used in CI and containers to 1.73.0. Also includes associated Clippy changes.
- [#1469](https://github.com/FuelLabs/fuel-core/pull/1469): Replaced usage of `MemoryTransactionView` by `Checkpoint` database in the benchmarks.
- [#1468](https://github.com/FuelLabs/fuel-core/pull/1468): Bumped version of the `fuel-vm` to `v0.40.0`. It brings some breaking changes into consensus parameters API because of changes in the underlying types.
- [#1466](https://github.com/FuelLabs/fuel-core/pull/1466): Handling overflows during arithmetic operations.
- [#1460](https://github.com/FuelLabs/fuel-core/pull/1460): Change tracking branch from main to master for releasy tests.
- [#1454](https://github.com/FuelLabs/fuel-core/pull/1454): Update gas benchmarks for opcodes that append receipts.
- [#1440](https://github.com/FuelLabs/fuel-core/pull/1440): Don't report reserved nodes that send invalid transactions.
- [#1439](https://github.com/FuelLabs/fuel-core/pull/1439): Reduced memory BMT consumption during creation of the header.
- [#1434](https://github.com/FuelLabs/fuel-core/pull/1434): Continue gossiping transactions to reserved peers regardless of gossiping reputation score.
- [#1408](https://github.com/FuelLabs/fuel-core/pull/1408): Update gas benchmarks for storage opcodes to use a pre-populated database to get more accurate worst-case costs.
- [#1399](https://github.com/FuelLabs/fuel-core/pull/1399): The Relayer now queries Ethereum for its latest finalized block instead of using a configurable "finalization period" to presume finality.
- [#1397](https://github.com/FuelLabs/fuel-core/pull/1397): Improved keygen. Created a crate to be included from forc plugins and upgraded internal library to drop requirement of protoc to build
- [#1395](https://github.com/FuelLabs/fuel-core/pull/1395): Add DependentCost benchmarks for `k256`, `s256` and `mcpi` instructions.
- [#1393](https://github.com/FuelLabs/fuel-core/pull/1393): Increase heartbeat timeout from `2` to `60` seconds, as suggested in [this issue](https://github.com/FuelLabs/fuel-core/issues/1330).
- [#1392](https://github.com/FuelLabs/fuel-core/pull/1392): Fixed an overflow in `message_proof`.
- [#1390](https://github.com/FuelLabs/fuel-core/pull/1390): Up the `ethers` version to `2` to fix an issue with `tungstenite`.
- [#1383](https://github.com/FuelLabs/fuel-core/pull/1383): Disallow usage of `log` crate internally in favor of `tracing` crate.
- [#1380](https://github.com/FuelLabs/fuel-core/pull/1380): Add preliminary, hard-coded config values for heartbeat peer reputation, removing `todo`.
- [#1377](https://github.com/FuelLabs/fuel-core/pull/1377): Remove `DiscoveryEvent` and use `KademliaEvent` directly in `DiscoveryBehavior`.
- [#1366](https://github.com/FuelLabs/fuel-core/pull/1366): Improve caching during docker builds in CI by replacing gha
- [#1358](https://github.com/FuelLabs/fuel-core/pull/1358): Upgraded the Rust version used in CI to 1.72.0. Also includes associated Clippy changes.
- [#1349](https://github.com/FuelLabs/fuel-core/pull/1349): Updated peer-to-peer transactions API to support multiple blocks in a single request, and updated block synchronization to request multiple blocks based on the configured range of headers.
- [#1342](https://github.com/FuelLabs/fuel-core/pull/1342): Add error handling for P2P requests to return `None` to requester and log error.
- [#1318](https://github.com/FuelLabs/fuel-core/pull/1318): Modified block synchronization to use asynchronous task execution when retrieving block headers.
- [#1314](https://github.com/FuelLabs/fuel-core/pull/1314): Removed `types::ConsensusParameters` in favour of `fuel_tx:ConsensusParameters`.
- [#1302](https://github.com/FuelLabs/fuel-core/pull/1302): Removed the usage of flake and building of the bridge contract ABI.
    It simplifies the maintenance and updating of the events, requiring only putting the event definition into the codebase of the relayer.
- [#1293](https://github.com/FuelLabs/fuel-core/issues/1293): Parallelized the `estimate_predicates` endpoint to utilize all available threads.
- [#1270](https://github.com/FuelLabs/fuel-core/pull/1270): Modify the way block headers are retrieved from peers to be done in batches.

#### Breaking
- [#1506](https://github.com/FuelLabs/fuel-core/pull/1506): Added validation of the coin's fields during block production and validation. Before, it was possible to submit a transaction that didn't match the coin's values in the database, allowing printing/using unavailable assets.
- [#1491](https://github.com/FuelLabs/fuel-core/pull/1491): Removed unused request and response variants from the Gossipsub implementation, as well as related definitions and tests. Specifically, this removes gossiping of `ConsensusVote` and `NewBlock` events.
- [#1472](https://github.com/FuelLabs/fuel-core/pull/1472): Upgraded `fuel-vm` to `v0.42.0`. It introduces transaction policies that changes layout of the transaction. FOr more information check the [v0.42.0](https://github.com/FuelLabs/fuel-vm/pull/635) release.
- [#1470](https://github.com/FuelLabs/fuel-core/pull/1470): Divide `DependentCost` into "light" and "heavy" operations.
- [#1464](https://github.com/FuelLabs/fuel-core/pull/1464): Avoid possible truncation of higher bits. It may invalidate the code that truncated higher bits causing different behavior on 32-bit vs. 64-bit systems. The change affects some endpoints that now require lesser integers.
- [#1432](https://github.com/FuelLabs/fuel-core/pull/1432): All subscriptions and requests have a TTL now. So each subscription lifecycle is limited in time. If the subscription is closed because of TTL, it means that you subscribed after your transaction had been dropped by the network.
- [#1407](https://github.com/FuelLabs/fuel-core/pull/1407): The recipient is a `ContractId` instead of `Address`. The block producer should deploy its contract to receive the transaction fee. The collected fee is zero until the recipient contract is set.
- [#1407](https://github.com/FuelLabs/fuel-core/pull/1407): The `Mint` transaction is reworked with new fields to support the account-base model. It affects serialization and deserialization of the transaction and also affects GraphQL schema.
- [#1407](https://github.com/FuelLabs/fuel-core/pull/1407): The `Mint` transaction is the last transaction in the block instead of the first.
- [#1374](https://github.com/FuelLabs/fuel-core/pull/1374): Renamed `base_chain_height` to `da_height` and return current relayer height instead of latest Fuel block height.
- [#1367](https://github.com/FuelLabs/fuel-core/pull/1367): Update to the latest version of fuel-vm.
- [#1363](https://github.com/FuelLabs/fuel-core/pull/1363): Change message_proof api to take `nonce` instead of `message_id`
- [#1355](https://github.com/FuelLabs/fuel-core/pull/1355): Removed the `metrics` feature flag from the fuel-core crate, and metrics are now included by default.
- [#1339](https://github.com/FuelLabs/fuel-core/pull/1339): Added a new required field called `base_asset_id` to the `FeeParameters` definition in `ConsensusParameters`, as well as default values for `base_asset_id` in the `beta` and `dev` chain specifications.
- [#1322](https://github.com/FuelLabs/fuel-core/pull/1322):
  The `debug` flag is added to the CLI. The flag should be used for local development only. Enabling debug mode:
      - Allows GraphQL Endpoints to arbitrarily advance blocks.
      - Enables debugger GraphQL Endpoints.
      - Allows setting `utxo_validation` to `false`.
- [#1318](https://github.com/FuelLabs/fuel-core/pull/1318): Removed the `--sync-max-header-batch-requests` CLI argument, and renamed `--sync-max-get-txns` to `--sync-block-stream-buffer-size` to better represent the current behavior in the import.
- [#1290](https://github.com/FuelLabs/fuel-core/pull/1290): Standardize CLI args to use `-` instead of `_`.
- [#1279](https://github.com/FuelLabs/fuel-core/pull/1279): Added a new CLI flag to enable the Relayer service `--enable-relayer`, and disabled the Relayer service by default. When supplying the `--enable-relayer` flag, the `--relayer` argument becomes mandatory, and omitting it is an error. Similarly, providing a `--relayer` argument without the `--enable-relayer` flag is an error. Lastly, providing the `--keypair` or `--network` arguments will also produce an error if the `--enable-p2p` flag is not set.
- [#1262](https://github.com/FuelLabs/fuel-core/pull/1262): The `ConsensusParameters` aggregates all configuration data related to the consensus. It contains many fields that are segregated by the usage. The API of some functions was affected to use lesser types instead the whole `ConsensusParameters`. It is a huge breaking change requiring repetitively monotonically updating all places that use the `ConsensusParameters`. But during updating, consider that maybe you can use lesser types. Usage of them may simplify signatures of methods and make them more user-friendly and transparent.

### Removed

#### Breaking
- [#1484](https://github.com/FuelLabs/fuel-core/pull/1484): Removed `--network` CLI argument. Now the name of the network is fetched form chain configuration.
- [#1399](https://github.com/FuelLabs/fuel-core/pull/1399): Removed `relayer-da-finalization` parameter from the relayer CLI.
- [#1338](https://github.com/FuelLabs/fuel-core/pull/1338): Updated GraphQL client to use `DependentCost` for `k256`, `mcpi`, `s256`, `scwq`, `swwq` opcodes.
- [#1322](https://github.com/FuelLabs/fuel-core/pull/1322): The `manual_blocks_enabled` flag is removed from the CLI. The analog is a `debug` flag.<|MERGE_RESOLUTION|>--- conflicted
+++ resolved
@@ -18,10 +18,7 @@
 
 ### Fixed
 
-<<<<<<< HEAD
 - [2106](https://github.com/FuelLabs/fuel-core/pull/2106): Handle the case when nodes with overriding start on the fresh network.
-=======
->>>>>>> d3b62946
 - [2105](https://github.com/FuelLabs/fuel-core/pull/2105): Fixed the rollback functionality to work with empty gas price database.
 
 ## [Version 0.33.0]
