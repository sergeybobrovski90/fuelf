# Change Log
All notable changes to this project will be documented in this file.

The format is based on [Keep a Changelog](http://keepachangelog.com/)
and this project adheres to [Semantic Versioning](http://semver.org/).

## [Unreleased]

### Added
<<<<<<< HEAD
- [2092](https://github.com/FuelLabs/fuel-core/pull/2092): Allow iterating by keys in rocksdb, and other storages.
=======
- [2051](https://github.com/FuelLabs/fuel-core/pull/2051): Add support for AWS KMS signing for the PoA consensus module. The new key can be specified with `--consensus-aws-kms AWS_KEY_ARN`.

### Changed

#### Breaking
- [2051](https://github.com/FuelLabs/fuel-core/pull/2051): Misdocumented `CONSENSUS_KEY` environ variable has been removed, use `CONSENSUS_KEY_SECRET` instead. Also raises MSRV to `1.79.0`.
>>>>>>> 08f4637a

## [Version 0.33.0]

### Added
- [2094](https://github.com/FuelLabs/fuel-core/pull/2094): Added support for predefined blocks provided via the filesystem.
- [2094](https://github.com/FuelLabs/fuel-core/pull/2094): Added `--predefined-blocks-path` CLI argument to pass the path to the predefined blocks.
- [2081](https://github.com/FuelLabs/fuel-core/pull/2081): Enable producer to include predefined blocks.
- [2079](https://github.com/FuelLabs/fuel-core/pull/2079): Open unknown columns in the RocksDB for forward compatibility.

### Changed
- [2076](https://github.com/FuelLabs/fuel-core/pull/2076): Replace usages of `iter_all` with `iter_all_keys` where necessary.

#### Breaking
- [2080](https://github.com/FuelLabs/fuel-core/pull/2080): Reject Upgrade txs with invalid wasm on txpool level.
- [2082](https://github.com/FuelLabs/fuel-core/pull/2088): Move `TxPoolError` from `fuel-core-types` to `fuel-core-txpool`.
- [2086](https://github.com/FuelLabs/fuel-core/pull/2086): Added support for PoA key rotation.
- [2086](https://github.com/FuelLabs/fuel-core/pull/2086): Support overriding of the non consensus parameters in the chain config.

### Fixed

- [2094](https://github.com/FuelLabs/fuel-core/pull/2094): Fixed bug in rollback logic because of wrong ordering of modifications.

## [Version 0.32.1]

### Added
- [2061](https://github.com/FuelLabs/fuel-core/pull/2061): Allow querying filled transaction body from the status.

### Changed
- [2067](https://github.com/FuelLabs/fuel-core/pull/2067): Return error from TxPool level if the `BlobId` is known.
- [2064](https://github.com/FuelLabs/fuel-core/pull/2064): Allow gas price metadata values to be overridden with config

### Fixes
- [2060](https://github.com/FuelLabs/fuel-core/pull/2060): Use `min-gas-price` as a starting point if `start-gas-price` is zero.
- [2059](https://github.com/FuelLabs/fuel-core/pull/2059): Remove unwrap that is breaking backwards compatibility
- [2063](https://github.com/FuelLabs/fuel-core/pull/2063): Don't use historical view during dry run.

## [Version 0.32.0]

### Added
- [1983](https://github.com/FuelLabs/fuel-core/pull/1983): Add adapters for gas price service for accessing database values

### Breaking
- [2048](https://github.com/FuelLabs/fuel-core/pull/2048): Disable SMT for `ContractsAssets` and `ContractsState` for the production mode of the `fuel-core`. The SMT still is used in benchmarks and tests.
- [#1988](https://github.com/FuelLabs/fuel-core/pull/1988): Updated `fuel-vm` to `0.56.0` ([release notes](https://github.com/FuelLabs/fuel-vm/releases/tag/v0.55.0)). Adds Blob transaction support.
- [2025](https://github.com/FuelLabs/fuel-core/pull/2025): Add new V0 algorithm for gas price to services.
    This change includes new flags for the CLI:
        - "starting-gas-price" - the starting gas price for the gas price algorithm
        - "gas-price-change-percent" - the percent change for each gas price update
        - "gas-price-threshold-percent" - the threshold percent for determining if the gas price will be increase or decreased
    And the following CLI flags are serving a new purpose
        - "min-gas-price" - the minimum gas price that the gas price algorithm will return
- [2045](https://github.com/FuelLabs/fuel-core/pull/2045): Include withdrawal message only if transaction is executed successfully.
- [2041](https://github.com/FuelLabs/fuel-core/pull/2041): Add code for startup of the gas price algorithm updater so 
    the gas price db on startup is always in sync with the on chain db

## [Version 0.31.0]

### Added
- [#2014](https://github.com/FuelLabs/fuel-core/pull/2014): Added a separate thread for the block importer.
- [#2013](https://github.com/FuelLabs/fuel-core/pull/2013): Added a separate thread to process P2P database lookups.
- [#2004](https://github.com/FuelLabs/fuel-core/pull/2004): Added new CLI argument `continue-services-on-error` to control internal flow of services.
- [#2004](https://github.com/FuelLabs/fuel-core/pull/2004): Added handling of incorrect shutdown of the off-chain GraphQL worker by using state rewind feature.
- [#2007](https://github.com/FuelLabs/fuel-core/pull/2007): Improved metrics:
  - Added database metrics per column.
  - Added statistic about commit time of each database.
  - Refactored how metrics are registered: Now, we use only one register shared between all metrics. This global register is used to encode all metrics.
- [#1996](https://github.com/FuelLabs/fuel-core/pull/1996): Added support for rollback command when state rewind feature is enabled. The command allows the rollback of the state of the blockchain several blocks behind until the end of the historical window. The default historical window it 7 days.
- [#1996](https://github.com/FuelLabs/fuel-core/pull/1996): Added support for the state rewind feature. The feature allows the execution of the blocks in the past and the same execution results to be received. Together with forkless upgrades, execution of any block from the past is possible if historical data exist for the target block height.
- [#1994](https://github.com/FuelLabs/fuel-core/pull/1994): Added the actual implementation for the `AtomicView::latest_view`.
- [#1972](https://github.com/FuelLabs/fuel-core/pull/1972): Implement `AlgorithmUpdater` for `GasPriceService`
- [#1948](https://github.com/FuelLabs/fuel-core/pull/1948): Add new `AlgorithmV1` and `AlgorithmUpdaterV1` for the gas price. Include tools for analysis
- [#1676](https://github.com/FuelLabs/fuel-core/pull/1676): Added new CLI arguments:
    - `graphql-max-depth`
    - `graphql-max-complexity`
    - `graphql-max-recursive-depth`

### Changed
- [#2015](https://github.com/FuelLabs/fuel-core/pull/2015): Small fixes for the database:
  - Fixed the name for historical columns - Metrics was working incorrectly for historical columns.
  - Added recommended setting for the RocksDB - The source of recommendation is official documentation https://github.com/facebook/rocksdb/wiki/Setup-Options-and-Basic-Tuning#other-general-options.
  - Removed repairing since it could corrupt the database if fails - Several users reported about the corrupted state of the database after having a "Too many descriptors" error where in logs, repairing of the database also failed with this error creating a `lost` folder.
- [#2010](https://github.com/FuelLabs/fuel-core/pull/2010): Updated the block importer to allow more blocks to be in the queue. It improves synchronization speed and mitigate the impact of other services on synchronization speed.
- [#2006](https://github.com/FuelLabs/fuel-core/pull/2006): Process block importer events first under P2P pressure.
- [#2002](https://github.com/FuelLabs/fuel-core/pull/2002): Adapted the block producer to react to checked transactions that were using another version of consensus parameters during validation in the TxPool. After an upgrade of the consensus parameters of the network, TxPool could store invalid `Checked` transactions. This change fixes that by tracking the version that was used to validate the transactions.
- [#1999](https://github.com/FuelLabs/fuel-core/pull/1999): Minimize the number of panics in the codebase.
- [#1990](https://github.com/FuelLabs/fuel-core/pull/1990): Use latest view for mutate GraphQL queries after modification of the node.
- [#1992](https://github.com/FuelLabs/fuel-core/pull/1992): Parse multiple relayer contracts, `RELAYER-V2-LISTENING-CONTRACTS` env variable using a `,` delimiter.
- [#1980](https://github.com/FuelLabs/fuel-core/pull/1980): Add `Transaction` to relayer 's event filter

#### Breaking
- [#2012](https://github.com/FuelLabs/fuel-core/pull/2012): Bumped the `fuel-vm` to `0.55.0` release. More about the change [here](https://github.com/FuelLabs/fuel-vm/releases/tag/v0.55.0).
- [#2001](https://github.com/FuelLabs/fuel-core/pull/2001): Prevent GraphQL query body to be huge and cause OOM. The default body size is `1MB`. The limit can be changed by the `graphql-request-body-bytes-limit` CLI argument.
- [#1991](https://github.com/FuelLabs/fuel-core/pull/1991): Prepare the database to use different types than `Database` for atomic view.
- [#1989](https://github.com/FuelLabs/fuel-core/pull/1989): Extract `HistoricalView` trait from the `AtomicView`.
- [#1676](https://github.com/FuelLabs/fuel-core/pull/1676): New `fuel-core-client` is incompatible with the old `fuel-core` because of two requested new fields.
- [#1676](https://github.com/FuelLabs/fuel-core/pull/1676): Changed default value for `api-request-timeout` to be `30s`.
- [#1676](https://github.com/FuelLabs/fuel-core/pull/1676): Now, GraphQL API has complexity and depth limitations on the queries. The default complexity limit is `20000`. It is ~50 blocks per request with transaction IDs and ~2-5 full blocks.

### Fixed
- [#2000](https://github.com/FuelLabs/fuel-core/pull/2000): Use correct query name in metrics for aliased queries.

## [Version 0.30.0]

### Added
- [#1975](https://github.com/FuelLabs/fuel-core/pull/1975): Added `DependentCost` benchmarks for the `cfe` and `cfei` opcodes.
- [#1975](https://github.com/FuelLabs/fuel-core/pull/1975): Added `DependentCost` for the `cfe` opcode to the `GasCosts` endpoint.
- [#1974](https://github.com/FuelLabs/fuel-core/pull/1974): Optimized the work of `InMemoryTransaction` for lookups and empty insertion.

### Changed
- [#1973](https://github.com/FuelLabs/fuel-core/pull/1973): Updated VM initialization benchmark to include many inputs and outputs.

#### Breaking
- [#1975](https://github.com/FuelLabs/fuel-core/pull/1975): Updated gas prices according to new release.
- [#1975](https://github.com/FuelLabs/fuel-core/pull/1975): Changed `GasCosts` endpoint to return `DependentCost` for the `cfei` opcode via `cfeiDependentCost`.
- [#1975](https://github.com/FuelLabs/fuel-core/pull/1975): Use `fuel-vm 0.54.0`. More information in the [release](https://github.com/FuelLabs/fuel-vm/releases/tag/v0.54.0).

## [Version 0.29.0]

### Added
- [#1889](https://github.com/FuelLabs/fuel-core/pull/1889): Add new `FuelGasPriceProvider` that receives the gas price algorithm from a `GasPriceService`

### Changed
- [#1942](https://github.com/FuelLabs/fuel-core/pull/1942): Sequential relayer's commits.
- [#1952](https://github.com/FuelLabs/fuel-core/pull/1952): Change tip sorting to ratio between tip and max gas sorting in txpool
- [#1960](https://github.com/FuelLabs/fuel-core/pull/1960): Update fuel-vm to v0.53.0.
- [#1964](https://github.com/FuelLabs/fuel-core/pull/1964): Add `creation_instant` as second sort key in tx pool

### Fixed
- [#1962](https://github.com/FuelLabs/fuel-core/pull/1962): Fixes the error message for incorrect keypair's path.
- [#1950](https://github.com/FuelLabs/fuel-core/pull/1950): Fix cursor `BlockHeight` encoding in `SortedTXCursor`

## [Version 0.28.0]

### Changed
- [#1934](https://github.com/FuelLabs/fuel-core/pull/1934): Updated benchmark for the `aloc` opcode to be `DependentCost`. Updated `vm_initialization` benchmark to exclude growing of memory(It is handled by VM reuse).
- [#1916](https://github.com/FuelLabs/fuel-core/pull/1916): Speed up synchronisation of the blocks for the `fuel-core-sync` service.
- [#1888](https://github.com/FuelLabs/fuel-core/pull/1888): optimization: Reuse VM memory across executions.

#### Breaking

- [#1934](https://github.com/FuelLabs/fuel-core/pull/1934): Changed `GasCosts` endpoint to return `DependentCost` for the `aloc` opcode via `alocDependentCost`.
- [#1934](https://github.com/FuelLabs/fuel-core/pull/1934): Updated default gas costs for the local testnet configuration. All opcodes became cheaper.
- [#1924](https://github.com/FuelLabs/fuel-core/pull/1924): `dry_run_opt` has new `gas_price: Option<u64>` argument
- [#1888](https://github.com/FuelLabs/fuel-core/pull/1888): Upgraded `fuel-vm` to `0.51.0`. See [release](https://github.com/FuelLabs/fuel-vm/releases/tag/v0.51.0) for more information.

### Added
- [#1939](https://github.com/FuelLabs/fuel-core/pull/1939): Added API functions to open a RocksDB in different modes.
- [#1929](https://github.com/FuelLabs/fuel-core/pull/1929): Added support of customization of the state transition version in the `ChainConfig`.

### Removed
- [#1913](https://github.com/FuelLabs/fuel-core/pull/1913): Removed dead code from the project.

### Fixed
- [#1921](https://github.com/FuelLabs/fuel-core/pull/1921): Fixed unstable `gossipsub_broadcast_tx_with_accept` test.
- [#1915](https://github.com/FuelLabs/fuel-core/pull/1915): Fixed reconnection issue in the dev cluster with AWS cluster.
- [#1914](https://github.com/FuelLabs/fuel-core/pull/1914): Fixed halting of the node during synchronization in PoA service.

## [Version 0.27.0]

### Added

- [#1895](https://github.com/FuelLabs/fuel-core/pull/1895): Added backward and forward compatibility integration tests for forkless upgrades.
- [#1898](https://github.com/FuelLabs/fuel-core/pull/1898): Enforce increasing of the `Executor::VERSION` on each release.

### Changed

- [#1906](https://github.com/FuelLabs/fuel-core/pull/1906): Makes `cli::snapshot::Command` members public such that clients can create and execute snapshot commands programmatically. This enables snapshot execution in external programs, such as the regenesis test suite. 
- [#1891](https://github.com/FuelLabs/fuel-core/pull/1891): Regenesis now preserves `FuelBlockMerkleData` and `FuelBlockMerkleMetadata` in the off-chain table. These tables are checked when querying message proofs.
- [#1886](https://github.com/FuelLabs/fuel-core/pull/1886): Use ref to `Block` in validation code
- [#1876](https://github.com/FuelLabs/fuel-core/pull/1876): Updated benchmark to include the worst scenario for `CROO` opcode. Also include consensus parameters in bench output.
- [#1879](https://github.com/FuelLabs/fuel-core/pull/1879): Return the old behaviour for the `discovery_works` test.
- [#1848](https://github.com/FuelLabs/fuel-core/pull/1848): Added `version` field to the `Block` and `BlockHeader` GraphQL entities. Added corresponding `version` field to the `Block` and `BlockHeader` client types in `fuel-core-client`.
- [#1873](https://github.com/FuelLabs/fuel-core/pull/1873/): Separate dry runs from block production in executor code, remove `ExecutionKind` and `ExecutionType`, remove `thread_block_transaction` concept, remove `PartialBlockComponent` type, refactor away `inner` functions.
- [#1900](https://github.com/FuelLabs/fuel-core/pull/1900): Update the root README as `fuel-core run` no longer has `--chain` as an option. It has been replaced by `--snapshot`.

#### Breaking

- [#1894](https://github.com/FuelLabs/fuel-core/pull/1894): Use testnet configuration for local testnet.
- [#1894](https://github.com/FuelLabs/fuel-core/pull/1894): Removed support for helm chart.
- [#1910](https://github.com/FuelLabs/fuel-core/pull/1910): `fuel-vm` upgraded to `0.50.0`. More information in the [changelog](https://github.com/FuelLabs/fuel-vm/releases/tag/v0.50.0).

## [Version 0.26.0]

### Fixed

#### Breaking

- [#1868](https://github.com/FuelLabs/fuel-core/pull/1868): Include the `event_inbox_root` in the header hash. Changed types of the `transactions_count` to `u16` and `message_receipt_count` to `u32` instead of `u64`. Updated the application hash root calculation to not pad numbers.
- [#1866](https://github.com/FuelLabs/fuel-core/pull/1866): Fixed a runtime panic that occurred when restarting a node. The panic happens when the relayer database is already populated, and the relayer attempts an empty commit during start up. This invalid commit is removed in this PR.
- [#1871](https://github.com/FuelLabs/fuel-core/pull/1871): Fixed `block` endpoint to return fetch the blocks from both databases after regenesis.
- [#1856](https://github.com/FuelLabs/fuel-core/pull/1856): Replaced instances of `Union` with `Enum` for GraphQL definitions of `ConsensusParametersVersion` and related types. This is needed because `Union` does not support multiple `Version`s inside discriminants or empty variants. 
- [#1870](https://github.com/FuelLabs/fuel-core/pull/1870): Fixed benchmarks for the `0.25.3`. 
- [#1870](https://github.com/FuelLabs/fuel-core/pull/1870): Improves the performance of getting the size of the contract from the `InMemoryTransaction`.
- [#1851](https://github.com/FuelLabs/fuel-core/pull/1851/): Provided migration capabilities (enabled addition of new column families) to RocksDB instance.

### Added 

- [#1853](https://github.com/FuelLabs/fuel-core/pull/1853): Added a test case to verify the database's behavior when new columns are added to the RocksDB database.
- [#1860](https://github.com/FuelLabs/fuel-core/pull/1860): Regenesis now preserves `FuelBlockIdsToHeights` off-chain table.

### Changed

- [#1847](https://github.com/FuelLabs/fuel-core/pull/1847): Simplify the validation interface to use `Block`. Remove `Validation` variant of `ExecutionKind`.
- [#1832](https://github.com/FuelLabs/fuel-core/pull/1832): Snapshot generation can be cancelled. Progress is also reported.
- [#1837](https://github.com/FuelLabs/fuel-core/pull/1837): Refactor the executor and separate validation from the other use cases

## [Version 0.25.2]

### Fixed

- [#1844](https://github.com/FuelLabs/fuel-core/pull/1844): Fixed the publishing of the `fuel-core 0.25.1` release.
- [#1842](https://github.com/FuelLabs/fuel-core/pull/1842): Ignore RUSTSEC-2024-0336: `rustls::ConnectionCommon::complete_io` could fall into an infinite loop based on network

## [Version 0.25.1]

### Fixed

- [#1840](https://github.com/FuelLabs/fuel-core/pull/1840): Fixed the publishing of the `fuel-core 0.25.0` release.

## [Version 0.25.0]

### Fixed

- [#1821](https://github.com/FuelLabs/fuel-core/pull/1821): Can handle missing tables in snapshot.
- [#1814](https://github.com/FuelLabs/fuel-core/pull/1814): Bugfix: the `iter_all_by_prefix` was not working for all tables. The change adds a `Rust` level filtering.

### Added

- [#1831](https://github.com/FuelLabs/fuel-core/pull/1831): Included the total gas and fee used by transaction into `TransactionStatus`.
- [#1821](https://github.com/FuelLabs/fuel-core/pull/1821): Propagate shutdown signal to (re)genesis. Also add progress bar for (re)genesis.
- [#1813](https://github.com/FuelLabs/fuel-core/pull/1813): Added back support for `/health` endpoint.
- [#1799](https://github.com/FuelLabs/fuel-core/pull/1799): Snapshot creation is now concurrent.
- [#1811](https://github.com/FuelLabs/fuel-core/pull/1811): Regenesis now preserves old blocks and transactions for GraphQL API.

### Changed

- [#1833](https://github.com/FuelLabs/fuel-core/pull/1833): Regenesis of `SpentMessages` and `ProcessedTransactions`.
- [#1830](https://github.com/FuelLabs/fuel-core/pull/1830): Use versioning enum for WASM executor input and output.
- [#1816](https://github.com/FuelLabs/fuel-core/pull/1816): Updated the upgradable executor to fetch the state transition bytecode from the database when the version doesn't match a native one. This change enables the WASM executor in the "production" build and requires a `wasm32-unknown-unknown` target.
- [#1812](https://github.com/FuelLabs/fuel-core/pull/1812): Follow-up PR to simplify the logic around parallel snapshot creation.
- [#1809](https://github.com/FuelLabs/fuel-core/pull/1809): Fetch `ConsensusParameters` from the database
- [#1808](https://github.com/FuelLabs/fuel-core/pull/1808): Fetch consensus parameters from the provider.

#### Breaking

- [#1826](https://github.com/FuelLabs/fuel-core/pull/1826): The changes make the state transition bytecode part of the `ChainConfig`. It guarantees the state transition's availability for the network's first blocks.
    The change has many minor improvements in different areas related to the state transition bytecode:
    - The state transition bytecode lies in its own file(`state_transition_bytecode.wasm`) along with the chain config file. The `ChainConfig` loads it automatically when `ChainConfig::load` is called and pushes it back when `ChainConfig::write` is called.
    - The `fuel-core` release bundle also contains the `fuel-core-wasm-executor.wasm` file of the corresponding executor version.
    - The regenesis process now considers the last block produced by the previous network. When we create a (re)genesis block of a new network, it has the `height = last_block_of_old_netowkr + 1`. It continues the old network and doesn't overlap blocks(before, we had `old_block.height == new_genesis_block.hegiht`).
    - Along with the new block height, the regenesis process also increases the state transition bytecode and consensus parameters versions. It guarantees that a new network doesn't use values from the previous network and allows us not to migrate `StateTransitionBytecodeVersions` and `ConsensusParametersVersions` tables.
    - Added a new CLI argument, `native-executor-version,` that allows overriding of the default version of the native executor. It can be useful for side rollups that have their own history of executor upgrades.
    - Replaced:
      
      ```rust
               let file = std::fs::File::open(path)?;
               let mut snapshot: Self = serde_json::from_reader(&file)?;
      ```
      
      with a:
      
      ```rust
               let mut json = String::new();
               std::fs::File::open(&path)
                   .with_context(|| format!("Could not open snapshot file: {path:?}"))?
                   .read_to_string(&mut json)?;
               let mut snapshot: Self = serde_json::from_str(json.as_str())?;
      ```
      because it is 100 times faster for big JSON files.
    - Updated all tests to use `Config::local_node_*` instead of working with the `SnapshotReader` directly. It is the preparation of the tests for the futures bumps of the `Executor::VERSION`. When we increase the version, all tests continue to use `GenesisBlock.state_transition_bytecode = 0` while the version is different, which forces the usage of the WASM executor, while for tests, we still prefer to test native execution. The `Config::local_node_*` handles it and forces the executor to use the native version.
    - Reworked the `build.rs` file of the upgradable executor. The script now caches WASM bytecode to avoid recompilation. Also, fixed the issue with outdated WASM bytecode. The script reacts on any modifications of the `fuel-core-wasm-executor` and forces recompilation (it is why we need the cache), so WASM bytecode always is actual now.
- [#1822](https://github.com/FuelLabs/fuel-core/pull/1822): Removed support of `Create` transaction from debugger since it doesn't have any script to execute.
- [#1822](https://github.com/FuelLabs/fuel-core/pull/1822): Use `fuel-vm 0.49.0` with new transactions types - `Upgrade` and `Upload`. Also added `max_bytecode_subsections` field to the `ConsensusParameters` to limit the number of bytecode subsections in the state transition bytecode. 
- [#1816](https://github.com/FuelLabs/fuel-core/pull/1816): Updated the upgradable executor to fetch the state transition bytecode from the database when the version doesn't match a native one. This change enables the WASM executor in the "production" build and requires a `wasm32-unknown-unknown` target.

## [Version 0.24.2]

### Changed

#### Breaking
- [#1798](https://github.com/FuelLabs/fuel-core/pull/1798): Add nonce to relayed transactions and also hash full messages in the inbox root.

### Fixed

- [#1802](https://github.com/FuelLabs/fuel-core/pull/1802): Fixed a runtime panic that occurred when restarting a node. The panic was caused by an invalid database commit while loading an existing off-chain database. The invalid commit is removed in this PR.
- [#1803](https://github.com/FuelLabs/fuel-core/pull/1803): Produce block when da height haven't changed.
- [#1795](https://github.com/FuelLabs/fuel-core/pull/1795): Fixed the building of the `fuel-core-wasm-executor` to work outside of the `fuel-core` context. The change uses the path to the manifest file of the `fuel-core-upgradable-executor` to build the `fuel-core-wasm-executor` instead of relying on the workspace.

## [Version 0.24.1]

### Added

- [#1787](https://github.com/FuelLabs/fuel-core/pull/1787): Handle processing of relayed (forced) transactions
- [#1786](https://github.com/FuelLabs/fuel-core/pull/1786): Regenesis now includes off-chain tables.
- [#1716](https://github.com/FuelLabs/fuel-core/pull/1716): Added support of WASM state transition along with upgradable execution that works with native(std) and WASM(non-std) executors. The `fuel-core` now requires a `wasm32-unknown-unknown` target to build.
- [#1770](https://github.com/FuelLabs/fuel-core/pull/1770): Add the new L1 event type for forced transactions.
- [#1767](https://github.com/FuelLabs/fuel-core/pull/1767): Added consensus parameters version and state transition version to the `ApplicationHeader` to describe what was used to produce this block.
- [#1760](https://github.com/FuelLabs/fuel-core/pull/1760): Added tests to verify that the network operates with a custom chain id and base asset id.
- [#1752](https://github.com/FuelLabs/fuel-core/pull/1752): Add `ProducerGasPrice` trait that the `Producer` depends on to get the gas price for the block.
- [#1747](https://github.com/FuelLabs/fuel-core/pull/1747): The DA block height is now included in the genesis state.
- [#1740](https://github.com/FuelLabs/fuel-core/pull/1740): Remove optional fields from genesis configs
- [#1737](https://github.com/FuelLabs/fuel-core/pull/1737): Remove temporary tables for calculating roots during genesis.
- [#1731](https://github.com/FuelLabs/fuel-core/pull/1731): Expose `schema.sdl` from `fuel-core-client`.

### Changed

#### Breaking

- [1785](https://github.com/FuelLabs/fuel-core/pull/1785): Producer will only include DA height if it has enough gas to include the associate forced transactions.
- [#1771](https://github.com/FuelLabs/fuel-core/pull/1771): Contract 'states' and 'balances' brought back into `ContractConfig`. Parquet now writes a file per table.
- [1779](https://github.com/FuelLabs/fuel-core/pull/1779): Modify Relayer service to order Events from L1 by block index
- [#1783](https://github.com/FuelLabs/fuel-core/pull/1783): The PR upgrade `fuel-vm` to `0.48.0` release. Because of some breaking changes, we also adapted our codebase to follow them: 
  - Implementation of `Default` for configs was moved under the `test-helpers` feature. The `fuel-core` binary uses testnet configuration instead of `Default::default`(for cases when `ChainConfig` was not provided by the user).
  - All parameter types are enums now and require corresponding modifications across the codebase(we need to use getters and setters). The GraphQL API remains the same for simplicity, but each parameter now has one more field - `version`, that can be used to decide how to deserialize. 
  - The `UtxoId` type now is 34 bytes instead of 33. It affects hex representation and requires adding `00`.
  - The `block_gas_limit` was moved to `ConsensusParameters` from `ChainConfig`. It means the block producer doesn't specify the block gas limit anymore, and we don't need to propagate this information.
  - The `bytecodeLength` field is removed from the `Create` transaction.
  - Removed `ConsensusParameters` from executor config because `ConsensusParameters::default` is not available anymore. Instead, executors fetch `ConsensusParameters` from the database.

- [#1769](https://github.com/FuelLabs/fuel-core/pull/1769): Include new field on header for the merkle root of imported events. Rename other message root field.
- [#1768](https://github.com/FuelLabs/fuel-core/pull/1768): Moved `ContractsInfo` table to the off-chain database. Removed `salt` field from the `ContractConfig`.
- [#1761](https://github.com/FuelLabs/fuel-core/pull/1761): Adjustments to the upcoming testnet configs:
  - Decreased the max size of the contract/predicate/script to be 100KB.
  - Decreased the max size of the transaction to be 110KB.
  - Decreased the max number of storage slots to be 1760(110KB / 64).
  - Removed fake coins from the genesis state.
  - Renamed folders to be "testnet" and "dev-testnet".
  - The name of the networks are "Upgradable Testnet" and "Upgradable Dev Testnet".

- [#1694](https://github.com/FuelLabs/fuel-core/pull/1694): The change moves the database transaction logic from the `fuel-core` to the `fuel-core-storage` level. The corresponding [issue](https://github.com/FuelLabs/fuel-core/issues/1589) described the reason behind it.

    ## Technical details of implementation

    - The change splits the `KeyValueStore` into `KeyValueInspect` and `KeyValueMutate`, as well the `Blueprint` into `BlueprintInspect` and `BlueprintMutate`. It allows requiring less restricted constraints for any read-related operations.

    - One of the main ideas of the change is to allow for the actual storage only to implement `KeyValueInspect` and `Modifiable` without the `KeyValueMutate`. It simplifies work with the databases and provides a safe way of interacting with them (Modification into the database can only go through the `Modifiable::commit_changes`). This feature is used to [track the height](https://github.com/FuelLabs/fuel-core/pull/1694/files#diff-c95a3d57a39feac7c8c2f3b193a24eec39e794413adc741df36450f9a4539898) of each database during commits and even limit how commits are done, providing additional safety. This part of the change was done as a [separate commit](https://github.com/FuelLabs/fuel-core/pull/1694/commits/7b1141ac838568e3590f09dd420cb24a6946bd32).
    
    - The `StorageTransaction` is a `StructuredStorage` that uses `InMemoryTransaction` inside to accumulate modifications. Only `InMemoryTransaction` has a real implementation of the `KeyValueMutate`(Other types only implement it in tests).
    
    - The implementation of the `Modifiable` for the `Database` contains a business logic that provides additional safety but limits the usage of the database. The `Database` now tracks its height and is responsible for its updates. In the `commit_changes` function, it analyzes the changes that were done and tries to find a new height(For example, in the case of the `OnChain` database, we are looking for a new `Block` in the `FuelBlocks` table).
    
    - As was planned in the issue, now the executor has full control over how commits to the storage are done.
    
    - All mutation methods now require `&mut self` - exclusive ownership over the object to be able to write into it. It almost negates the chance of concurrent modification of the storage, but it is still possible since the `Database` implements the `Clone` trait. To be sure that we don't corrupt the state of the database, the `commit_changes` function implements additional safety checks to be sure that we commit updates per each height only once time.

    - Side changes:
      - The `drop` function was moved from `Database` to `RocksDB` as a preparation for the state rewind since the read view should also keep the drop function until it is destroyed.
      - The `StatisticTable` table lives in the off-chain worker.
      - Removed duplication of the `Database` from the `dap::ConcreteStorage` since it is already available from the VM.
      - The executor return only produced `Changes` instead of the storage transaction, which simplifies the interaction between modules and port definition.
      - The logic related to the iteration over the storage is moved to the `fuel-core-storage` crate and is now reusable. It provides an `iterator` method that duplicates the logic from `MemoryStore` on iterating over the `BTreeMap` and methods like `iter_all`, `iter_all_by_prefix`, etc. It was done in a separate revivable [commit](https://github.com/FuelLabs/fuel-core/pull/1694/commits/5b9bd78320e6f36d0650ec05698f12f7d1b3c7c9).
      - The `MemoryTransactionView` is fully replaced by the `StorageTransactionInner`.
      - Removed `flush` method from the `Database` since it is not needed after https://github.com/FuelLabs/fuel-core/pull/1664.

- [#1693](https://github.com/FuelLabs/fuel-core/pull/1693): The change separates the initial chain state from the chain config and stores them in separate files when generating a snapshot. The state snapshot can be generated in a new format where parquet is used for compression and indexing while postcard is used for encoding. This enables importing in a stream like fashion which reduces memory requirements. Json encoding is still supported to enable easy manual setup. However, parquet is preferred for large state files.

  ### Snapshot command

  The CLI was expanded to allow customizing the used encoding. Snapshots are now generated along with a metadata file describing the encoding used. The metadata file contains encoding details as well as the location of additional files inside the snapshot directory containing the actual data. The chain config is always generated in the JSON format.

  The snapshot command now has the '--output-directory' for specifying where to save the snapshot.

  ### Run command

  The run command now includes the 'db_prune' flag which when provided will prune the existing db and start genesis from the provided snapshot metadata file or the local testnet configuration.

  The snapshot metadata file contains paths to the chain config file and files containing chain state items (coins, messages, contracts, contract states, and balances), which are loaded via streaming.

  Each item group in the genesis process is handled by a separate worker, allowing for parallel loading. Workers stream file contents in batches.

  A database transaction is committed every time an item group is successfully loaded. Resumability is achieved by recording the last loaded group index within the same db tx. If loading is aborted, the remaining workers are shutdown. Upon restart, workers resume from the last processed group.

  ### Contract States and Balances

  Using uniform-sized batches may result in batches containing items from multiple contracts. Optimal performance can presumably be achieved by selecting a batch size that typically encompasses an entire contract's state or balance, allowing for immediate initialization of relevant Merkle trees.

### Removed

- [#1757](https://github.com/FuelLabs/fuel-core/pull/1757): Removed `protobuf` from everywhere since `libp2p` uses `quick-protobuf`.

## [Version 0.23.0]

### Added

- [#1713](https://github.com/FuelLabs/fuel-core/pull/1713): Added automatic `impl` of traits `StorageWrite` and `StorageRead` for `StructuredStorage`. Tables that use a `Blueprint` can be read and written using these interfaces provided by structured storage types.
- [#1671](https://github.com/FuelLabs/fuel-core/pull/1671): Added a new `Merklized` blueprint that maintains the binary Merkle tree over the storage data. It supports only the insertion of the objects without removing them.
- [#1657](https://github.com/FuelLabs/fuel-core/pull/1657): Moved `ContractsInfo` table from `fuel-vm` to on-chain tables, and created version-able `ContractsInfoType` to act as the table's data type.

### Changed

- [#1872](https://github.com/FuelLabs/fuel-core/pull/1872): Added Eq and PartialEq derives to TransactionStatus and TransactionResponse to enable comparison in the e2e tests.
- [#1723](https://github.com/FuelLabs/fuel-core/pull/1723): Notify about imported blocks from the off-chain worker.
- [#1717](https://github.com/FuelLabs/fuel-core/pull/1717): The fix for the [#1657](https://github.com/FuelLabs/fuel-core/pull/1657) to include the contract into `ContractsInfo` table.
- [#1657](https://github.com/FuelLabs/fuel-core/pull/1657): Upgrade to `fuel-vm` 0.46.0.
- [#1671](https://github.com/FuelLabs/fuel-core/pull/1671): The logic related to the `FuelBlockIdsToHeights` is moved to the off-chain worker.
- [#1663](https://github.com/FuelLabs/fuel-core/pull/1663): Reduce the punishment criteria for mempool gossipping.
- [#1658](https://github.com/FuelLabs/fuel-core/pull/1658): Removed `Receipts` table. Instead, receipts are part of the `TransactionStatuses` table.
- [#1640](https://github.com/FuelLabs/fuel-core/pull/1640): Upgrade to fuel-vm 0.45.0.
- [#1635](https://github.com/FuelLabs/fuel-core/pull/1635): Move updating of the owned messages and coins to off-chain worker.
- [#1650](https://github.com/FuelLabs/fuel-core/pull/1650): Add api endpoint for getting estimates for future gas prices
- [#1649](https://github.com/FuelLabs/fuel-core/pull/1649): Add api endpoint for getting latest gas price
- [#1600](https://github.com/FuelLabs/fuel-core/pull/1640): Upgrade to fuel-vm 0.45.0
- [#1633](https://github.com/FuelLabs/fuel-core/pull/1633): Notify services about importing of the genesis block.
- [#1625](https://github.com/FuelLabs/fuel-core/pull/1625): Making relayer independent from the executor and preparation for the force transaction inclusion.
- [#1613](https://github.com/FuelLabs/fuel-core/pull/1613): Add api endpoint to retrieve a message by its nonce.
- [#1612](https://github.com/FuelLabs/fuel-core/pull/1612): Use `AtomicView` in all services for consistent results.
- [#1597](https://github.com/FuelLabs/fuel-core/pull/1597): Unify namespacing for `libp2p` modules
- [#1591](https://github.com/FuelLabs/fuel-core/pull/1591): Simplify libp2p dependencies and not depend on all sub modules directly.
- [#1590](https://github.com/FuelLabs/fuel-core/pull/1590): Use `AtomicView` in the `TxPool` to read the state of the database during insertion of the transactions.
- [#1587](https://github.com/FuelLabs/fuel-core/pull/1587): Use `BlockHeight` as a primary key for the `FuelsBlock` table.
- [#1585](https://github.com/FuelLabs/fuel-core/pull/1585): Let `NetworkBehaviour` macro generate `FuelBehaviorEvent` in p2p
- [#1579](https://github.com/FuelLabs/fuel-core/pull/1579): The change extracts the off-chain-related logic from the executor and moves it to the GraphQL off-chain worker. It creates two new concepts - Off-chain and On-chain databases where the GraphQL worker has exclusive ownership of the database and may modify it without intersecting with the On-chain database.
- [#1577](https://github.com/FuelLabs/fuel-core/pull/1577): Moved insertion of sealed blocks into the `BlockImporter` instead of the executor.
- [#1574](https://github.com/FuelLabs/fuel-core/pull/1574): Penalizes peers for sending invalid responses or for not replying at all.
- [#1601](https://github.com/FuelLabs/fuel-core/pull/1601): Fix formatting in docs and check that `cargo doc` passes in the CI.
- [#1636](https://github.com/FuelLabs/fuel-core/pull/1636): Add more docs to GraphQL DAP API.

#### Breaking

- [#1725](https://github.com/FuelLabs/fuel-core/pull/1725): All API endpoints now are prefixed with `/v1` version. New usage looks like: `/v1/playground`, `/v1/graphql`, `/v1/graphql-sub`, `/v1/metrics`, `/v1/health`.
- [#1722](https://github.com/FuelLabs/fuel-core/pull/1722): Bugfix: Zero `predicate_gas_used` field during validation of the produced block.
- [#1714](https://github.com/FuelLabs/fuel-core/pull/1714): The change bumps the `fuel-vm` to `0.47.1`. It breaks several breaking changes into the protocol:
  - All malleable fields are zero during the execution and unavailable through the GTF getters. Accessing them via the memory directly is still possible, but they are zero.
  - The `Transaction` doesn't define the gas price anymore. The gas price is defined by the block producer and recorded in the `Mint` transaction at the end of the block. A price of future blocks can be fetched through a [new API nedopoint](https://github.com/FuelLabs/fuel-core/issues/1641) and the price of the last block can be fetch or via the block or another [API endpoint](https://github.com/FuelLabs/fuel-core/issues/1647).
  - The `GasPrice` policy is replaced with the `Tip` policy. The user may specify in the native tokens how much he wants to pay the block producer to include his transaction in the block. It is the prioritization mechanism to incentivize the block producer to include users transactions earlier.
  - The `MaxFee` policy is mandatory to set. Without it, the transaction pool will reject the transaction. Since the block producer defines the gas price, the only way to control how much user agreed to pay can be done only through this policy.
  - The `maturity` field is removed from the `Input::Coin`. The same affect can be achieve with the `Maturity` policy on the transaction and predicate. This changes breaks how input coin is created and removes the passing of this argument.
  - The metadata of the `Checked<Tx>` doesn't contain `max_fee` and `min_fee` anymore. Only `max_gas` and `min_gas`. The `max_fee` is controlled by the user via the `MaxFee` policy.
  - Added automatic `impl` of traits `StorageWrite` and `StorageRead` for `StructuredStorage`. Tables that use a `Blueprint` can be read and written using these interfaces provided by structured storage types.

- [#1712](https://github.com/FuelLabs/fuel-core/pull/1712): Make `ContractUtxoInfo` type a version-able enum for use in the `ContractsLatestUtxo`table.
- [#1657](https://github.com/FuelLabs/fuel-core/pull/1657): Changed `CROO` gas price type from `Word` to `DependentGasPrice`. The dependent gas price values are dummy values while awaiting updated benchmarks.
- [#1671](https://github.com/FuelLabs/fuel-core/pull/1671): The GraphQL API uses block height instead of the block id where it is possible. The transaction status contains `block_height` instead of the `block_id`.
- [#1675](https://github.com/FuelLabs/fuel-core/pull/1675): Simplify GQL schema by disabling contract resolvers in most cases, and just return a ContractId scalar instead.
- [#1658](https://github.com/FuelLabs/fuel-core/pull/1658): Receipts are part of the transaction status. 
    Removed `reason` from the `TransactionExecutionResult::Failed`. It can be calculated based on the program state and receipts.
    Also, it is not possible to fetch `receipts` from the `Transaction` directly anymore. Instead, you need to fetch `status` and its receipts.
- [#1646](https://github.com/FuelLabs/fuel-core/pull/1646): Remove redundant receipts from queries.
- [#1639](https://github.com/FuelLabs/fuel-core/pull/1639): Make Merkle metadata, i.e. `SparseMerkleMetadata` and `DenseMerkleMetadata` type version-able enums
- [#1632](https://github.com/FuelLabs/fuel-core/pull/1632): Make `Message` type a version-able enum
- [#1631](https://github.com/FuelLabs/fuel-core/pull/1631): Modify api endpoint to dry run multiple transactions.
- [#1629](https://github.com/FuelLabs/fuel-core/pull/1629): Use a separate database for each data domain. Each database has its own folder where data is stored.
- [#1628](https://github.com/FuelLabs/fuel-core/pull/1628): Make `CompressedCoin` type a version-able enum
- [#1616](https://github.com/FuelLabs/fuel-core/pull/1616): Make `BlockHeader` type a version-able enum
- [#1614](https://github.com/FuelLabs/fuel-core/pull/1614): Use the default consensus key regardless of trigger mode. The change is breaking because it removes the `--dev-keys` argument. If the `debug` flag is set, the default consensus key will be used, regardless of the trigger mode.
- [#1596](https://github.com/FuelLabs/fuel-core/pull/1596): Make `Consensus` type a version-able enum
- [#1593](https://github.com/FuelLabs/fuel-core/pull/1593): Make `Block` type a version-able enum
- [#1576](https://github.com/FuelLabs/fuel-core/pull/1576): The change moves the implementation of the storage traits for required tables from `fuel-core` to `fuel-core-storage` crate. The change also adds a more flexible configuration of the encoding/decoding per the table and allows the implementation of specific behaviors for the table in a much easier way. It unifies the encoding between database, SMTs, and iteration, preventing mismatching bytes representation on the Rust type system level. Plus, it increases the re-usage of the code by applying the same blueprint to other tables.
    
    It is a breaking PR because it changes database encoding/decoding for some tables.
    
    ### StructuredStorage
    
    The change adds a new type `StructuredStorage`. It is a wrapper around the key-value storage that implements the storage traits(`StorageInspect`, `StorageMutate`, `StorageRead`, etc) for the tables with blueprint. This blueprint works in tandem with the `TableWithBlueprint` trait. The table may implement `TableWithBlueprint` specifying the blueprint, as an example:
    
    ```rust
    impl TableWithBlueprint for ContractsRawCode {
        type Blueprint = Plain<Raw, Raw>;
    
        fn column() -> Column {
            Column::ContractsRawCode
        }
    }
    ```
    
    It is a definition of the blueprint for the `ContractsRawCode` table. It has a plain blueprint meaning it simply encodes/decodes bytes and stores/loads them into/from the storage. As a key codec and value codec, it uses a `Raw` encoding/decoding that simplifies writing bytes and loads them back into the memory without applying any serialization or deserialization algorithm.
    
    If the table implements `TableWithBlueprint` and the selected codec satisfies all blueprint requirements, the corresponding storage traits for that table are implemented on the `StructuredStorage` type.
    
    ### Codecs
    
    Each blueprint allows customizing the key and value codecs. It allows the use of different codecs for different tables, taking into account the complexity and weight of the data and providing a way of more optimal implementation.
    
    That property may be very useful to perform migration in a more easier way. Plus, it also can be a `no_std` migration potentially allowing its fraud proving.
    
    An example of migration:
    
    ```rust
    /// Define the table for V1 value encoding/decoding.
    impl TableWithBlueprint for ContractsRawCodeV1 {
        type Blueprint = Plain<Raw, Raw>;
    
        fn column() -> Column {
            Column::ContractsRawCode
        }
    }
    
    /// Define the table for V2 value encoding/decoding.
    /// It uses `Postcard` codec for the value instead of `Raw` codec.
    ///
    /// # Dev-note: The columns is the same.
    impl TableWithBlueprint for ContractsRawCodeV2 {
        type Blueprint = Plain<Raw, Postcard>;
    
        fn column() -> Column {
            Column::ContractsRawCode
        }
    }
    
    fn migration(storage: &mut Database) {
        let mut iter = storage.iter_all::<ContractsRawCodeV1>(None);
        while let Ok((key, value)) = iter.next() {
            // Insert into the same table but with another codec.
            storage.storage::<ContractsRawCodeV2>().insert(key, value);
        }
    }
    ```
    
    ### Structures
    
    The blueprint of the table defines its behavior. As an example, a `Plain` blueprint simply encodes/decodes bytes and stores/loads them into/from the storage. The `SMT` blueprint builds a sparse merkle tree on top of the key-value pairs.
    
    Implementing a blueprint one time, we can apply it to any table satisfying the requirements of this blueprint. It increases the re-usage of the code and minimizes duplication.
    
    It can be useful if we decide to create global roots for all required tables that are used in fraud proving.
    
    ```rust
    impl TableWithBlueprint for SpentMessages {
        type Blueprint = Plain<Raw, Postcard>;
    
        fn column() -> Column {
            Column::SpentMessages
        }
    }
                     |
                     |
                    \|/
    
    impl TableWithBlueprint for SpentMessages {
        type Blueprint =
            Sparse<Raw, Postcard, SpentMessagesMerkleMetadata, SpentMessagesMerkleNodes>;
    
        fn column() -> Column {
            Column::SpentMessages
        }
    }
    ```
    
    ### Side changes
    
    #### `iter_all`
    The `iter_all` functionality now accepts the table instead of `K` and `V` generics. It is done to use the correct codec during deserialization. Also, the table definition provides the column.
    
    #### Duplicated unit tests
    
    The `fuel-core-storage` crate provides macros that generate unit tests. Almost all tables had the same test like `get`, `insert`, `remove`, `exist`. All duplicated tests were moved to macros. The unique one still stays at the same place where it was before.
    
    #### `StorageBatchMutate`
    
    Added a new `StorageBatchMutate` trait that we can move to `fuel-storage` crate later. It allows batch operations on the storage. It may be more performant in some cases.

- [#1573](https://github.com/FuelLabs/fuel-core/pull/1573): Remove nested p2p request/response encoding. Only breaks p2p networking compatibility with older fuel-core versions, but is otherwise fully internal.


## [Version 0.22.4]

### Added

- [#1743](https://github.com/FuelLabs/fuel-core/pull/1743): Added blacklisting of the transactions on the `TxPool` level.
  ```shell
        --tx-blacklist-addresses <TX_BLACKLIST_ADDRESSES>
            The list of banned addresses ignored by the `TxPool`
            
            [env: TX_BLACKLIST_ADDRESSES=]
  
        --tx-blacklist-coins <TX_BLACKLIST_COINS>
            The list of banned coins ignored by the `TxPool`
            
            [env: TX_BLACKLIST_COINS=]
  
        --tx-blacklist-messages <TX_BLACKLIST_MESSAGES>
            The list of banned messages ignored by the `TxPool`
            
            [env: TX_BLACKLIST_MESSAGES=]
  
        --tx-blacklist-contracts <TX_BLACKLIST_CONTRACTS>
            The list of banned contracts ignored by the `TxPool`
            
            [env: TX_BLACKLIST_CONTRACTS=]
  ```

## [Version 0.22.3]

### Added

- [#1732](https://github.com/FuelLabs/fuel-core/pull/1732): Added `Clone` bounds to most datatypes of `fuel-core-client`.

## [Version 0.22.2]

### Added

- [#1729](https://github.com/FuelLabs/fuel-core/pull/1729): Exposed the `schema.sdl` file from `fuel-core-client`. The user can create his own queries by using this file.

## [Version 0.22.1]

### Fixed
- [#1664](https://github.com/FuelLabs/fuel-core/pull/1664): Fixed long database initialization after restart of the node by setting limit to the WAL file.


## [Version 0.22.0]

### Added

- [#1515](https://github.com/FuelLabs/fuel-core/pull/1515): Added support of `--version` command for `fuel-core-keygen` binary.
- [#1504](https://github.com/FuelLabs/fuel-core/pull/1504): A `Success` or `Failure` variant of `TransactionStatus` returned by a query now contains the associated receipts generated by transaction execution.

#### Breaking
- [#1531](https://github.com/FuelLabs/fuel-core/pull/1531): Make `fuel-core-executor` `no_std` compatible. It affects the `fuel-core` crate because it uses the `fuel-core-executor` crate. The change is breaking because of moved types.
- [#1524](https://github.com/FuelLabs/fuel-core/pull/1524): Adds information about connected peers to the GQL API.

### Changed

- [#1517](https://github.com/FuelLabs/fuel-core/pull/1517): Changed default gossip heartbeat interval to 500ms. 
- [#1520](https://github.com/FuelLabs/fuel-core/pull/1520): Extract `executor` into `fuel-core-executor` crate.

### Fixed

#### Breaking
- [#1536](https://github.com/FuelLabs/fuel-core/pull/1536): The change fixes the contracts tables to not touch SMT nodes of foreign contracts. Before, it was possible to invalidate the SMT from another contract. It is a breaking change and requires re-calculating the whole state from the beginning with new SMT roots. 
- [#1542](https://github.com/FuelLabs/fuel-core/pull/1542): Migrates information about peers to NodeInfo instead of ChainInfo. It also elides information about peers in the default node_info query.

## [Version 0.21.0]

This release focuses on preparing `fuel-core` for the mainnet environment:
- Most of the changes improved the security and stability of the node.
- The gas model was reworked to cover all aspects of execution.
- The benchmarking system was significantly enhanced, covering worst scenarios.
- A new set of benchmarks was added to track the accuracy of gas prices.
- Optimized heavy operations and removed/replaced exploitable functionality.

Besides that, there are more concrete changes:
- Unified naming conventions for all CLI arguments. Added dependencies between related fields to avoid misconfiguration in case of missing arguments. Added `--debug` flag that enables additional functionality like a debugger.
- Improved telemetry to cover the internal work of services and added support for the Pyroscope, allowing it to generate real-time flamegraphs to track performance.
- Improved stability of the P2P layer and adjusted the updating of reputation. The speed of block synchronization was significantly increased.
- The node is more stable and resilient. Improved DoS resistance and resource management. Fixed critical bugs during state transition.
- Reworked the `Mint` transaction to accumulate the fee from block production inside the contract defined by the block producer.

FuelVM received a lot of safety and stability improvements:
- The audit helped identify some bugs and errors that have been successfully fixed.
- Updated the gas price model to charge for resources used during the transaction lifecycle.
- Added `no_std` and 32 bit system support. This opens doors for fraud proving in the future.
- Removed the `ChainId` from the `PredicateId` calculation, allowing the use of predicates cross-chain.
- Improvements in the performance of some storage-related opcodes.
- Support the `ECAL` instruction that allows adding custom functionality to the VM. It can be used to create unique rollups or advanced indexers in the future.
- Support of [transaction policies](https://github.com/FuelLabs/fuel-vm/blob/master/CHANGELOG.md#version-0420) provides additional safety for the user. 
    It also allows the implementation of a multi-dimensional price model in the future, making the transaction execution cheaper and allowing more transactions that don't affect storage.
- Refactored errors, returning more detailed errors to the user, simplifying debugging.

### Added

- [#1503](https://github.com/FuelLabs/fuel-core/pull/1503): Add `gtf` opcode sanity check.
- [#1502](https://github.com/FuelLabs/fuel-core/pull/1502): Added price benchmark for `vm_initialization`.
- [#1501](https://github.com/FuelLabs/fuel-core/pull/1501): Add a CLI command for generating a fee collection contract.
- [#1492](https://github.com/FuelLabs/fuel-core/pull/1492): Support backward iteration in the RocksDB. It allows backward queries that were not allowed before.
- [#1490](https://github.com/FuelLabs/fuel-core/pull/1490): Add push and pop benchmarks.
- [#1485](https://github.com/FuelLabs/fuel-core/pull/1485): Prepare rc release of fuel core v0.21
- [#1476](https://github.com/FuelLabs/fuel-core/pull/1453): Add the majority of the "other" benchmarks for contract opcodes.
- [#1473](https://github.com/FuelLabs/fuel-core/pull/1473): Expose fuel-core version as a constant
- [#1469](https://github.com/FuelLabs/fuel-core/pull/1469): Added support of bloom filter for RocksDB tables and increased the block cache.
- [#1465](https://github.com/FuelLabs/fuel-core/pull/1465): Improvements for keygen cli and crates
- [#1642](https://github.com/FuelLabs/fuel-core/pull/1462): Added benchmark to measure the performance of contract state and contract ID calculation; use for gas costing.
- [#1457](https://github.com/FuelLabs/fuel-core/pull/1457): Fixing incorrect measurement for fast(µs) opcodes.
- [#1456](https://github.com/FuelLabs/fuel-core/pull/1456): Added flushing of the RocksDB during a graceful shutdown.
- [#1456](https://github.com/FuelLabs/fuel-core/pull/1456): Added more logs to track the service lifecycle.
- [#1453](https://github.com/FuelLabs/fuel-core/pull/1453): Add the majority of the "sanity" benchmarks for contract opcodes.
- [#1452](https://github.com/FuelLabs/fuel-core/pull/1452): Added benchmark to measure the performance of contract root calculation when utilizing the maximum contract size; used for gas costing of contract root during predicate owner validation.
- [#1449](https://github.com/FuelLabs/fuel-core/pull/1449): Fix coin pagination in e2e test client.
- [#1447](https://github.com/FuelLabs/fuel-core/pull/1447): Add timeout for continuous e2e tests
- [#1444](https://github.com/FuelLabs/fuel-core/pull/1444): Add "sanity" benchmarks for memory opcodes.
- [#1437](https://github.com/FuelLabs/fuel-core/pull/1437): Add some transaction throughput tests for basic transfers.
- [#1436](https://github.com/FuelLabs/fuel-core/pull/1436): Add a github action to continuously test beta-4.
- [#1433](https://github.com/FuelLabs/fuel-core/pull/1433): Add "sanity" benchmarks for flow opcodes.
- [#1432](https://github.com/FuelLabs/fuel-core/pull/1432): Add a new `--api-request-timeout` argument to control TTL for GraphQL requests.
- [#1430](https://github.com/FuelLabs/fuel-core/pull/1430): Add "sanity" benchmarks for crypto opcodes.
- [#1426](https://github.com/FuelLabs/fuel-core/pull/1426) Split keygen into a create and a binary.
- [#1419](https://github.com/FuelLabs/fuel-core/pull/1419): Add additional "sanity" benchmarks for arithmetic op code instructions.
- [#1411](https://github.com/FuelLabs/fuel-core/pull/1411): Added WASM and `no_std` compatibility.
- [#1405](https://github.com/FuelLabs/fuel-core/pull/1405): Use correct names for service metrics.
- [#1400](https://github.com/FuelLabs/fuel-core/pull/1400): Add releasy beta to fuel-core so that new commits to fuel-core master triggers fuels-rs.
- [#1371](https://github.com/FuelLabs/fuel-core/pull/1371): Add new client function for querying the `MessageStatus` for a specific message (by `Nonce`).
- [#1356](https://github.com/FuelLabs/fuel-core/pull/1356): Add peer reputation reporting to heartbeat code.
- [#1355](https://github.com/FuelLabs/fuel-core/pull/1355): Added new metrics related to block importing, such as tps, sync delays etc.
- [#1339](https://github.com/FuelLabs/fuel-core/pull/1339): Adds `baseAssetId` to `FeeParameters` in the GraphQL API.
- [#1331](https://github.com/FuelLabs/fuel-core/pull/1331): Add peer reputation reporting to block import code.
- [#1324](https://github.com/FuelLabs/fuel-core/pull/1324): Added pyroscope profiling to fuel-core, intended to be used by a secondary docker image that has debug symbols enabled.
- [#1309](https://github.com/FuelLabs/fuel-core/pull/1309): Add documentation for running debug builds with CLion and Visual Studio Code.  
- [#1308](https://github.com/FuelLabs/fuel-core/pull/1308): Add support for loading .env files when compiling with the `env` feature. This allows users to conveniently supply CLI arguments in a secure and IDE-agnostic way. 
- [#1304](https://github.com/FuelLabs/fuel-core/pull/1304): Implemented `submit_and_await_commit_with_receipts` method for `FuelClient`.
- [#1286](https://github.com/FuelLabs/fuel-core/pull/1286): Include readable names for test cases where missing.
- [#1274](https://github.com/FuelLabs/fuel-core/pull/1274): Added tests to benchmark block synchronization.
- [#1263](https://github.com/FuelLabs/fuel-core/pull/1263): Add gas benchmarks for `ED19` and `ECR1` instructions.

### Changed

- [#1512](https://github.com/FuelLabs/fuel-core/pull/1512): Internally simplify merkle_contract_state_range.
- [#1507](https://github.com/FuelLabs/fuel-core/pull/1507): Updated chain configuration to be ready for beta 5 network. It includes opcode prices from the latest benchmark and contract for the block producer.
- [#1477](https://github.com/FuelLabs/fuel-core/pull/1477): Upgraded the Rust version used in CI and containers to 1.73.0. Also includes associated Clippy changes.
- [#1469](https://github.com/FuelLabs/fuel-core/pull/1469): Replaced usage of `MemoryTransactionView` by `Checkpoint` database in the benchmarks.
- [#1468](https://github.com/FuelLabs/fuel-core/pull/1468): Bumped version of the `fuel-vm` to `v0.40.0`. It brings some breaking changes into consensus parameters API because of changes in the underlying types.
- [#1466](https://github.com/FuelLabs/fuel-core/pull/1466): Handling overflows during arithmetic operations.
- [#1460](https://github.com/FuelLabs/fuel-core/pull/1460): Change tracking branch from main to master for releasy tests.
- [#1454](https://github.com/FuelLabs/fuel-core/pull/1454): Update gas benchmarks for opcodes that append receipts.
- [#1440](https://github.com/FuelLabs/fuel-core/pull/1440): Don't report reserved nodes that send invalid transactions.
- [#1439](https://github.com/FuelLabs/fuel-core/pull/1439): Reduced memory BMT consumption during creation of the header.
- [#1434](https://github.com/FuelLabs/fuel-core/pull/1434): Continue gossiping transactions to reserved peers regardless of gossiping reputation score.
- [#1408](https://github.com/FuelLabs/fuel-core/pull/1408): Update gas benchmarks for storage opcodes to use a pre-populated database to get more accurate worst-case costs.
- [#1399](https://github.com/FuelLabs/fuel-core/pull/1399): The Relayer now queries Ethereum for its latest finalized block instead of using a configurable "finalization period" to presume finality.
- [#1397](https://github.com/FuelLabs/fuel-core/pull/1397): Improved keygen. Created a crate to be included from forc plugins and upgraded internal library to drop requirement of protoc to build
- [#1395](https://github.com/FuelLabs/fuel-core/pull/1395): Add DependentCost benchmarks for `k256`, `s256` and `mcpi` instructions.
- [#1393](https://github.com/FuelLabs/fuel-core/pull/1393): Increase heartbeat timeout from `2` to `60` seconds, as suggested in [this issue](https://github.com/FuelLabs/fuel-core/issues/1330).
- [#1392](https://github.com/FuelLabs/fuel-core/pull/1392): Fixed an overflow in `message_proof`.
- [#1390](https://github.com/FuelLabs/fuel-core/pull/1390): Up the `ethers` version to `2` to fix an issue with `tungstenite`.
- [#1383](https://github.com/FuelLabs/fuel-core/pull/1383): Disallow usage of `log` crate internally in favor of `tracing` crate.
- [#1380](https://github.com/FuelLabs/fuel-core/pull/1380): Add preliminary, hard-coded config values for heartbeat peer reputation, removing `todo`.
- [#1377](https://github.com/FuelLabs/fuel-core/pull/1377): Remove `DiscoveryEvent` and use `KademliaEvent` directly in `DiscoveryBehavior`.
- [#1366](https://github.com/FuelLabs/fuel-core/pull/1366): Improve caching during docker builds in CI by replacing gha
- [#1358](https://github.com/FuelLabs/fuel-core/pull/1358): Upgraded the Rust version used in CI to 1.72.0. Also includes associated Clippy changes.
- [#1349](https://github.com/FuelLabs/fuel-core/pull/1349): Updated peer-to-peer transactions API to support multiple blocks in a single request, and updated block synchronization to request multiple blocks based on the configured range of headers.
- [#1342](https://github.com/FuelLabs/fuel-core/pull/1342): Add error handling for P2P requests to return `None` to requester and log error.
- [#1318](https://github.com/FuelLabs/fuel-core/pull/1318): Modified block synchronization to use asynchronous task execution when retrieving block headers.
- [#1314](https://github.com/FuelLabs/fuel-core/pull/1314): Removed `types::ConsensusParameters` in favour of `fuel_tx:ConsensusParameters`.
- [#1302](https://github.com/FuelLabs/fuel-core/pull/1302): Removed the usage of flake and building of the bridge contract ABI.
    It simplifies the maintenance and updating of the events, requiring only putting the event definition into the codebase of the relayer.
- [#1293](https://github.com/FuelLabs/fuel-core/issues/1293): Parallelized the `estimate_predicates` endpoint to utilize all available threads.
- [#1270](https://github.com/FuelLabs/fuel-core/pull/1270): Modify the way block headers are retrieved from peers to be done in batches.

#### Breaking
- [#1506](https://github.com/FuelLabs/fuel-core/pull/1506): Added validation of the coin's fields during block production and validation. Before, it was possible to submit a transaction that didn't match the coin's values in the database, allowing printing/using unavailable assets.
- [#1491](https://github.com/FuelLabs/fuel-core/pull/1491): Removed unused request and response variants from the Gossipsub implementation, as well as related definitions and tests. Specifically, this removes gossiping of `ConsensusVote` and `NewBlock` events.
- [#1472](https://github.com/FuelLabs/fuel-core/pull/1472): Upgraded `fuel-vm` to `v0.42.0`. It introduces transaction policies that changes layout of the transaction. FOr more information check the [v0.42.0](https://github.com/FuelLabs/fuel-vm/pull/635) release.
- [#1470](https://github.com/FuelLabs/fuel-core/pull/1470): Divide `DependentCost` into "light" and "heavy" operations.
- [#1464](https://github.com/FuelLabs/fuel-core/pull/1464): Avoid possible truncation of higher bits. It may invalidate the code that truncated higher bits causing different behavior on 32-bit vs. 64-bit systems. The change affects some endpoints that now require lesser integers.
- [#1432](https://github.com/FuelLabs/fuel-core/pull/1432): All subscriptions and requests have a TTL now. So each subscription lifecycle is limited in time. If the subscription is closed because of TTL, it means that you subscribed after your transaction had been dropped by the network.
- [#1407](https://github.com/FuelLabs/fuel-core/pull/1407): The recipient is a `ContractId` instead of `Address`. The block producer should deploy its contract to receive the transaction fee. The collected fee is zero until the recipient contract is set.
- [#1407](https://github.com/FuelLabs/fuel-core/pull/1407): The `Mint` transaction is reworked with new fields to support the account-base model. It affects serialization and deserialization of the transaction and also affects GraphQL schema.
- [#1407](https://github.com/FuelLabs/fuel-core/pull/1407): The `Mint` transaction is the last transaction in the block instead of the first.
- [#1374](https://github.com/FuelLabs/fuel-core/pull/1374): Renamed `base_chain_height` to `da_height` and return current relayer height instead of latest Fuel block height.
- [#1367](https://github.com/FuelLabs/fuel-core/pull/1367): Update to the latest version of fuel-vm.
- [#1363](https://github.com/FuelLabs/fuel-core/pull/1363): Change message_proof api to take `nonce` instead of `message_id`
- [#1355](https://github.com/FuelLabs/fuel-core/pull/1355): Removed the `metrics` feature flag from the fuel-core crate, and metrics are now included by default.
- [#1339](https://github.com/FuelLabs/fuel-core/pull/1339): Added a new required field called `base_asset_id` to the `FeeParameters` definition in `ConsensusParameters`, as well as default values for `base_asset_id` in the `beta` and `dev` chain specifications.
- [#1322](https://github.com/FuelLabs/fuel-core/pull/1322):
  The `debug` flag is added to the CLI. The flag should be used for local development only. Enabling debug mode:
      - Allows GraphQL Endpoints to arbitrarily advance blocks.
      - Enables debugger GraphQL Endpoints.
      - Allows setting `utxo_validation` to `false`.
- [#1318](https://github.com/FuelLabs/fuel-core/pull/1318): Removed the `--sync-max-header-batch-requests` CLI argument, and renamed `--sync-max-get-txns` to `--sync-block-stream-buffer-size` to better represent the current behavior in the import.
- [#1290](https://github.com/FuelLabs/fuel-core/pull/1290): Standardize CLI args to use `-` instead of `_`.
- [#1279](https://github.com/FuelLabs/fuel-core/pull/1279): Added a new CLI flag to enable the Relayer service `--enable-relayer`, and disabled the Relayer service by default. When supplying the `--enable-relayer` flag, the `--relayer` argument becomes mandatory, and omitting it is an error. Similarly, providing a `--relayer` argument without the `--enable-relayer` flag is an error. Lastly, providing the `--keypair` or `--network` arguments will also produce an error if the `--enable-p2p` flag is not set.
- [#1262](https://github.com/FuelLabs/fuel-core/pull/1262): The `ConsensusParameters` aggregates all configuration data related to the consensus. It contains many fields that are segregated by the usage. The API of some functions was affected to use lesser types instead the whole `ConsensusParameters`. It is a huge breaking change requiring repetitively monotonically updating all places that use the `ConsensusParameters`. But during updating, consider that maybe you can use lesser types. Usage of them may simplify signatures of methods and make them more user-friendly and transparent.

### Removed

#### Breaking
- [#1484](https://github.com/FuelLabs/fuel-core/pull/1484): Removed `--network` CLI argument. Now the name of the network is fetched form chain configuration.
- [#1399](https://github.com/FuelLabs/fuel-core/pull/1399): Removed `relayer-da-finalization` parameter from the relayer CLI.
- [#1338](https://github.com/FuelLabs/fuel-core/pull/1338): Updated GraphQL client to use `DependentCost` for `k256`, `mcpi`, `s256`, `scwq`, `swwq` opcodes.
- [#1322](https://github.com/FuelLabs/fuel-core/pull/1322): The `manual_blocks_enabled` flag is removed from the CLI. The analog is a `debug` flag.<|MERGE_RESOLUTION|>--- conflicted
+++ resolved
@@ -7,16 +7,14 @@
 ## [Unreleased]
 
 ### Added
-<<<<<<< HEAD
+- [2051](https://github.com/FuelLabs/fuel-core/pull/2051): Add support for AWS KMS signing for the PoA consensus module. The new key can be specified with `--consensus-aws-kms AWS_KEY_ARN`.
 - [2092](https://github.com/FuelLabs/fuel-core/pull/2092): Allow iterating by keys in rocksdb, and other storages.
-=======
-- [2051](https://github.com/FuelLabs/fuel-core/pull/2051): Add support for AWS KMS signing for the PoA consensus module. The new key can be specified with `--consensus-aws-kms AWS_KEY_ARN`.
 
 ### Changed
 
 #### Breaking
 - [2051](https://github.com/FuelLabs/fuel-core/pull/2051): Misdocumented `CONSENSUS_KEY` environ variable has been removed, use `CONSENSUS_KEY_SECRET` instead. Also raises MSRV to `1.79.0`.
->>>>>>> 08f4637a
+
 
 ## [Version 0.33.0]
 
