# Change Log
All notable changes to this project will be documented in this file.

The format is based on [Keep a Changelog](http://keepachangelog.com/)
and this project adheres to [Semantic Versioning](http://semver.org/).

## [Unreleased]

Description of the upcoming release here.

### Changed

- [#1613](https://github.com/FuelLabs/fuel-core/pull/1613): Add api endpoint to retrieve a message by its nonce
- [#1597](https://github.com/FuelLabs/fuel-core/pull/1597): Unify namespacing for `libp2p` modules
- [#1591](https://github.com/FuelLabs/fuel-core/pull/1591): Simplify libp2p dependencies and not depend on all sub modules directly.
- [#1590](https://github.com/FuelLabs/fuel-core/pull/1590): Use `AtomicView` in the `TxPool` to read the state of the database during insertion of the transactions.
- [#1587](https://github.com/FuelLabs/fuel-core/pull/1587): Use `BlockHeight` as a primary key for the `FuelsBlock` table.
- [#1585](https://github.com/FuelLabs/fuel-core/pull/1585): Let `NetworkBehaviour` macro generate `FuelBehaviorEvent` in p2p
- [#1579](https://github.com/FuelLabs/fuel-core/pull/1579): The change extracts the off-chain-related logic from the executor and moves it to the GraphQL off-chain worker. It creates two new concepts - Off-chain and On-chain databases where the GraphQL worker has exclusive ownership of the database and may modify it without intersecting with the On-chain database.
- [#1577](https://github.com/FuelLabs/fuel-core/pull/1577): Moved insertion of sealed blocks into the `BlockImporter` instead of the executor.
- [#1601](https://github.com/FuelLabs/fuel-core/pull/1601): Fix formatting in docs and check that `cargo doc` passes in the CI.

#### Breaking
<<<<<<< HEAD
- [#1628](https://github.com/FuelLabs/fuel-core/pull/1628): Make `CompressedCoin` type a version-able enum
=======
- [#1616](https://github.com/FuelLabs/fuel-core/pull/1616) Make `BlockHeader` type a version-able enum
>>>>>>> 79c8c8d4
- [#1614](https://github.com/FuelLabs/fuel-core/pull/#1614): Use the default consensus key regardless of trigger mode. The change is breaking because it removes the `--dev-keys` argument. If the `debug` flag is set, the default consensus key will be used, regardless of the trigger mode.
- [#1596](https://github.com/FuelLabs/fuel-core/pull/1596) Make `Consensus` type a version-able enum
- [#1593](https://github.com/FuelLabs/fuel-core/pull/1593) Make `Block` type a version-able enum
- [#1576](https://github.com/FuelLabs/fuel-core/pull/1576): The change moves the implementation of the storage traits for required tables from `fuel-core` to `fuel-core-storage` crate. The change also adds a more flexible configuration of the encoding/decoding per the table and allows the implementation of specific behaviors for the table in a much easier way. It unifies the encoding between database, SMTs, and iteration, preventing mismatching bytes representation on the Rust type system level. Plus, it increases the re-usage of the code by applying the same blueprint to other tables.
    
    It is a breaking PR because it changes database encoding/decoding for some tables.
    
    ### StructuredStorage
    
    The change adds a new type `StructuredStorage`. It is a wrapper around the key-value storage that implements the storage traits(`StorageInspect`, `StorageMutate`, `StorageRead`, etc) for the tables with blueprint. This blueprint works in tandem with the `TableWithBlueprint` trait. The table may implement `TableWithBlueprint` specifying the blueprint, as an example:
    
    ```rust
    impl TableWithBlueprint for ContractsRawCode {
        type Blueprint = Plain<Raw, Raw>;
    
        fn column() -> Column {
            Column::ContractsRawCode
        }
    }
    ```
    
    It is a definition of the blueprint for the `ContractsRawCode` table. It has a plain blueprint meaning it simply encodes/decodes bytes and stores/loads them into/from the storage. As a key codec and value codec, it uses a `Raw` encoding/decoding that simplifies writing bytes and loads them back into the memory without applying any serialization or deserialization algorithm.
    
    If the table implements `TableWithBlueprint` and the selected codec satisfies all blueprint requirements, the corresponding storage traits for that table are implemented on the `StructuredStorage` type.
    
    ### Codecs
    
    Each blueprint allows customizing the key and value codecs. It allows the use of different codecs for different tables, taking into account the complexity and weight of the data and providing a way of more optimal implementation.
    
    That property may be very useful to perform migration in a more easier way. Plus, it also can be a `no_std` migration potentially allowing its fraud proving.
    
    An example of migration:
    
    ```rust
    /// Define the table for V1 value encoding/decoding.
    impl TableWithBlueprint for ContractsRawCodeV1 {
        type Blueprint = Plain<Raw, Raw>;
    
        fn column() -> Column {
            Column::ContractsRawCode
        }
    }
    
    /// Define the table for V2 value encoding/decoding.
    /// It uses `Postcard` codec for the value instead of `Raw` codec.
    ///
    /// # Dev-note: The columns is the same.
    impl TableWithBlueprint for ContractsRawCodeV2 {
        type Blueprint = Plain<Raw, Postcard>;
    
        fn column() -> Column {
            Column::ContractsRawCode
        }
    }
    
    fn migration(storage: &mut Database) {
        let mut iter = storage.iter_all::<ContractsRawCodeV1>(None);
        while let Ok((key, value)) = iter.next() {
            // Insert into the same table but with another codec.
            storage.storage::<ContractsRawCodeV2>().insert(key, value);
        }
    }
    ```
    
    ### Structures
    
    The blueprint of the table defines its behavior. As an example, a `Plain` blueprint simply encodes/decodes bytes and stores/loads them into/from the storage. The `SMT` blueprint builds a sparse merkle tree on top of the key-value pairs.
    
    Implementing a blueprint one time, we can apply it to any table satisfying the requirements of this blueprint. It increases the re-usage of the code and minimizes duplication.
    
    It can be useful if we decide to create global roots for all required tables that are used in fraud proving.
    
    ```rust
    impl TableWithBlueprint for SpentMessages {
        type Blueprint = Plain<Raw, Postcard>;
    
        fn column() -> Column {
            Column::SpentMessages
        }
    }
                     |
                     |
                    \|/
    
    impl TableWithBlueprint for SpentMessages {
        type Blueprint =
            Sparse<Raw, Postcard, SpentMessagesMerkleMetadata, SpentMessagesMerkleNodes>;
    
        fn column() -> Column {
            Column::SpentMessages
        }
    }
    ```
    
    ### Side changes
    
    #### `iter_all`
    The `iter_all` functionality now accepts the table instead of `K` and `V` generics. It is done to use the correct codec during deserialization. Also, the table definition provides the column.
    
    #### Duplicated unit tests
    
    The `fuel-core-storage` crate provides macros that generate unit tests. Almost all tables had the same test like `get`, `insert`, `remove`, `exist`. All duplicated tests were moved to macros. The unique one still stays at the same place where it was before.
    
    #### `StorageBatchMutate`
    
    Added a new `StorageBatchMutate` trait that we can move to `fuel-storage` crate later. It allows batch operations on the storage. It may be more performant in some cases.

- [#1573](https://github.com/FuelLabs/fuel-core/pull/1573): Remove nested p2p request/response encoding. Only breaks p2p networking compatibility with older fuel-core versions, but is otherwise fully internal.


## [Version 0.22.0]

### Added

- [#1515](https://github.com/FuelLabs/fuel-core/pull/1515): Added support of `--version` command for `fuel-core-keygen` binary.
- [#1504](https://github.com/FuelLabs/fuel-core/pull/1504): A `Success` or `Failure` variant of `TransactionStatus` returned by a query now contains the associated receipts generated by transaction execution.

#### Breaking
- [#1531](https://github.com/FuelLabs/fuel-core/pull/1531): Make `fuel-core-executor` `no_std` compatible. It affects the `fuel-core` crate because it uses the `fuel-core-executor` crate. The change is breaking because of moved types.
- [#1524](https://github.com/FuelLabs/fuel-core/pull/1524): Adds information about connected peers to the GQL API.

### Changed

- [#1517](https://github.com/FuelLabs/fuel-core/pull/1517): Changed default gossip heartbeat interval to 500ms. 
- [#1520](https://github.com/FuelLabs/fuel-core/pull/1520): Extract `executor` into `fuel-core-executor` crate.

### Fixed

#### Breaking
- [#1536](https://github.com/FuelLabs/fuel-core/pull/1536): The change fixes the contracts tables to not touch SMT nodes of foreign contracts. Before, it was possible to invalidate the SMT from another contract. It is a breaking change and requires re-calculating the whole state from the beginning with new SMT roots. 
- [#1542](https://github.com/FuelLabs/fuel-core/pull/1542): Migrates information about peers to NodeInfo instead of ChainInfo. It also elides information about peers in the default node_info query.

## [Version 0.21.0]

This release focuses on preparing `fuel-core` for the mainnet environment:
- Most of the changes improved the security and stability of the node.
- The gas model was reworked to cover all aspects of execution.
- The benchmarking system was significantly enhanced, covering worst scenarios.
- A new set of benchmarks was added to track the accuracy of gas prices.
- Optimized heavy operations and removed/replaced exploitable functionality.

Besides that, there are more concrete changes:
- Unified naming conventions for all CLI arguments. Added dependencies between related fields to avoid misconfiguration in case of missing arguments. Added `--debug` flag that enables additional functionality like a debugger.
- Improved telemetry to cover the internal work of services and added support for the Pyroscope, allowing it to generate real-time flamegraphs to track performance.
- Improved stability of the P2P layer and adjusted the updating of reputation. The speed of block synchronization was significantly increased.
- The node is more stable and resilient. Improved DoS resistance and resource management. Fixed critical bugs during state transition.
- Reworked the `Mint` transaction to accumulate the fee from block production inside the contract defined by the block producer.

FuelVM received a lot of safety and stability improvements:
- The audit helped identify some bugs and errors that have been successfully fixed.
- Updated the gas price model to charge for resources used during the transaction lifecycle.
- Added `no_std` and 32 bit system support. This opens doors for fraud proving in the future.
- Removed the `ChainId` from the `PredicateId` calculation, allowing the use of predicates cross-chain.
- Improvements in the performance of some storage-related opcodes.
- Support the `ECAL` instruction that allows adding custom functionality to the VM. It can be used to create unique rollups or advanced indexers in the future.
- Support of [transaction policies](https://github.com/FuelLabs/fuel-vm/blob/master/CHANGELOG.md#version-0420) provides additional safety for the user. 
    It also allows the implementation of a multi-dimensional price model in the future, making the transaction execution cheaper and allowing more transactions that don't affect storage.
- Refactored errors, returning more detailed errors to the user, simplifying debugging.

### Added

- [#1503](https://github.com/FuelLabs/fuel-core/pull/1503): Add `gtf` opcode sanity check.
- [#1502](https://github.com/FuelLabs/fuel-core/pull/1502): Added price benchmark for `vm_initialization`.
- [#1501](https://github.com/FuelLabs/fuel-core/pull/1501): Add a CLI command for generating a fee collection contract.
- [#1492](https://github.com/FuelLabs/fuel-core/pull/1492): Support backward iteration in the RocksDB. It allows backward queries that were not allowed before.
- [#1490](https://github.com/FuelLabs/fuel-core/pull/1490): Add push and pop benchmarks.
- [#1485](https://github.com/FuelLabs/fuel-core/pull/1485): Prepare rc release of fuel core v0.21
- [#1476](https://github.com/FuelLabs/fuel-core/pull/1453): Add the majority of the "other" benchmarks for contract opcodes.
- [#1473](https://github.com/FuelLabs/fuel-core/pull/1473): Expose fuel-core version as a constant
- [#1469](https://github.com/FuelLabs/fuel-core/pull/1469): Added support of bloom filter for RocksDB tables and increased the block cache.
- [#1465](https://github.com/FuelLabs/fuel-core/pull/1465): Improvements for keygen cli and crates
- [#1642](https://github.com/FuelLabs/fuel-core/pull/1462): Added benchmark to measure the performance of contract state and contract ID calculation; use for gas costing.
- [#1457](https://github.com/FuelLabs/fuel-core/pull/1457): Fixing incorrect measurement for fast(µs) opcodes.
- [#1456](https://github.com/FuelLabs/fuel-core/pull/1456): Added flushing of the RocksDB during a graceful shutdown.
- [#1456](https://github.com/FuelLabs/fuel-core/pull/1456): Added more logs to track the service lifecycle.
- [#1453](https://github.com/FuelLabs/fuel-core/pull/1453): Add the majority of the "sanity" benchmarks for contract opcodes.
- [#1452](https://github.com/FuelLabs/fuel-core/pull/1452): Added benchmark to measure the performance of contract root calculation when utilizing the maximum contract size; used for gas costing of contract root during predicate owner validation.
- [#1449](https://github.com/FuelLabs/fuel-core/pull/1449): Fix coin pagination in e2e test client.
- [#1447](https://github.com/FuelLabs/fuel-core/pull/1447): Add timeout for continuous e2e tests
- [#1444](https://github.com/FuelLabs/fuel-core/pull/1444): Add "sanity" benchmarks for memory opcodes.
- [#1437](https://github.com/FuelLabs/fuel-core/pull/1437): Add some transaction throughput tests for basic transfers.
- [#1436](https://github.com/FuelLabs/fuel-core/pull/1436): Add a github action to continuously test beta-4.
- [#1433](https://github.com/FuelLabs/fuel-core/pull/1433): Add "sanity" benchmarks for flow opcodes.
- [#1432](https://github.com/FuelLabs/fuel-core/pull/1432): Add a new `--api-request-timeout` argument to control TTL for GraphQL requests.
- [#1430](https://github.com/FuelLabs/fuel-core/pull/1430): Add "sanity" benchmarks for crypto opcodes.
- [#1426](https://github.com/FuelLabs/fuel-core/pull/1426) Split keygen into a create and a binary.
- [#1419](https://github.com/FuelLabs/fuel-core/pull/1419): Add additional "sanity" benchmarks for arithmetic op code instructions.
- [#1411](https://github.com/FuelLabs/fuel-core/pull/1411): Added WASM and `no_std` compatibility.
- [#1405](https://github.com/FuelLabs/fuel-core/pull/1405): Use correct names for service metrics.
- [#1400](https://github.com/FuelLabs/fuel-core/pull/1400): Add releasy beta to fuel-core so that new commits to fuel-core master triggers fuels-rs.
- [#1371](https://github.com/FuelLabs/fuel-core/pull/1371): Add new client function for querying the `MessageStatus` for a specific message (by `Nonce`).
- [#1356](https://github.com/FuelLabs/fuel-core/pull/1356): Add peer reputation reporting to heartbeat code.
- [#1355](https://github.com/FuelLabs/fuel-core/pull/1355): Added new metrics related to block importing, such as tps, sync delays etc.
- [#1339](https://github.com/FuelLabs/fuel-core/pull/1339): Adds `baseAssetId` to `FeeParameters` in the GraphQL API.
- [#1331](https://github.com/FuelLabs/fuel-core/pull/1331): Add peer reputation reporting to block import code.
- [#1324](https://github.com/FuelLabs/fuel-core/pull/1324): Added pyroscope profiling to fuel-core, intended to be used by a secondary docker image that has debug symbols enabled.
- [#1309](https://github.com/FuelLabs/fuel-core/pull/1309): Add documentation for running debug builds with CLion and Visual Studio Code.  
- [#1308](https://github.com/FuelLabs/fuel-core/pull/1308): Add support for loading .env files when compiling with the `env` feature. This allows users to conveniently supply CLI arguments in a secure and IDE-agnostic way. 
- [#1304](https://github.com/FuelLabs/fuel-core/pull/1304): Implemented `submit_and_await_commit_with_receipts` method for `FuelClient`.
- [#1286](https://github.com/FuelLabs/fuel-core/pull/1286): Include readable names for test cases where missing.
- [#1274](https://github.com/FuelLabs/fuel-core/pull/1274): Added tests to benchmark block synchronization.
- [#1263](https://github.com/FuelLabs/fuel-core/pull/1263): Add gas benchmarks for `ED19` and `ECR1` instructions.

### Changed

- [#1512](https://github.com/FuelLabs/fuel-core/pull/1512): Internally simplify merkle_contract_state_range.
- [#1507](https://github.com/FuelLabs/fuel-core/pull/1507): Updated chain configuration to be ready for beta 5 network. It includes opcode prices from the latest benchmark and contract for the block producer.
- [#1477](https://github.com/FuelLabs/fuel-core/pull/1477): Upgraded the Rust version used in CI and containers to 1.73.0. Also includes associated Clippy changes.
- [#1469](https://github.com/FuelLabs/fuel-core/pull/1469): Replaced usage of `MemoryTransactionView` by `Checkpoint` database in the benchmarks.
- [#1468](https://github.com/FuelLabs/fuel-core/pull/1468): Bumped version of the `fuel-vm` to `v0.40.0`. It brings some breaking changes into consensus parameters API because of changes in the underlying types.
- [#1466](https://github.com/FuelLabs/fuel-core/pull/1466): Handling overflows during arithmetic operations.
- [#1460](https://github.com/FuelLabs/fuel-core/pull/1460): Change tracking branch from main to master for releasy tests.
- [#1454](https://github.com/FuelLabs/fuel-core/pull/1454): Update gas benchmarks for opcodes that append receipts.
- [#1440](https://github.com/FuelLabs/fuel-core/pull/1440): Don't report reserved nodes that send invalid transactions.
- [#1439](https://github.com/FuelLabs/fuel-core/pull/1439): Reduced memory BMT consumption during creation of the header.
- [#1434](https://github.com/FuelLabs/fuel-core/pull/1434): Continue gossiping transactions to reserved peers regardless of gossiping reputation score.
- [#1408](https://github.com/FuelLabs/fuel-core/pull/1408): Update gas benchmarks for storage opcodes to use a pre-populated database to get more accurate worst-case costs.
- [#1399](https://github.com/FuelLabs/fuel-core/pull/1399): The Relayer now queries Ethereum for its latest finalized block instead of using a configurable "finalization period" to presume finality.
- [#1397](https://github.com/FuelLabs/fuel-core/pull/1397): Improved keygen. Created a crate to be included from forc plugins and upgraded internal library to drop requirement of protoc to build
- [#1395](https://github.com/FuelLabs/fuel-core/pull/1395): Add DependentCost benchmarks for `k256`, `s256` and `mcpi` instructions.
- [#1393](https://github.com/FuelLabs/fuel-core/pull/1393): Increase heartbeat timeout from `2` to `60` seconds, as suggested in [this issue](https://github.com/FuelLabs/fuel-core/issues/1330).
- [#1392](https://github.com/FuelLabs/fuel-core/pull/1392): Fixed an overflow in `message_proof`.
- [#1390](https://github.com/FuelLabs/fuel-core/pull/1390): Up the `ethers` version to `2` to fix an issue with `tungstenite`.
- [#1383](https://github.com/FuelLabs/fuel-core/pull/1383): Disallow usage of `log` crate internally in favor of `tracing` crate.
- [#1380](https://github.com/FuelLabs/fuel-core/pull/1380): Add preliminary, hard-coded config values for heartbeat peer reputation, removing `todo`.
- [#1377](https://github.com/FuelLabs/fuel-core/pull/1377): Remove `DiscoveryEvent` and use `KademliaEvent` directly in `DiscoveryBehavior`.
- [#1366](https://github.com/FuelLabs/fuel-core/pull/1366): Improve caching during docker builds in CI by replacing gha
- [#1358](https://github.com/FuelLabs/fuel-core/pull/1358): Upgraded the Rust version used in CI to 1.72.0. Also includes associated Clippy changes.
- [#1349](https://github.com/FuelLabs/fuel-core/pull/1349): Updated peer-to-peer transactions API to support multiple blocks in a single request, and updated block synchronization to request multiple blocks based on the configured range of headers.
- [#1342](https://github.com/FuelLabs/fuel-core/pull/1342): Add error handling for P2P requests to return `None` to requester and log error.
- [#1318](https://github.com/FuelLabs/fuel-core/pull/1318): Modified block synchronization to use asynchronous task execution when retrieving block headers.
- [#1314](https://github.com/FuelLabs/fuel-core/pull/1314): Removed `types::ConsensusParameters` in favour of `fuel_tx:ConsensusParameters`.
- [#1302](https://github.com/FuelLabs/fuel-core/pull/1302): Removed the usage of flake and building of the bridge contract ABI.
    It simplifies the maintenance and updating of the events, requiring only putting the event definition into the codebase of the relayer.
- [#1293](https://github.com/FuelLabs/fuel-core/issues/1293): Parallelized the `estimate_predicates` endpoint to utilize all available threads.
- [#1270](https://github.com/FuelLabs/fuel-core/pull/1270): Modify the way block headers are retrieved from peers to be done in batches.

#### Breaking
- [#1506](https://github.com/FuelLabs/fuel-core/pull/1506): Added validation of the coin's fields during block production and validation. Before, it was possible to submit a transaction that didn't match the coin's values in the database, allowing printing/using unavailable assets.
- [#1491](https://github.com/FuelLabs/fuel-core/pull/1491): Removed unused request and response variants from the Gossipsub implementation, as well as related definitions and tests. Specifically, this removes gossiping of `ConsensusVote` and `NewBlock` events.
- [#1472](https://github.com/FuelLabs/fuel-core/pull/1472): Upgraded `fuel-vm` to `v0.42.0`. It introduces transaction policies that changes layout of the transaction. FOr more information check the [v0.42.0](https://github.com/FuelLabs/fuel-vm/pull/635) release.
- [#1470](https://github.com/FuelLabs/fuel-core/pull/1470): Divide `DependentCost` into "light" and "heavy" operations.
- [#1464](https://github.com/FuelLabs/fuel-core/pull/1464): Avoid possible truncation of higher bits. It may invalidate the code that truncated higher bits causing different behavior on 32-bit vs. 64-bit systems. The change affects some endpoints that now require lesser integers.
- [#1432](https://github.com/FuelLabs/fuel-core/pull/1432): All subscriptions and requests have a TTL now. So each subscription lifecycle is limited in time. If the subscription is closed because of TTL, it means that you subscribed after your transaction had been dropped by the network.
- [#1407](https://github.com/FuelLabs/fuel-core/pull/1407): The recipient is a `ContractId` instead of `Address`. The block producer should deploy its contract to receive the transaction fee. The collected fee is zero until the recipient contract is set.
- [#1407](https://github.com/FuelLabs/fuel-core/pull/1407): The `Mint` transaction is reworked with new fields to support the account-base model. It affects serialization and deserialization of the transaction and also affects GraphQL schema.
- [#1407](https://github.com/FuelLabs/fuel-core/pull/1407): The `Mint` transaction is the last transaction in the block instead of the first.
- [#1374](https://github.com/FuelLabs/fuel-core/pull/1374): Renamed `base_chain_height` to `da_height` and return current relayer height instead of latest Fuel block height.
- [#1367](https://github.com/FuelLabs/fuel-core/pull/1367): Update to the latest version of fuel-vm.
- [#1363](https://github.com/FuelLabs/fuel-core/pull/1363): Change message_proof api to take `nonce` instead of `message_id`
- [#1355](https://github.com/FuelLabs/fuel-core/pull/1355): Removed the `metrics` feature flag from the fuel-core crate, and metrics are now included by default.
- [#1339](https://github.com/FuelLabs/fuel-core/pull/1339): Added a new required field called `base_asset_id` to the `FeeParameters` definition in `ConsensusParameters`, as well as default values for `base_asset_id` in the `beta` and `dev` chain specifications.
- [#1322](https://github.com/FuelLabs/fuel-core/pull/1322):
  The `debug` flag is added to the CLI. The flag should be used for local development only. Enabling debug mode:
      - Allows GraphQL Endpoints to arbitrarily advance blocks.
      - Enables debugger GraphQL Endpoints.
      - Allows setting `utxo_validation` to `false`.
- [#1318](https://github.com/FuelLabs/fuel-core/pull/1318): Removed the `--sync-max-header-batch-requests` CLI argument, and renamed `--sync-max-get-txns` to `--sync-block-stream-buffer-size` to better represent the current behavior in the import.
- [#1290](https://github.com/FuelLabs/fuel-core/pull/1290): Standardize CLI args to use `-` instead of `_`.
- [#1279](https://github.com/FuelLabs/fuel-core/pull/1279): Added a new CLI flag to enable the Relayer service `--enable-relayer`, and disabled the Relayer service by default. When supplying the `--enable-relayer` flag, the `--relayer` argument becomes mandatory, and omitting it is an error. Similarly, providing a `--relayer` argument without the `--enable-relayer` flag is an error. Lastly, providing the `--keypair` or `--network` arguments will also produce an error if the `--enable-p2p` flag is not set.
- [#1262](https://github.com/FuelLabs/fuel-core/pull/1262): The `ConsensusParameters` aggregates all configuration data related to the consensus. It contains many fields that are segregated by the usage. The API of some functions was affected to use lesser types instead the whole `ConsensusParameters`. It is a huge breaking change requiring repetitively monotonically updating all places that use the `ConsensusParameters`. But during updating, consider that maybe you can use lesser types. Usage of them may simplify signatures of methods and make them more user-friendly and transparent.

### Removed

#### Breaking
- [#1484](https://github.com/FuelLabs/fuel-core/pull/1484): Removed `--network` CLI argument. Now the name of the network is fetched form chain configuration.
- [#1399](https://github.com/FuelLabs/fuel-core/pull/1399): Removed `relayer-da-finalization` parameter from the relayer CLI.
- [#1338](https://github.com/FuelLabs/fuel-core/pull/1338): Updated GraphQL client to use `DependentCost` for `k256`, `mcpi`, `s256`, `scwq`, `swwq` opcodes.
- [#1322](https://github.com/FuelLabs/fuel-core/pull/1322): The `manual_blocks_enabled` flag is removed from the CLI. The analog is a `debug` flag.<|MERGE_RESOLUTION|>--- conflicted
+++ resolved
@@ -21,14 +21,11 @@
 - [#1601](https://github.com/FuelLabs/fuel-core/pull/1601): Fix formatting in docs and check that `cargo doc` passes in the CI.
 
 #### Breaking
-<<<<<<< HEAD
 - [#1628](https://github.com/FuelLabs/fuel-core/pull/1628): Make `CompressedCoin` type a version-able enum
-=======
-- [#1616](https://github.com/FuelLabs/fuel-core/pull/1616) Make `BlockHeader` type a version-able enum
->>>>>>> 79c8c8d4
-- [#1614](https://github.com/FuelLabs/fuel-core/pull/#1614): Use the default consensus key regardless of trigger mode. The change is breaking because it removes the `--dev-keys` argument. If the `debug` flag is set, the default consensus key will be used, regardless of the trigger mode.
-- [#1596](https://github.com/FuelLabs/fuel-core/pull/1596) Make `Consensus` type a version-able enum
-- [#1593](https://github.com/FuelLabs/fuel-core/pull/1593) Make `Block` type a version-able enum
+- [#1616](https://github.com/FuelLabs/fuel-core/pull/1616): Make `BlockHeader` type a version-able enum
+- [#1614](https://github.com/FuelLabs/fuel-core/pull/1614): Use the default consensus key regardless of trigger mode. The change is breaking because it removes the `--dev-keys` argument. If the `debug` flag is set, the default consensus key will be used, regardless of the trigger mode.
+- [#1596](https://github.com/FuelLabs/fuel-core/pull/1596): Make `Consensus` type a version-able enum
+- [#1593](https://github.com/FuelLabs/fuel-core/pull/1593): Make `Block` type a version-able enum
 - [#1576](https://github.com/FuelLabs/fuel-core/pull/1576): The change moves the implementation of the storage traits for required tables from `fuel-core` to `fuel-core-storage` crate. The change also adds a more flexible configuration of the encoding/decoding per the table and allows the implementation of specific behaviors for the table in a much easier way. It unifies the encoding between database, SMTs, and iteration, preventing mismatching bytes representation on the Rust type system level. Plus, it increases the re-usage of the code by applying the same blueprint to other tables.
     
     It is a breaking PR because it changes database encoding/decoding for some tables.
