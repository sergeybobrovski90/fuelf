--- conflicted
+++ resolved
@@ -10,11 +10,8 @@
 
 ### Added
 
-<<<<<<< HEAD
+- [#1485](https://github.com/FuelLabs/fuel-core/pull/1485): Prepare rc release of fuel core v0.21
 - [#1453](https://github.com/FuelLabs/fuel-core/pull/1453): Add the majority of the "sanity" benchmarks for contract opcodes.
-=======
-- [#1485](https://github.com/FuelLabs/fuel-core/pull/1485): Prepare rc release of fuel core v0.21
->>>>>>> e2439e94
 - [#1473](https://github.com/FuelLabs/fuel-core/pull/1473): Expose fuel-core version as a constant
 - [#1469](https://github.com/FuelLabs/fuel-core/pull/1469): Added support of bloom filter for RocksDB tables and increased the block cache.
 - [#1642](https://github.com/FuelLabs/fuel-core/pull/1462): Added benchmark to measure the performance of contract state and contract ID calculation; use for gas costing.
@@ -82,12 +79,8 @@
 - [#1408](https://github.com/FuelLabs/fuel-core/pull/1408): Update gas benchmarks for storage opcodes to use a pre-populated database to get more accurate worst-case costs.
 
 #### Breaking
-<<<<<<< HEAD
-
-=======
 - [#1472](https://github.com/FuelLabs/fuel-core/pull/1472): Upgraded `fuel-vm` to `v0.42.0`. It introduces transaction policies that changes layout of the transaction. FOr more information check the [v0.42.0](https://github.com/FuelLabs/fuel-vm/pull/635) release.
 - [#1470](https://github.com/FuelLabs/fuel-core/pull/1470): Divide `DependentCost` into "light" and "heavy" operations.
->>>>>>> e2439e94
 - [#1464](https://github.com/FuelLabs/fuel-core/pull/1464): Avoid possible truncation of higher bits. It may invalidate the code that truncated higher bits causing different behavior on 32-bit vs. 64-bit systems. The change affects some endpoints that now require lesser integers.
 - [#1432](https://github.com/FuelLabs/fuel-core/pull/1432): All subscriptions and requests have a TTL now. So each subscription lifecycle is limited in time. If the subscription is closed because of TTL, it means that you subscribed after your transaction had been dropped by the network.
 - [#1407](https://github.com/FuelLabs/fuel-core/pull/1407): The recipient is a `ContractId` instead of `Address`. The block producer should deploy its contract to receive the transaction fee. The collected fee is zero until the recipient contract is set.
