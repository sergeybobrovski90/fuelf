--- conflicted
+++ resolved
@@ -19,11 +19,8 @@
 - [#1585](https://github.com/FuelLabs/fuel-core/pull/1585): Let `NetworkBehaviour` macro generate `FuelBehaviorEvent` in p2p
 - [#1579](https://github.com/FuelLabs/fuel-core/pull/1579): The change extracts the off-chain-related logic from the executor and moves it to the GraphQL off-chain worker. It creates two new concepts - Off-chain and On-chain databases where the GraphQL worker has exclusive ownership of the database and may modify it without intersecting with the On-chain database.
 - [#1577](https://github.com/FuelLabs/fuel-core/pull/1577): Moved insertion of sealed blocks into the `BlockImporter` instead of the executor.
-<<<<<<< HEAD
 - [#1574](https://github.com/FuelLabs/fuel-core/pull/1574): Penalizes peers for sending invalid responses or for not replying at all.
-=======
 - [#1601](https://github.com/FuelLabs/fuel-core/pull/1601): Fix formatting in docs and check that `cargo doc` passes in the CI.
->>>>>>> a05ce481
 
 #### Breaking
 - [#1628](https://github.com/FuelLabs/fuel-core/pull/1628): Make `CompressedCoin` type a version-able enum
