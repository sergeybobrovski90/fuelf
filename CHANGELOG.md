--- conflicted
+++ resolved
@@ -7,14 +7,11 @@
 ## [Unreleased]
 
 ### Changed
-<<<<<<< HEAD
 - [#1916](https://github.com/FuelLabs/fuel-core/pull/1916): Speed up synchronisation of the blocks for the `fuel-core-sync` service.
-=======
 
 #### Breaking
 
 - [#1924](https://github.com/FuelLabs/fuel-core/pull/1924): `dry_run_opt` has new `gas_price: Option<u64>` argument
->>>>>>> 664738c2
 
 ### Added
 - [#1929](https://github.com/FuelLabs/fuel-core/pull/1929): Added support of customization of the state transition version in the `ChainConfig`.
