--- conflicted
+++ resolved
@@ -7,12 +7,8 @@
 ## [Unreleased]
 
 ### Added
-<<<<<<< HEAD
+- [2135](https://github.com/FuelLabs/fuel-core/pull/2135): Added metrics logging for number of blocks served over the p2p req/res protocol.
 - [2142](https://github.com/FuelLabs/fuel-core/pull/2142): Added benchmarks for varied forms of db lookups to assist in optimizations.
-=======
-- [2135](https://github.com/FuelLabs/fuel-core/pull/2135): Added metrics logging for number of blocks served over the p2p req/res protocol.
-
->>>>>>> 95b373e8
 
 ## [Version 0.35.0]
 
