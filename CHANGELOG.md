# Change Log
All notable changes to this project will be documented in this file.

The format is based on [Keep a Changelog](http://keepachangelog.com/)
and this project adheres to [Semantic Versioning](http://semver.org/).

## [Unreleased]

### Added
<<<<<<< HEAD
- [2154](https://github.com/FuelLabs/fuel-core/pull/2154): Added `Unknown` variant to `ConsensusParameters` graphql queries
- [2154](https://github.com/FuelLabs/fuel-core/pull/2154): Added `Unknown` variant to `Block` graphql queries
- [2154](https://github.com/FuelLabs/fuel-core/pull/2154): Added `TransactionType` type in `fuel-client`
=======
- [2321](https://github.com/FuelLabs/fuel-core/pull/2321): New metrics for the TxPool:
    - The size of transactions in the txpool (`txpool_tx_size`)
    - The time spent by a transaction in the txpool in seconds (`txpool_tx_time_in_txpool_seconds`)
    - The number of transactions in the txpool (`txpool_number_of_transactions`)
    - The number of transactions pending verification before entering the txpool (`txpool_number_of_transactions_pending_verification`)
    - The number of executable transactions in the txpool (`txpool_number_of_executable_transactions`)
    - The time it took to select transactions for inclusion in a block in microseconds (`txpool_select_transactions_time_microseconds`)
    - The time it took to insert a transaction in the txpool in microseconds (`transaction_insertion_time_in_thread_pool_microseconds`)
- [2385](https://github.com/FuelLabs/fuel-core/pull/2385): Added new histogram buckets for some of the TxPool metrics, optimize the way they are collected.
- [2347](https://github.com/FuelLabs/fuel-core/pull/2364): Add activity concept in order to protect against infinitely increasing DA gas price scenarios
- [2362](https://github.com/FuelLabs/fuel-core/pull/2362): Added a new request_response protocol version `/fuel/req_res/0.0.2`. In comparison with `/fuel/req/0.0.1`, which returns an empty response when a request cannot be fulfilled, this version returns more meaningful error codes. Nodes still support the version `0.0.1` of the protocol to guarantee backward compatibility with fuel-core nodes. Empty responses received from nodes using the old protocol `/fuel/req/0.0.1` are automatically converted into an error `ProtocolV1EmptyResponse` with error code 0, which is also the only error code implemented. More specific error codes will be added in the future.
- [2386](https://github.com/FuelLabs/fuel-core/pull/2386): Add a flag to define the maximum number of file descriptors that RocksDB can use. By default it's half of the OS limit.
- [2376](https://github.com/FuelLabs/fuel-core/pull/2376): Add a way to fetch transactions in P2P without specifying a peer.

### Fixed
- [2366](https://github.com/FuelLabs/fuel-core/pull/2366): The `importer_gas_price_for_block` metric is properly collected.
- [2369](https://github.com/FuelLabs/fuel-core/pull/2369): The `transaction_insertion_time_in_thread_pool_milliseconds` metric is properly collected.
- [2413](https://github.com/FuelLabs/fuel-core/issues/2413): block production immediately errors if unable to lock the mutex.

### Changed
- [2378](https://github.com/FuelLabs/fuel-core/pull/2378): Use cached hash of the topic instead of calculating it on each publishing gossip message.

## [Version 0.40.0]

### Added
- [2347](https://github.com/FuelLabs/fuel-core/pull/2347): Add GraphQL complexity histogram to metrics.
- [2350](https://github.com/FuelLabs/fuel-core/pull/2350): Added a new CLI flag `graphql-number-of-threads` to limit the number of threads used by the GraphQL service. The default value is `2`, `0` enables the old behavior.
- [2335](https://github.com/FuelLabs/fuel-core/pull/2335): Added CLI arguments for configuring GraphQL query costs.

### Fixed
- [2345](https://github.com/FuelLabs/fuel-core/pull/2345): In PoA increase priority of block creation timer trigger compare to txpool event management

### Changed
- [2334](https://github.com/FuelLabs/fuel-core/pull/2334): Prepare the GraphQL service for the switching to `async` methods.
- [2310](https://github.com/FuelLabs/fuel-core/pull/2310): New metrics: "The gas prices used in a block" (`importer_gas_price_for_block`), "The total gas used in a block" (`importer_gas_per_block`), "The total fee (gwei) paid by transactions in a block" (`importer_fee_per_block_gwei`), "The total number of transactions in a block" (`importer_transactions_per_block`), P2P metrics for swarm and protocol.
- [2340](https://github.com/FuelLabs/fuel-core/pull/2340): Avoid long heavy tasks in the GraphQL service by splitting work into batches.
- [2341](https://github.com/FuelLabs/fuel-core/pull/2341): Updated all pagination queries to work with the async stream instead of the sync iterator.
- [2350](https://github.com/FuelLabs/fuel-core/pull/2350): Limited the number of threads used by the GraphQL service.

#### Breaking
- [2310](https://github.com/FuelLabs/fuel-core/pull/2310): The `metrics` command-line parameter has been replaced with `disable-metrics`. Metrics are now enabled by default, with the option to disable them entirely or on a per-module basis.
- [2341](https://github.com/FuelLabs/fuel-core/pull/2341): The maximum number of processed coins from the `coins_to_spend` query is limited to `max_inputs`.

## [Version 0.39.0]

### Added
- [2324](https://github.com/FuelLabs/fuel-core/pull/2324): Added metrics for sync, async processor and for all GraphQL queries.
- [2320](https://github.com/FuelLabs/fuel-core/pull/2320): Added new CLI flag `graphql-max-resolver-recursive-depth` to limit recursion within resolver. The default value it "1".


## Fixed
- [2320](https://github.com/FuelLabs/fuel-core/issues/2320): Prevent `/health` and `/v1/health` from being throttled by the concurrency limiter.
- [2322](https://github.com/FuelLabs/fuel-core/issues/2322): Set the salt of genesis contracts to zero on execution.
- [2324](https://github.com/FuelLabs/fuel-core/pull/2324): Ignore peer if we already are syncing transactions from it.

#### Breaking

- [2320](https://github.com/FuelLabs/fuel-core/pull/2330): Reject queries that are recursive during the resolution of the query.

### Changed

#### Breaking
- [2311](https://github.com/FuelLabs/fuel-core/pull/2311): Changed the text of the error returned by the executor if gas overflows.


## [Version 0.38.0]

### Added
- [2309](https://github.com/FuelLabs/fuel-core/pull/2309): Limit number of concurrent queries to the graphql service.
- [2216](https://github.com/FuelLabs/fuel-core/pull/2216): Add more function to the state and task of TxPoolV2 to handle the future interactions with others modules (PoA, BlockProducer, BlockImporter and P2P).
- [2263](https://github.com/FuelLabs/fuel-core/pull/2263): Transaction pool is now included in all modules of the code it has requires modifications on different modules : 
    - The PoA is now notify only when there is new transaction and not using the `tx_update_sender` anymore.
    - The Pool transaction source for the executor is now locking the pool until the block production is finished.
    - Reading operations on the pool is now asynchronous and it’s the less prioritized operation on the Pool, API has been updated accordingly.
    - GasPrice is no more using async to allow the transactions verifications to not use async anymore 

    We also added a lot of new configuration cli parameters to fine-tune TxPool configuration.
    This PR also changes the way we are making the heavy work processor and a sync and asynchronous version is available in services folder (usable by anyone)
    P2P now use separate heavy work processor for DB and TxPool interactions.

### Removed
- [2306](https://github.com/FuelLabs/fuel-core/pull/2306): Removed hack for genesis asset contract from the code.

## [Version 0.37.1]

### Fixed
- [2304](https://github.com/FuelLabs/fuel-core/pull/2304): Add initialization for the genesis base asset contract.

### Added
- [2288](https://github.com/FuelLabs/fuel-core/pull/2288): Specify `V1Metadata` for `GasPriceServiceV1`.

## [Version 0.37.0]

### Added
- [1609](https://github.com/FuelLabs/fuel-core/pull/1609): Add DA compression support. Compressed blocks are stored in the offchain database when blocks are produced, and can be fetched using the GraphQL API.
- [2290](https://github.com/FuelLabs/fuel-core/pull/2290): Added a new CLI argument `--graphql-max-directives`. The default value is `10`.
>>>>>>> 676ca8f6
- [2195](https://github.com/FuelLabs/fuel-core/pull/2195): Added enforcement of the limit on the size of the L2 transactions per block according to the `block_transaction_size_limit` parameter.
- [2131](https://github.com/FuelLabs/fuel-core/pull/2131): Add flow in TxPool in order to ask to newly connected peers to share their transaction pool
- [2182](https://github.com/FuelLabs/fuel-core/pull/2151): Limit number of transactions that can be fetched via TxSource::next
- [2189](https://github.com/FuelLabs/fuel-core/pull/2151): Select next DA height to never include more than u16::MAX -1 transactions from L1.
- [2265](https://github.com/FuelLabs/fuel-core/pull/2265): Integrate Block Committer API for DA Block Costs.
- [2162](https://github.com/FuelLabs/fuel-core/pull/2162): Pool structure with dependencies, etc.. for the next transaction pool module. Also adds insertion/verification process in PoolV2 and tests refactoring
- [2280](https://github.com/FuelLabs/fuel-core/pull/2280): Allow comma separated relayer addresses in cli
- [2299](https://github.com/FuelLabs/fuel-core/pull/2299): Support blobs in the predicates.
- [2300](https://github.com/FuelLabs/fuel-core/pull/2300): Added new function to `fuel-core-client` for checking whether a blob exists.

### Changed

#### Breaking
<<<<<<< HEAD
- [2154](https://github.com/FuelLabs/fuel-core/pull/2154): Transaction graphql endpoints use `TransactionType` instead of `fuel_tx::Transaction`
=======
- [2299](https://github.com/FuelLabs/fuel-core/pull/2299): Anyone who wants to participate in the transaction broadcasting via p2p must upgrade to support new predicates on the TxPool level.
- [2299](https://github.com/FuelLabs/fuel-core/pull/2299): Upgraded `fuel-vm` to `0.58.0`. More information in the [release](https://github.com/FuelLabs/fuel-vm/releases/tag/v0.58.0).
- [2276](https://github.com/FuelLabs/fuel-core/pull/2276): Changed how complexity for blocks is calculated. The default complexity now is 80_000. All queries that somehow touch the block header now are more expensive.
- [2290](https://github.com/FuelLabs/fuel-core/pull/2290): Added a new GraphQL limit on number of `directives`. The default value is `10`.
>>>>>>> 676ca8f6
- [2206](https://github.com/FuelLabs/fuel-core/pull/2206): Use timestamp of last block when dry running transactions.
- [2153](https://github.com/FuelLabs/fuel-core/pull/2153): Updated default gas costs for the local testnet configuration to match `fuel-core 0.35.0`.

## [Version 0.36.0]

### Added
- [2135](https://github.com/FuelLabs/fuel-core/pull/2135): Added metrics logging for number of blocks served over the p2p req/res protocol.
- [2151](https://github.com/FuelLabs/fuel-core/pull/2151): Added limitations on gas used during dry_run in API.
- [2188](https://github.com/FuelLabs/fuel-core/pull/2188): Added the new variant `V2` for the `ConsensusParameters` which contains the new `block_transaction_size_limit` parameter.
- [2163](https://github.com/FuelLabs/fuel-core/pull/2163): Added runnable task for fetching block committer data.
- [2204](https://github.com/FuelLabs/fuel-core/pull/2204): Added `dnsaddr` resolution for TLD without suffixes.

### Changed

#### Breaking
- [2199](https://github.com/FuelLabs/fuel-core/pull/2199): Applying several breaking changes to the WASM interface from backlog:
  - Get the module to execute WASM byte code from the storage first, an fallback to the built-in version in the case of the `FUEL_ALWAYS_USE_WASM`.
  - Added `host_v1` with a new `peek_next_txs_size` method, that accepts `tx_number_limit` and `size_limit`.
  - Added new variant of the return type to pass the validation result. It removes block serialization and deserialization and should improve performance.
  - Added a V1 execution result type that uses `JSONError` instead of postcard serialized error. It adds flexibility of how variants of the error can be managed. More information about it in https://github.com/FuelLabs/fuel-vm/issues/797. The change also moves `TooManyOutputs` error to the top. It shows that `JSONError` works as expected.
- [2145](https://github.com/FuelLabs/fuel-core/pull/2145): feat: Introduce time port in PoA service.
- [2155](https://github.com/FuelLabs/fuel-core/pull/2155): Added trait declaration for block committer data
- [2142](https://github.com/FuelLabs/fuel-core/pull/2142): Added benchmarks for varied forms of db lookups to assist in optimizations.
- [2158](https://github.com/FuelLabs/fuel-core/pull/2158): Log the public address of the signing key, if it is specified
- [2188](https://github.com/FuelLabs/fuel-core/pull/2188): Upgraded the `fuel-vm` to `0.57.0`. More information in the [release](https://github.com/FuelLabs/fuel-vm/releases/tag/v0.57.0).

## [Version 0.35.0]

### Added
- [2122](https://github.com/FuelLabs/fuel-core/pull/2122): Changed the relayer URI address to be a vector and use a quorum provider. The `relayer` argument now supports multiple URLs to fetch information from different sources.
- [2119](https://github.com/FuelLabs/fuel-core/pull/2119): GraphQL query fields for retrieving information about upgrades.

### Changed
- [2113](https://github.com/FuelLabs/fuel-core/pull/2113): Modify the way the gas price service and shared algo is initialized to have some default value based on best guess instead of `None`, and initialize service before graphql.
- [2112](https://github.com/FuelLabs/fuel-core/pull/2112): Alter the way the sealed blocks are fetched with a given height.
- [2120](https://github.com/FuelLabs/fuel-core/pull/2120): Added `submitAndAwaitStatus` subscription endpoint which returns the `SubmittedStatus` after the transaction is submitted as well as the `TransactionStatus` subscription.
- [2115](https://github.com/FuelLabs/fuel-core/pull/2115): Add test for `SignMode` `is_available` method.
- [2124](https://github.com/FuelLabs/fuel-core/pull/2124): Generalize the way p2p req/res protocol handles requests.

#### Breaking

- [2040](https://github.com/FuelLabs/fuel-core/pull/2040): Added full `no_std` support state transition related crates. The crates now require the "alloc" feature to be enabled. Following crates are affected:
  - `fuel-core-types`
  - `fuel-core-storage`
  - `fuel-core-executor`
- [2116](https://github.com/FuelLabs/fuel-core/pull/2116): Replace `H160` in config and cli options of relayer by `Bytes20` of `fuel-types`

### Fixed
- [2134](https://github.com/FuelLabs/fuel-core/pull/2134): Perform RecoveryID normalization for AWS KMS -generated signatures.

## [Version 0.34.0]

### Added
- [2051](https://github.com/FuelLabs/fuel-core/pull/2051): Add support for AWS KMS signing for the PoA consensus module. The new key can be specified with `--consensus-aws-kms AWS_KEY_ARN`.
- [2092](https://github.com/FuelLabs/fuel-core/pull/2092): Allow iterating by keys in rocksdb, and other storages.
- [2096](https://github.com/FuelLabs/fuel-core/pull/2096): GraphQL query field to fetch blob byte code by its blob ID.

### Changed
- [2106](https://github.com/FuelLabs/fuel-core/pull/2106): Remove deadline clock in POA and replace with tokio time functions.

- [2035](https://github.com/FuelLabs/fuel-core/pull/2035): Small code optimizations.
    - The optimized code specifies the capacity when initializing the HashSet, avoiding potential multiple reallocations of memory during element insertion.
    - The optimized code uses the return value of HashSet::insert to check if the insertion was successful. If the insertion fails (i.e., the element already exists), it returns an error. This reduces one lookup operation.
    - The optimized code simplifies the initialization logic of exclude by using the Option::map_or_else method.

#### Breaking
- [2051](https://github.com/FuelLabs/fuel-core/pull/2051): Misdocumented `CONSENSUS_KEY` environ variable has been removed, use `CONSENSUS_KEY_SECRET` instead. Also raises MSRV to `1.79.0`.

### Fixed

- [2106](https://github.com/FuelLabs/fuel-core/pull/2106): Handle the case when nodes with overriding start on the fresh network.
- [2105](https://github.com/FuelLabs/fuel-core/pull/2105): Fixed the rollback functionality to work with empty gas price database.

## [Version 0.33.0]

### Added
- [2094](https://github.com/FuelLabs/fuel-core/pull/2094): Added support for predefined blocks provided via the filesystem.
- [2094](https://github.com/FuelLabs/fuel-core/pull/2094): Added `--predefined-blocks-path` CLI argument to pass the path to the predefined blocks.
- [2081](https://github.com/FuelLabs/fuel-core/pull/2081): Enable producer to include predefined blocks.
- [2079](https://github.com/FuelLabs/fuel-core/pull/2079): Open unknown columns in the RocksDB for forward compatibility.

### Changed
- [2076](https://github.com/FuelLabs/fuel-core/pull/2076): Replace usages of `iter_all` with `iter_all_keys` where necessary.

#### Breaking
- [2080](https://github.com/FuelLabs/fuel-core/pull/2080): Reject Upgrade txs with invalid wasm on txpool level.
- [2082](https://github.com/FuelLabs/fuel-core/pull/2088): Move `TxPoolError` from `fuel-core-types` to `fuel-core-txpool`.
- [2086](https://github.com/FuelLabs/fuel-core/pull/2086): Added support for PoA key rotation.
- [2086](https://github.com/FuelLabs/fuel-core/pull/2086): Support overriding of the non consensus parameters in the chain config.

### Fixed

- [2094](https://github.com/FuelLabs/fuel-core/pull/2094): Fixed bug in rollback logic because of wrong ordering of modifications.

## [Version 0.32.1]

### Added
- [2061](https://github.com/FuelLabs/fuel-core/pull/2061): Allow querying filled transaction body from the status.

### Changed
- [2067](https://github.com/FuelLabs/fuel-core/pull/2067): Return error from TxPool level if the `BlobId` is known.
- [2064](https://github.com/FuelLabs/fuel-core/pull/2064): Allow gas price metadata values to be overridden with config

### Fixes
- [2060](https://github.com/FuelLabs/fuel-core/pull/2060): Use `min-gas-price` as a starting point if `start-gas-price` is zero.
- [2059](https://github.com/FuelLabs/fuel-core/pull/2059): Remove unwrap that is breaking backwards compatibility
- [2063](https://github.com/FuelLabs/fuel-core/pull/2063): Don't use historical view during dry run.

## [Version 0.32.0]

### Added
- [1983](https://github.com/FuelLabs/fuel-core/pull/1983): Add adapters for gas price service for accessing database values

### Breaking
- [2048](https://github.com/FuelLabs/fuel-core/pull/2048): Disable SMT for `ContractsAssets` and `ContractsState` for the production mode of the `fuel-core`. The SMT still is used in benchmarks and tests.
- [#1988](https://github.com/FuelLabs/fuel-core/pull/1988): Updated `fuel-vm` to `0.56.0` ([release notes](https://github.com/FuelLabs/fuel-vm/releases/tag/v0.55.0)). Adds Blob transaction support.
- [2025](https://github.com/FuelLabs/fuel-core/pull/2025): Add new V0 algorithm for gas price to services.
    This change includes new flags for the CLI:
        - "starting-gas-price" - the starting gas price for the gas price algorithm
        - "gas-price-change-percent" - the percent change for each gas price update
        - "gas-price-threshold-percent" - the threshold percent for determining if the gas price will be increase or decreased
    And the following CLI flags are serving a new purpose
        - "min-gas-price" - the minimum gas price that the gas price algorithm will return
- [2045](https://github.com/FuelLabs/fuel-core/pull/2045): Include withdrawal message only if transaction is executed successfully.
- [2041](https://github.com/FuelLabs/fuel-core/pull/2041): Add code for startup of the gas price algorithm updater so 
    the gas price db on startup is always in sync with the on chain db

## [Version 0.31.0]

### Added
- [#2014](https://github.com/FuelLabs/fuel-core/pull/2014): Added a separate thread for the block importer.
- [#2013](https://github.com/FuelLabs/fuel-core/pull/2013): Added a separate thread to process P2P database lookups.
- [#2004](https://github.com/FuelLabs/fuel-core/pull/2004): Added new CLI argument `continue-services-on-error` to control internal flow of services.
- [#2004](https://github.com/FuelLabs/fuel-core/pull/2004): Added handling of incorrect shutdown of the off-chain GraphQL worker by using state rewind feature.
- [#2007](https://github.com/FuelLabs/fuel-core/pull/2007): Improved metrics:
  - Added database metrics per column.
  - Added statistic about commit time of each database.
  - Refactored how metrics are registered: Now, we use only one register shared between all metrics. This global register is used to encode all metrics.
- [#1996](https://github.com/FuelLabs/fuel-core/pull/1996): Added support for rollback command when state rewind feature is enabled. The command allows the rollback of the state of the blockchain several blocks behind until the end of the historical window. The default historical window it 7 days.
- [#1996](https://github.com/FuelLabs/fuel-core/pull/1996): Added support for the state rewind feature. The feature allows the execution of the blocks in the past and the same execution results to be received. Together with forkless upgrades, execution of any block from the past is possible if historical data exist for the target block height.
- [#1994](https://github.com/FuelLabs/fuel-core/pull/1994): Added the actual implementation for the `AtomicView::latest_view`.
- [#1972](https://github.com/FuelLabs/fuel-core/pull/1972): Implement `AlgorithmUpdater` for `GasPriceService`
- [#1948](https://github.com/FuelLabs/fuel-core/pull/1948): Add new `AlgorithmV1` and `AlgorithmUpdaterV1` for the gas price. Include tools for analysis
- [#1676](https://github.com/FuelLabs/fuel-core/pull/1676): Added new CLI arguments:
    - `graphql-max-depth`
    - `graphql-max-complexity`
    - `graphql-max-recursive-depth`

### Changed
- [#2015](https://github.com/FuelLabs/fuel-core/pull/2015): Small fixes for the database:
  - Fixed the name for historical columns - Metrics was working incorrectly for historical columns.
  - Added recommended setting for the RocksDB - The source of recommendation is official documentation https://github.com/facebook/rocksdb/wiki/Setup-Options-and-Basic-Tuning#other-general-options.
  - Removed repairing since it could corrupt the database if fails - Several users reported about the corrupted state of the database after having a "Too many descriptors" error where in logs, repairing of the database also failed with this error creating a `lost` folder.
- [#2010](https://github.com/FuelLabs/fuel-core/pull/2010): Updated the block importer to allow more blocks to be in the queue. It improves synchronization speed and mitigate the impact of other services on synchronization speed.
- [#2006](https://github.com/FuelLabs/fuel-core/pull/2006): Process block importer events first under P2P pressure.
- [#2002](https://github.com/FuelLabs/fuel-core/pull/2002): Adapted the block producer to react to checked transactions that were using another version of consensus parameters during validation in the TxPool. After an upgrade of the consensus parameters of the network, TxPool could store invalid `Checked` transactions. This change fixes that by tracking the version that was used to validate the transactions.
- [#1999](https://github.com/FuelLabs/fuel-core/pull/1999): Minimize the number of panics in the codebase.
- [#1990](https://github.com/FuelLabs/fuel-core/pull/1990): Use latest view for mutate GraphQL queries after modification of the node.
- [#1992](https://github.com/FuelLabs/fuel-core/pull/1992): Parse multiple relayer contracts, `RELAYER-V2-LISTENING-CONTRACTS` env variable using a `,` delimiter.
- [#1980](https://github.com/FuelLabs/fuel-core/pull/1980): Add `Transaction` to relayer 's event filter

#### Breaking
- [#2012](https://github.com/FuelLabs/fuel-core/pull/2012): Bumped the `fuel-vm` to `0.55.0` release. More about the change [here](https://github.com/FuelLabs/fuel-vm/releases/tag/v0.55.0).
- [#2001](https://github.com/FuelLabs/fuel-core/pull/2001): Prevent GraphQL query body to be huge and cause OOM. The default body size is `1MB`. The limit can be changed by the `graphql-request-body-bytes-limit` CLI argument.
- [#1991](https://github.com/FuelLabs/fuel-core/pull/1991): Prepare the database to use different types than `Database` for atomic view.
- [#1989](https://github.com/FuelLabs/fuel-core/pull/1989): Extract `HistoricalView` trait from the `AtomicView`.
- [#1676](https://github.com/FuelLabs/fuel-core/pull/1676): New `fuel-core-client` is incompatible with the old `fuel-core` because of two requested new fields.
- [#1676](https://github.com/FuelLabs/fuel-core/pull/1676): Changed default value for `api-request-timeout` to be `30s`.
- [#1676](https://github.com/FuelLabs/fuel-core/pull/1676): Now, GraphQL API has complexity and depth limitations on the queries. The default complexity limit is `20000`. It is ~50 blocks per request with transaction IDs and ~2-5 full blocks.

### Fixed
- [#2000](https://github.com/FuelLabs/fuel-core/pull/2000): Use correct query name in metrics for aliased queries.

## [Version 0.30.0]

### Added
- [#1975](https://github.com/FuelLabs/fuel-core/pull/1975): Added `DependentCost` benchmarks for the `cfe` and `cfei` opcodes.
- [#1975](https://github.com/FuelLabs/fuel-core/pull/1975): Added `DependentCost` for the `cfe` opcode to the `GasCosts` endpoint.
- [#1974](https://github.com/FuelLabs/fuel-core/pull/1974): Optimized the work of `InMemoryTransaction` for lookups and empty insertion.

### Changed
- [#1973](https://github.com/FuelLabs/fuel-core/pull/1973): Updated VM initialization benchmark to include many inputs and outputs.

#### Breaking
- [#1975](https://github.com/FuelLabs/fuel-core/pull/1975): Updated gas prices according to new release.
- [#1975](https://github.com/FuelLabs/fuel-core/pull/1975): Changed `GasCosts` endpoint to return `DependentCost` for the `cfei` opcode via `cfeiDependentCost`.
- [#1975](https://github.com/FuelLabs/fuel-core/pull/1975): Use `fuel-vm 0.54.0`. More information in the [release](https://github.com/FuelLabs/fuel-vm/releases/tag/v0.54.0).

## [Version 0.29.0]

### Added
- [#1889](https://github.com/FuelLabs/fuel-core/pull/1889): Add new `FuelGasPriceProvider` that receives the gas price algorithm from a `GasPriceService`

### Changed
- [#1942](https://github.com/FuelLabs/fuel-core/pull/1942): Sequential relayer's commits.
- [#1952](https://github.com/FuelLabs/fuel-core/pull/1952): Change tip sorting to ratio between tip and max gas sorting in txpool
- [#1960](https://github.com/FuelLabs/fuel-core/pull/1960): Update fuel-vm to v0.53.0.
- [#1964](https://github.com/FuelLabs/fuel-core/pull/1964): Add `creation_instant` as second sort key in tx pool

### Fixed
- [#1962](https://github.com/FuelLabs/fuel-core/pull/1962): Fixes the error message for incorrect keypair's path.
- [#1950](https://github.com/FuelLabs/fuel-core/pull/1950): Fix cursor `BlockHeight` encoding in `SortedTXCursor`

## [Version 0.28.0]

### Changed
- [#1934](https://github.com/FuelLabs/fuel-core/pull/1934): Updated benchmark for the `aloc` opcode to be `DependentCost`. Updated `vm_initialization` benchmark to exclude growing of memory(It is handled by VM reuse).
- [#1916](https://github.com/FuelLabs/fuel-core/pull/1916): Speed up synchronisation of the blocks for the `fuel-core-sync` service.
- [#1888](https://github.com/FuelLabs/fuel-core/pull/1888): optimization: Reuse VM memory across executions.

#### Breaking

- [#1934](https://github.com/FuelLabs/fuel-core/pull/1934): Changed `GasCosts` endpoint to return `DependentCost` for the `aloc` opcode via `alocDependentCost`.
- [#1934](https://github.com/FuelLabs/fuel-core/pull/1934): Updated default gas costs for the local testnet configuration. All opcodes became cheaper.
- [#1924](https://github.com/FuelLabs/fuel-core/pull/1924): `dry_run_opt` has new `gas_price: Option<u64>` argument
- [#1888](https://github.com/FuelLabs/fuel-core/pull/1888): Upgraded `fuel-vm` to `0.51.0`. See [release](https://github.com/FuelLabs/fuel-vm/releases/tag/v0.51.0) for more information.

### Added
- [#1939](https://github.com/FuelLabs/fuel-core/pull/1939): Added API functions to open a RocksDB in different modes.
- [#1929](https://github.com/FuelLabs/fuel-core/pull/1929): Added support of customization of the state transition version in the `ChainConfig`.

### Removed
- [#1913](https://github.com/FuelLabs/fuel-core/pull/1913): Removed dead code from the project.

### Fixed
- [#1921](https://github.com/FuelLabs/fuel-core/pull/1921): Fixed unstable `gossipsub_broadcast_tx_with_accept` test.
- [#1915](https://github.com/FuelLabs/fuel-core/pull/1915): Fixed reconnection issue in the dev cluster with AWS cluster.
- [#1914](https://github.com/FuelLabs/fuel-core/pull/1914): Fixed halting of the node during synchronization in PoA service.

## [Version 0.27.0]

### Added

- [#1895](https://github.com/FuelLabs/fuel-core/pull/1895): Added backward and forward compatibility integration tests for forkless upgrades.
- [#1898](https://github.com/FuelLabs/fuel-core/pull/1898): Enforce increasing of the `Executor::VERSION` on each release.

### Changed

- [#1906](https://github.com/FuelLabs/fuel-core/pull/1906): Makes `cli::snapshot::Command` members public such that clients can create and execute snapshot commands programmatically. This enables snapshot execution in external programs, such as the regenesis test suite. 
- [#1891](https://github.com/FuelLabs/fuel-core/pull/1891): Regenesis now preserves `FuelBlockMerkleData` and `FuelBlockMerkleMetadata` in the off-chain table. These tables are checked when querying message proofs.
- [#1886](https://github.com/FuelLabs/fuel-core/pull/1886): Use ref to `Block` in validation code
- [#1876](https://github.com/FuelLabs/fuel-core/pull/1876): Updated benchmark to include the worst scenario for `CROO` opcode. Also include consensus parameters in bench output.
- [#1879](https://github.com/FuelLabs/fuel-core/pull/1879): Return the old behaviour for the `discovery_works` test.
- [#1848](https://github.com/FuelLabs/fuel-core/pull/1848): Added `version` field to the `Block` and `BlockHeader` GraphQL entities. Added corresponding `version` field to the `Block` and `BlockHeader` client types in `fuel-core-client`.
- [#1873](https://github.com/FuelLabs/fuel-core/pull/1873/): Separate dry runs from block production in executor code, remove `ExecutionKind` and `ExecutionType`, remove `thread_block_transaction` concept, remove `PartialBlockComponent` type, refactor away `inner` functions.
- [#1900](https://github.com/FuelLabs/fuel-core/pull/1900): Update the root README as `fuel-core run` no longer has `--chain` as an option. It has been replaced by `--snapshot`.

#### Breaking

- [#1894](https://github.com/FuelLabs/fuel-core/pull/1894): Use testnet configuration for local testnet.
- [#1894](https://github.com/FuelLabs/fuel-core/pull/1894): Removed support for helm chart.
- [#1910](https://github.com/FuelLabs/fuel-core/pull/1910): `fuel-vm` upgraded to `0.50.0`. More information in the [changelog](https://github.com/FuelLabs/fuel-vm/releases/tag/v0.50.0).

## [Version 0.26.0]

### Fixed

#### Breaking

- [#1868](https://github.com/FuelLabs/fuel-core/pull/1868): Include the `event_inbox_root` in the header hash. Changed types of the `transactions_count` to `u16` and `message_receipt_count` to `u32` instead of `u64`. Updated the application hash root calculation to not pad numbers.
- [#1866](https://github.com/FuelLabs/fuel-core/pull/1866): Fixed a runtime panic that occurred when restarting a node. The panic happens when the relayer database is already populated, and the relayer attempts an empty commit during start up. This invalid commit is removed in this PR.
- [#1871](https://github.com/FuelLabs/fuel-core/pull/1871): Fixed `block` endpoint to return fetch the blocks from both databases after regenesis.
- [#1856](https://github.com/FuelLabs/fuel-core/pull/1856): Replaced instances of `Union` with `Enum` for GraphQL definitions of `ConsensusParametersVersion` and related types. This is needed because `Union` does not support multiple `Version`s inside discriminants or empty variants. 
- [#1870](https://github.com/FuelLabs/fuel-core/pull/1870): Fixed benchmarks for the `0.25.3`. 
- [#1870](https://github.com/FuelLabs/fuel-core/pull/1870): Improves the performance of getting the size of the contract from the `InMemoryTransaction`.
- [#1851](https://github.com/FuelLabs/fuel-core/pull/1851/): Provided migration capabilities (enabled addition of new column families) to RocksDB instance.

### Added 

- [#1853](https://github.com/FuelLabs/fuel-core/pull/1853): Added a test case to verify the database's behavior when new columns are added to the RocksDB database.
- [#1860](https://github.com/FuelLabs/fuel-core/pull/1860): Regenesis now preserves `FuelBlockIdsToHeights` off-chain table.

### Changed

- [#1847](https://github.com/FuelLabs/fuel-core/pull/1847): Simplify the validation interface to use `Block`. Remove `Validation` variant of `ExecutionKind`.
- [#1832](https://github.com/FuelLabs/fuel-core/pull/1832): Snapshot generation can be cancelled. Progress is also reported.
- [#1837](https://github.com/FuelLabs/fuel-core/pull/1837): Refactor the executor and separate validation from the other use cases

## [Version 0.25.2]

### Fixed

- [#1844](https://github.com/FuelLabs/fuel-core/pull/1844): Fixed the publishing of the `fuel-core 0.25.1` release.
- [#1842](https://github.com/FuelLabs/fuel-core/pull/1842): Ignore RUSTSEC-2024-0336: `rustls::ConnectionCommon::complete_io` could fall into an infinite loop based on network

## [Version 0.25.1]

### Fixed

- [#1840](https://github.com/FuelLabs/fuel-core/pull/1840): Fixed the publishing of the `fuel-core 0.25.0` release.

## [Version 0.25.0]

### Fixed

- [#1821](https://github.com/FuelLabs/fuel-core/pull/1821): Can handle missing tables in snapshot.
- [#1814](https://github.com/FuelLabs/fuel-core/pull/1814): Bugfix: the `iter_all_by_prefix` was not working for all tables. The change adds a `Rust` level filtering.

### Added

- [#1831](https://github.com/FuelLabs/fuel-core/pull/1831): Included the total gas and fee used by transaction into `TransactionStatus`.
- [#1821](https://github.com/FuelLabs/fuel-core/pull/1821): Propagate shutdown signal to (re)genesis. Also add progress bar for (re)genesis.
- [#1813](https://github.com/FuelLabs/fuel-core/pull/1813): Added back support for `/health` endpoint.
- [#1799](https://github.com/FuelLabs/fuel-core/pull/1799): Snapshot creation is now concurrent.
- [#1811](https://github.com/FuelLabs/fuel-core/pull/1811): Regenesis now preserves old blocks and transactions for GraphQL API.

### Changed

- [#1833](https://github.com/FuelLabs/fuel-core/pull/1833): Regenesis of `SpentMessages` and `ProcessedTransactions`.
- [#1830](https://github.com/FuelLabs/fuel-core/pull/1830): Use versioning enum for WASM executor input and output.
- [#1816](https://github.com/FuelLabs/fuel-core/pull/1816): Updated the upgradable executor to fetch the state transition bytecode from the database when the version doesn't match a native one. This change enables the WASM executor in the "production" build and requires a `wasm32-unknown-unknown` target.
- [#1812](https://github.com/FuelLabs/fuel-core/pull/1812): Follow-up PR to simplify the logic around parallel snapshot creation.
- [#1809](https://github.com/FuelLabs/fuel-core/pull/1809): Fetch `ConsensusParameters` from the database
- [#1808](https://github.com/FuelLabs/fuel-core/pull/1808): Fetch consensus parameters from the provider.

#### Breaking

- [#1826](https://github.com/FuelLabs/fuel-core/pull/1826): The changes make the state transition bytecode part of the `ChainConfig`. It guarantees the state transition's availability for the network's first blocks.
    The change has many minor improvements in different areas related to the state transition bytecode:
    - The state transition bytecode lies in its own file(`state_transition_bytecode.wasm`) along with the chain config file. The `ChainConfig` loads it automatically when `ChainConfig::load` is called and pushes it back when `ChainConfig::write` is called.
    - The `fuel-core` release bundle also contains the `fuel-core-wasm-executor.wasm` file of the corresponding executor version.
    - The regenesis process now considers the last block produced by the previous network. When we create a (re)genesis block of a new network, it has the `height = last_block_of_old_netowkr + 1`. It continues the old network and doesn't overlap blocks(before, we had `old_block.height == new_genesis_block.hegiht`).
    - Along with the new block height, the regenesis process also increases the state transition bytecode and consensus parameters versions. It guarantees that a new network doesn't use values from the previous network and allows us not to migrate `StateTransitionBytecodeVersions` and `ConsensusParametersVersions` tables.
    - Added a new CLI argument, `native-executor-version,` that allows overriding of the default version of the native executor. It can be useful for side rollups that have their own history of executor upgrades.
    - Replaced:
      
      ```rust
               let file = std::fs::File::open(path)?;
               let mut snapshot: Self = serde_json::from_reader(&file)?;
      ```
      
      with a:
      
      ```rust
               let mut json = String::new();
               std::fs::File::open(&path)
                   .with_context(|| format!("Could not open snapshot file: {path:?}"))?
                   .read_to_string(&mut json)?;
               let mut snapshot: Self = serde_json::from_str(json.as_str())?;
      ```
      because it is 100 times faster for big JSON files.
    - Updated all tests to use `Config::local_node_*` instead of working with the `SnapshotReader` directly. It is the preparation of the tests for the futures bumps of the `Executor::VERSION`. When we increase the version, all tests continue to use `GenesisBlock.state_transition_bytecode = 0` while the version is different, which forces the usage of the WASM executor, while for tests, we still prefer to test native execution. The `Config::local_node_*` handles it and forces the executor to use the native version.
    - Reworked the `build.rs` file of the upgradable executor. The script now caches WASM bytecode to avoid recompilation. Also, fixed the issue with outdated WASM bytecode. The script reacts on any modifications of the `fuel-core-wasm-executor` and forces recompilation (it is why we need the cache), so WASM bytecode always is actual now.
- [#1822](https://github.com/FuelLabs/fuel-core/pull/1822): Removed support of `Create` transaction from debugger since it doesn't have any script to execute.
- [#1822](https://github.com/FuelLabs/fuel-core/pull/1822): Use `fuel-vm 0.49.0` with new transactions types - `Upgrade` and `Upload`. Also added `max_bytecode_subsections` field to the `ConsensusParameters` to limit the number of bytecode subsections in the state transition bytecode. 
- [#1816](https://github.com/FuelLabs/fuel-core/pull/1816): Updated the upgradable executor to fetch the state transition bytecode from the database when the version doesn't match a native one. This change enables the WASM executor in the "production" build and requires a `wasm32-unknown-unknown` target.

## [Version 0.24.2]

### Changed

#### Breaking
- [#1798](https://github.com/FuelLabs/fuel-core/pull/1798): Add nonce to relayed transactions and also hash full messages in the inbox root.

### Fixed

- [#1802](https://github.com/FuelLabs/fuel-core/pull/1802): Fixed a runtime panic that occurred when restarting a node. The panic was caused by an invalid database commit while loading an existing off-chain database. The invalid commit is removed in this PR.
- [#1803](https://github.com/FuelLabs/fuel-core/pull/1803): Produce block when da height haven't changed.
- [#1795](https://github.com/FuelLabs/fuel-core/pull/1795): Fixed the building of the `fuel-core-wasm-executor` to work outside of the `fuel-core` context. The change uses the path to the manifest file of the `fuel-core-upgradable-executor` to build the `fuel-core-wasm-executor` instead of relying on the workspace.

## [Version 0.24.1]

### Added

- [#1787](https://github.com/FuelLabs/fuel-core/pull/1787): Handle processing of relayed (forced) transactions
- [#1786](https://github.com/FuelLabs/fuel-core/pull/1786): Regenesis now includes off-chain tables.
- [#1716](https://github.com/FuelLabs/fuel-core/pull/1716): Added support of WASM state transition along with upgradable execution that works with native(std) and WASM(non-std) executors. The `fuel-core` now requires a `wasm32-unknown-unknown` target to build.
- [#1770](https://github.com/FuelLabs/fuel-core/pull/1770): Add the new L1 event type for forced transactions.
- [#1767](https://github.com/FuelLabs/fuel-core/pull/1767): Added consensus parameters version and state transition version to the `ApplicationHeader` to describe what was used to produce this block.
- [#1760](https://github.com/FuelLabs/fuel-core/pull/1760): Added tests to verify that the network operates with a custom chain id and base asset id.
- [#1752](https://github.com/FuelLabs/fuel-core/pull/1752): Add `ProducerGasPrice` trait that the `Producer` depends on to get the gas price for the block.
- [#1747](https://github.com/FuelLabs/fuel-core/pull/1747): The DA block height is now included in the genesis state.
- [#1740](https://github.com/FuelLabs/fuel-core/pull/1740): Remove optional fields from genesis configs
- [#1737](https://github.com/FuelLabs/fuel-core/pull/1737): Remove temporary tables for calculating roots during genesis.
- [#1731](https://github.com/FuelLabs/fuel-core/pull/1731): Expose `schema.sdl` from `fuel-core-client`.

### Changed

#### Breaking

- [1785](https://github.com/FuelLabs/fuel-core/pull/1785): Producer will only include DA height if it has enough gas to include the associate forced transactions.
- [#1771](https://github.com/FuelLabs/fuel-core/pull/1771): Contract 'states' and 'balances' brought back into `ContractConfig`. Parquet now writes a file per table.
- [1779](https://github.com/FuelLabs/fuel-core/pull/1779): Modify Relayer service to order Events from L1 by block index
- [#1783](https://github.com/FuelLabs/fuel-core/pull/1783): The PR upgrade `fuel-vm` to `0.48.0` release. Because of some breaking changes, we also adapted our codebase to follow them: 
  - Implementation of `Default` for configs was moved under the `test-helpers` feature. The `fuel-core` binary uses testnet configuration instead of `Default::default`(for cases when `ChainConfig` was not provided by the user).
  - All parameter types are enums now and require corresponding modifications across the codebase(we need to use getters and setters). The GraphQL API remains the same for simplicity, but each parameter now has one more field - `version`, that can be used to decide how to deserialize. 
  - The `UtxoId` type now is 34 bytes instead of 33. It affects hex representation and requires adding `00`.
  - The `block_gas_limit` was moved to `ConsensusParameters` from `ChainConfig`. It means the block producer doesn't specify the block gas limit anymore, and we don't need to propagate this information.
  - The `bytecodeLength` field is removed from the `Create` transaction.
  - Removed `ConsensusParameters` from executor config because `ConsensusParameters::default` is not available anymore. Instead, executors fetch `ConsensusParameters` from the database.

- [#1769](https://github.com/FuelLabs/fuel-core/pull/1769): Include new field on header for the merkle root of imported events. Rename other message root field.
- [#1768](https://github.com/FuelLabs/fuel-core/pull/1768): Moved `ContractsInfo` table to the off-chain database. Removed `salt` field from the `ContractConfig`.
- [#1761](https://github.com/FuelLabs/fuel-core/pull/1761): Adjustments to the upcoming testnet configs:
  - Decreased the max size of the contract/predicate/script to be 100KB.
  - Decreased the max size of the transaction to be 110KB.
  - Decreased the max number of storage slots to be 1760(110KB / 64).
  - Removed fake coins from the genesis state.
  - Renamed folders to be "testnet" and "dev-testnet".
  - The name of the networks are "Upgradable Testnet" and "Upgradable Dev Testnet".

- [#1694](https://github.com/FuelLabs/fuel-core/pull/1694): The change moves the database transaction logic from the `fuel-core` to the `fuel-core-storage` level. The corresponding [issue](https://github.com/FuelLabs/fuel-core/issues/1589) described the reason behind it.

    ## Technical details of implementation

    - The change splits the `KeyValueStore` into `KeyValueInspect` and `KeyValueMutate`, as well the `Blueprint` into `BlueprintInspect` and `BlueprintMutate`. It allows requiring less restricted constraints for any read-related operations.

    - One of the main ideas of the change is to allow for the actual storage only to implement `KeyValueInspect` and `Modifiable` without the `KeyValueMutate`. It simplifies work with the databases and provides a safe way of interacting with them (Modification into the database can only go through the `Modifiable::commit_changes`). This feature is used to [track the height](https://github.com/FuelLabs/fuel-core/pull/1694/files#diff-c95a3d57a39feac7c8c2f3b193a24eec39e794413adc741df36450f9a4539898) of each database during commits and even limit how commits are done, providing additional safety. This part of the change was done as a [separate commit](https://github.com/FuelLabs/fuel-core/pull/1694/commits/7b1141ac838568e3590f09dd420cb24a6946bd32).
    
    - The `StorageTransaction` is a `StructuredStorage` that uses `InMemoryTransaction` inside to accumulate modifications. Only `InMemoryTransaction` has a real implementation of the `KeyValueMutate`(Other types only implement it in tests).
    
    - The implementation of the `Modifiable` for the `Database` contains a business logic that provides additional safety but limits the usage of the database. The `Database` now tracks its height and is responsible for its updates. In the `commit_changes` function, it analyzes the changes that were done and tries to find a new height(For example, in the case of the `OnChain` database, we are looking for a new `Block` in the `FuelBlocks` table).
    
    - As was planned in the issue, now the executor has full control over how commits to the storage are done.
    
    - All mutation methods now require `&mut self` - exclusive ownership over the object to be able to write into it. It almost negates the chance of concurrent modification of the storage, but it is still possible since the `Database` implements the `Clone` trait. To be sure that we don't corrupt the state of the database, the `commit_changes` function implements additional safety checks to be sure that we commit updates per each height only once time.

    - Side changes:
      - The `drop` function was moved from `Database` to `RocksDB` as a preparation for the state rewind since the read view should also keep the drop function until it is destroyed.
      - The `StatisticTable` table lives in the off-chain worker.
      - Removed duplication of the `Database` from the `dap::ConcreteStorage` since it is already available from the VM.
      - The executor return only produced `Changes` instead of the storage transaction, which simplifies the interaction between modules and port definition.
      - The logic related to the iteration over the storage is moved to the `fuel-core-storage` crate and is now reusable. It provides an `iterator` method that duplicates the logic from `MemoryStore` on iterating over the `BTreeMap` and methods like `iter_all`, `iter_all_by_prefix`, etc. It was done in a separate revivable [commit](https://github.com/FuelLabs/fuel-core/pull/1694/commits/5b9bd78320e6f36d0650ec05698f12f7d1b3c7c9).
      - The `MemoryTransactionView` is fully replaced by the `StorageTransactionInner`.
      - Removed `flush` method from the `Database` since it is not needed after https://github.com/FuelLabs/fuel-core/pull/1664.

- [#1693](https://github.com/FuelLabs/fuel-core/pull/1693): The change separates the initial chain state from the chain config and stores them in separate files when generating a snapshot. The state snapshot can be generated in a new format where parquet is used for compression and indexing while postcard is used for encoding. This enables importing in a stream like fashion which reduces memory requirements. Json encoding is still supported to enable easy manual setup. However, parquet is preferred for large state files.

  ### Snapshot command

  The CLI was expanded to allow customizing the used encoding. Snapshots are now generated along with a metadata file describing the encoding used. The metadata file contains encoding details as well as the location of additional files inside the snapshot directory containing the actual data. The chain config is always generated in the JSON format.

  The snapshot command now has the '--output-directory' for specifying where to save the snapshot.

  ### Run command

  The run command now includes the 'db_prune' flag which when provided will prune the existing db and start genesis from the provided snapshot metadata file or the local testnet configuration.

  The snapshot metadata file contains paths to the chain config file and files containing chain state items (coins, messages, contracts, contract states, and balances), which are loaded via streaming.

  Each item group in the genesis process is handled by a separate worker, allowing for parallel loading. Workers stream file contents in batches.

  A database transaction is committed every time an item group is successfully loaded. Resumability is achieved by recording the last loaded group index within the same db tx. If loading is aborted, the remaining workers are shutdown. Upon restart, workers resume from the last processed group.

  ### Contract States and Balances

  Using uniform-sized batches may result in batches containing items from multiple contracts. Optimal performance can presumably be achieved by selecting a batch size that typically encompasses an entire contract's state or balance, allowing for immediate initialization of relevant Merkle trees.

### Removed

- [#1757](https://github.com/FuelLabs/fuel-core/pull/1757): Removed `protobuf` from everywhere since `libp2p` uses `quick-protobuf`.

## [Version 0.23.0]

### Added

- [#1713](https://github.com/FuelLabs/fuel-core/pull/1713): Added automatic `impl` of traits `StorageWrite` and `StorageRead` for `StructuredStorage`. Tables that use a `Blueprint` can be read and written using these interfaces provided by structured storage types.
- [#1671](https://github.com/FuelLabs/fuel-core/pull/1671): Added a new `Merklized` blueprint that maintains the binary Merkle tree over the storage data. It supports only the insertion of the objects without removing them.
- [#1657](https://github.com/FuelLabs/fuel-core/pull/1657): Moved `ContractsInfo` table from `fuel-vm` to on-chain tables, and created version-able `ContractsInfoType` to act as the table's data type.

### Changed

- [#1872](https://github.com/FuelLabs/fuel-core/pull/1872): Added Eq and PartialEq derives to TransactionStatus and TransactionResponse to enable comparison in the e2e tests.
- [#1723](https://github.com/FuelLabs/fuel-core/pull/1723): Notify about imported blocks from the off-chain worker.
- [#1717](https://github.com/FuelLabs/fuel-core/pull/1717): The fix for the [#1657](https://github.com/FuelLabs/fuel-core/pull/1657) to include the contract into `ContractsInfo` table.
- [#1657](https://github.com/FuelLabs/fuel-core/pull/1657): Upgrade to `fuel-vm` 0.46.0.
- [#1671](https://github.com/FuelLabs/fuel-core/pull/1671): The logic related to the `FuelBlockIdsToHeights` is moved to the off-chain worker.
- [#1663](https://github.com/FuelLabs/fuel-core/pull/1663): Reduce the punishment criteria for mempool gossipping.
- [#1658](https://github.com/FuelLabs/fuel-core/pull/1658): Removed `Receipts` table. Instead, receipts are part of the `TransactionStatuses` table.
- [#1640](https://github.com/FuelLabs/fuel-core/pull/1640): Upgrade to fuel-vm 0.45.0.
- [#1635](https://github.com/FuelLabs/fuel-core/pull/1635): Move updating of the owned messages and coins to off-chain worker.
- [#1650](https://github.com/FuelLabs/fuel-core/pull/1650): Add api endpoint for getting estimates for future gas prices
- [#1649](https://github.com/FuelLabs/fuel-core/pull/1649): Add api endpoint for getting latest gas price
- [#1600](https://github.com/FuelLabs/fuel-core/pull/1640): Upgrade to fuel-vm 0.45.0
- [#1633](https://github.com/FuelLabs/fuel-core/pull/1633): Notify services about importing of the genesis block.
- [#1625](https://github.com/FuelLabs/fuel-core/pull/1625): Making relayer independent from the executor and preparation for the force transaction inclusion.
- [#1613](https://github.com/FuelLabs/fuel-core/pull/1613): Add api endpoint to retrieve a message by its nonce.
- [#1612](https://github.com/FuelLabs/fuel-core/pull/1612): Use `AtomicView` in all services for consistent results.
- [#1597](https://github.com/FuelLabs/fuel-core/pull/1597): Unify namespacing for `libp2p` modules
- [#1591](https://github.com/FuelLabs/fuel-core/pull/1591): Simplify libp2p dependencies and not depend on all sub modules directly.
- [#1590](https://github.com/FuelLabs/fuel-core/pull/1590): Use `AtomicView` in the `TxPool` to read the state of the database during insertion of the transactions.
- [#1587](https://github.com/FuelLabs/fuel-core/pull/1587): Use `BlockHeight` as a primary key for the `FuelsBlock` table.
- [#1585](https://github.com/FuelLabs/fuel-core/pull/1585): Let `NetworkBehaviour` macro generate `FuelBehaviorEvent` in p2p
- [#1579](https://github.com/FuelLabs/fuel-core/pull/1579): The change extracts the off-chain-related logic from the executor and moves it to the GraphQL off-chain worker. It creates two new concepts - Off-chain and On-chain databases where the GraphQL worker has exclusive ownership of the database and may modify it without intersecting with the On-chain database.
- [#1577](https://github.com/FuelLabs/fuel-core/pull/1577): Moved insertion of sealed blocks into the `BlockImporter` instead of the executor.
- [#1574](https://github.com/FuelLabs/fuel-core/pull/1574): Penalizes peers for sending invalid responses or for not replying at all.
- [#1601](https://github.com/FuelLabs/fuel-core/pull/1601): Fix formatting in docs and check that `cargo doc` passes in the CI.
- [#1636](https://github.com/FuelLabs/fuel-core/pull/1636): Add more docs to GraphQL DAP API.

#### Breaking

- [#1725](https://github.com/FuelLabs/fuel-core/pull/1725): All API endpoints now are prefixed with `/v1` version. New usage looks like: `/v1/playground`, `/v1/graphql`, `/v1/graphql-sub`, `/v1/metrics`, `/v1/health`.
- [#1722](https://github.com/FuelLabs/fuel-core/pull/1722): Bugfix: Zero `predicate_gas_used` field during validation of the produced block.
- [#1714](https://github.com/FuelLabs/fuel-core/pull/1714): The change bumps the `fuel-vm` to `0.47.1`. It breaks several breaking changes into the protocol:
  - All malleable fields are zero during the execution and unavailable through the GTF getters. Accessing them via the memory directly is still possible, but they are zero.
  - The `Transaction` doesn't define the gas price anymore. The gas price is defined by the block producer and recorded in the `Mint` transaction at the end of the block. A price of future blocks can be fetched through a [new API nedopoint](https://github.com/FuelLabs/fuel-core/issues/1641) and the price of the last block can be fetch or via the block or another [API endpoint](https://github.com/FuelLabs/fuel-core/issues/1647).
  - The `GasPrice` policy is replaced with the `Tip` policy. The user may specify in the native tokens how much he wants to pay the block producer to include his transaction in the block. It is the prioritization mechanism to incentivize the block producer to include users transactions earlier.
  - The `MaxFee` policy is mandatory to set. Without it, the transaction pool will reject the transaction. Since the block producer defines the gas price, the only way to control how much user agreed to pay can be done only through this policy.
  - The `maturity` field is removed from the `Input::Coin`. The same affect can be achieve with the `Maturity` policy on the transaction and predicate. This changes breaks how input coin is created and removes the passing of this argument.
  - The metadata of the `Checked<Tx>` doesn't contain `max_fee` and `min_fee` anymore. Only `max_gas` and `min_gas`. The `max_fee` is controlled by the user via the `MaxFee` policy.
  - Added automatic `impl` of traits `StorageWrite` and `StorageRead` for `StructuredStorage`. Tables that use a `Blueprint` can be read and written using these interfaces provided by structured storage types.

- [#1712](https://github.com/FuelLabs/fuel-core/pull/1712): Make `ContractUtxoInfo` type a version-able enum for use in the `ContractsLatestUtxo`table.
- [#1657](https://github.com/FuelLabs/fuel-core/pull/1657): Changed `CROO` gas price type from `Word` to `DependentGasPrice`. The dependent gas price values are dummy values while awaiting updated benchmarks.
- [#1671](https://github.com/FuelLabs/fuel-core/pull/1671): The GraphQL API uses block height instead of the block id where it is possible. The transaction status contains `block_height` instead of the `block_id`.
- [#1675](https://github.com/FuelLabs/fuel-core/pull/1675): Simplify GQL schema by disabling contract resolvers in most cases, and just return a ContractId scalar instead.
- [#1658](https://github.com/FuelLabs/fuel-core/pull/1658): Receipts are part of the transaction status. 
    Removed `reason` from the `TransactionExecutionResult::Failed`. It can be calculated based on the program state and receipts.
    Also, it is not possible to fetch `receipts` from the `Transaction` directly anymore. Instead, you need to fetch `status` and its receipts.
- [#1646](https://github.com/FuelLabs/fuel-core/pull/1646): Remove redundant receipts from queries.
- [#1639](https://github.com/FuelLabs/fuel-core/pull/1639): Make Merkle metadata, i.e. `SparseMerkleMetadata` and `DenseMerkleMetadata` type version-able enums
- [#1632](https://github.com/FuelLabs/fuel-core/pull/1632): Make `Message` type a version-able enum
- [#1631](https://github.com/FuelLabs/fuel-core/pull/1631): Modify api endpoint to dry run multiple transactions.
- [#1629](https://github.com/FuelLabs/fuel-core/pull/1629): Use a separate database for each data domain. Each database has its own folder where data is stored.
- [#1628](https://github.com/FuelLabs/fuel-core/pull/1628): Make `CompressedCoin` type a version-able enum
- [#1616](https://github.com/FuelLabs/fuel-core/pull/1616): Make `BlockHeader` type a version-able enum
- [#1614](https://github.com/FuelLabs/fuel-core/pull/1614): Use the default consensus key regardless of trigger mode. The change is breaking because it removes the `--dev-keys` argument. If the `debug` flag is set, the default consensus key will be used, regardless of the trigger mode.
- [#1596](https://github.com/FuelLabs/fuel-core/pull/1596): Make `Consensus` type a version-able enum
- [#1593](https://github.com/FuelLabs/fuel-core/pull/1593): Make `Block` type a version-able enum
- [#1576](https://github.com/FuelLabs/fuel-core/pull/1576): The change moves the implementation of the storage traits for required tables from `fuel-core` to `fuel-core-storage` crate. The change also adds a more flexible configuration of the encoding/decoding per the table and allows the implementation of specific behaviors for the table in a much easier way. It unifies the encoding between database, SMTs, and iteration, preventing mismatching bytes representation on the Rust type system level. Plus, it increases the re-usage of the code by applying the same blueprint to other tables.
    
    It is a breaking PR because it changes database encoding/decoding for some tables.
    
    ### StructuredStorage
    
    The change adds a new type `StructuredStorage`. It is a wrapper around the key-value storage that implements the storage traits(`StorageInspect`, `StorageMutate`, `StorageRead`, etc) for the tables with blueprint. This blueprint works in tandem with the `TableWithBlueprint` trait. The table may implement `TableWithBlueprint` specifying the blueprint, as an example:
    
    ```rust
    impl TableWithBlueprint for ContractsRawCode {
        type Blueprint = Plain<Raw, Raw>;
    
        fn column() -> Column {
            Column::ContractsRawCode
        }
    }
    ```
    
    It is a definition of the blueprint for the `ContractsRawCode` table. It has a plain blueprint meaning it simply encodes/decodes bytes and stores/loads them into/from the storage. As a key codec and value codec, it uses a `Raw` encoding/decoding that simplifies writing bytes and loads them back into the memory without applying any serialization or deserialization algorithm.
    
    If the table implements `TableWithBlueprint` and the selected codec satisfies all blueprint requirements, the corresponding storage traits for that table are implemented on the `StructuredStorage` type.
    
    ### Codecs
    
    Each blueprint allows customizing the key and value codecs. It allows the use of different codecs for different tables, taking into account the complexity and weight of the data and providing a way of more optimal implementation.
    
    That property may be very useful to perform migration in a more easier way. Plus, it also can be a `no_std` migration potentially allowing its fraud proving.
    
    An example of migration:
    
    ```rust
    /// Define the table for V1 value encoding/decoding.
    impl TableWithBlueprint for ContractsRawCodeV1 {
        type Blueprint = Plain<Raw, Raw>;
    
        fn column() -> Column {
            Column::ContractsRawCode
        }
    }
    
    /// Define the table for V2 value encoding/decoding.
    /// It uses `Postcard` codec for the value instead of `Raw` codec.
    ///
    /// # Dev-note: The columns is the same.
    impl TableWithBlueprint for ContractsRawCodeV2 {
        type Blueprint = Plain<Raw, Postcard>;
    
        fn column() -> Column {
            Column::ContractsRawCode
        }
    }
    
    fn migration(storage: &mut Database) {
        let mut iter = storage.iter_all::<ContractsRawCodeV1>(None);
        while let Ok((key, value)) = iter.next() {
            // Insert into the same table but with another codec.
            storage.storage::<ContractsRawCodeV2>().insert(key, value);
        }
    }
    ```
    
    ### Structures
    
    The blueprint of the table defines its behavior. As an example, a `Plain` blueprint simply encodes/decodes bytes and stores/loads them into/from the storage. The `SMT` blueprint builds a sparse merkle tree on top of the key-value pairs.
    
    Implementing a blueprint one time, we can apply it to any table satisfying the requirements of this blueprint. It increases the re-usage of the code and minimizes duplication.
    
    It can be useful if we decide to create global roots for all required tables that are used in fraud proving.
    
    ```rust
    impl TableWithBlueprint for SpentMessages {
        type Blueprint = Plain<Raw, Postcard>;
    
        fn column() -> Column {
            Column::SpentMessages
        }
    }
                     |
                     |
                    \|/
    
    impl TableWithBlueprint for SpentMessages {
        type Blueprint =
            Sparse<Raw, Postcard, SpentMessagesMerkleMetadata, SpentMessagesMerkleNodes>;
    
        fn column() -> Column {
            Column::SpentMessages
        }
    }
    ```
    
    ### Side changes
    
    #### `iter_all`
    The `iter_all` functionality now accepts the table instead of `K` and `V` generics. It is done to use the correct codec during deserialization. Also, the table definition provides the column.
    
    #### Duplicated unit tests
    
    The `fuel-core-storage` crate provides macros that generate unit tests. Almost all tables had the same test like `get`, `insert`, `remove`, `exist`. All duplicated tests were moved to macros. The unique one still stays at the same place where it was before.
    
    #### `StorageBatchMutate`
    
    Added a new `StorageBatchMutate` trait that we can move to `fuel-storage` crate later. It allows batch operations on the storage. It may be more performant in some cases.

- [#1573](https://github.com/FuelLabs/fuel-core/pull/1573): Remove nested p2p request/response encoding. Only breaks p2p networking compatibility with older fuel-core versions, but is otherwise fully internal.


## [Version 0.22.4]

### Added

- [#1743](https://github.com/FuelLabs/fuel-core/pull/1743): Added blacklisting of the transactions on the `TxPool` level.
  ```shell
        --tx-blacklist-addresses <TX_BLACKLIST_ADDRESSES>
            The list of banned addresses ignored by the `TxPool`
            
            [env: TX_BLACKLIST_ADDRESSES=]
  
        --tx-blacklist-coins <TX_BLACKLIST_COINS>
            The list of banned coins ignored by the `TxPool`
            
            [env: TX_BLACKLIST_COINS=]
  
        --tx-blacklist-messages <TX_BLACKLIST_MESSAGES>
            The list of banned messages ignored by the `TxPool`
            
            [env: TX_BLACKLIST_MESSAGES=]
  
        --tx-blacklist-contracts <TX_BLACKLIST_CONTRACTS>
            The list of banned contracts ignored by the `TxPool`
            
            [env: TX_BLACKLIST_CONTRACTS=]
  ```

## [Version 0.22.3]

### Added

- [#1732](https://github.com/FuelLabs/fuel-core/pull/1732): Added `Clone` bounds to most datatypes of `fuel-core-client`.

## [Version 0.22.2]

### Added

- [#1729](https://github.com/FuelLabs/fuel-core/pull/1729): Exposed the `schema.sdl` file from `fuel-core-client`. The user can create his own queries by using this file.

## [Version 0.22.1]

### Fixed
- [#1664](https://github.com/FuelLabs/fuel-core/pull/1664): Fixed long database initialization after restart of the node by setting limit to the WAL file.


## [Version 0.22.0]

### Added

- [#1515](https://github.com/FuelLabs/fuel-core/pull/1515): Added support of `--version` command for `fuel-core-keygen` binary.
- [#1504](https://github.com/FuelLabs/fuel-core/pull/1504): A `Success` or `Failure` variant of `TransactionStatus` returned by a query now contains the associated receipts generated by transaction execution.

#### Breaking
- [#1531](https://github.com/FuelLabs/fuel-core/pull/1531): Make `fuel-core-executor` `no_std` compatible. It affects the `fuel-core` crate because it uses the `fuel-core-executor` crate. The change is breaking because of moved types.
- [#1524](https://github.com/FuelLabs/fuel-core/pull/1524): Adds information about connected peers to the GQL API.

### Changed

- [#1517](https://github.com/FuelLabs/fuel-core/pull/1517): Changed default gossip heartbeat interval to 500ms. 
- [#1520](https://github.com/FuelLabs/fuel-core/pull/1520): Extract `executor` into `fuel-core-executor` crate.

### Fixed

#### Breaking
- [#1536](https://github.com/FuelLabs/fuel-core/pull/1536): The change fixes the contracts tables to not touch SMT nodes of foreign contracts. Before, it was possible to invalidate the SMT from another contract. It is a breaking change and requires re-calculating the whole state from the beginning with new SMT roots. 
- [#1542](https://github.com/FuelLabs/fuel-core/pull/1542): Migrates information about peers to NodeInfo instead of ChainInfo. It also elides information about peers in the default node_info query.

## [Version 0.21.0]

This release focuses on preparing `fuel-core` for the mainnet environment:
- Most of the changes improved the security and stability of the node.
- The gas model was reworked to cover all aspects of execution.
- The benchmarking system was significantly enhanced, covering worst scenarios.
- A new set of benchmarks was added to track the accuracy of gas prices.
- Optimized heavy operations and removed/replaced exploitable functionality.

Besides that, there are more concrete changes:
- Unified naming conventions for all CLI arguments. Added dependencies between related fields to avoid misconfiguration in case of missing arguments. Added `--debug` flag that enables additional functionality like a debugger.
- Improved telemetry to cover the internal work of services and added support for the Pyroscope, allowing it to generate real-time flamegraphs to track performance.
- Improved stability of the P2P layer and adjusted the updating of reputation. The speed of block synchronization was significantly increased.
- The node is more stable and resilient. Improved DoS resistance and resource management. Fixed critical bugs during state transition.
- Reworked the `Mint` transaction to accumulate the fee from block production inside the contract defined by the block producer.

FuelVM received a lot of safety and stability improvements:
- The audit helped identify some bugs and errors that have been successfully fixed.
- Updated the gas price model to charge for resources used during the transaction lifecycle.
- Added `no_std` and 32 bit system support. This opens doors for fraud proving in the future.
- Removed the `ChainId` from the `PredicateId` calculation, allowing the use of predicates cross-chain.
- Improvements in the performance of some storage-related opcodes.
- Support the `ECAL` instruction that allows adding custom functionality to the VM. It can be used to create unique rollups or advanced indexers in the future.
- Support of [transaction policies](https://github.com/FuelLabs/fuel-vm/blob/master/CHANGELOG.md#version-0420) provides additional safety for the user. 
    It also allows the implementation of a multi-dimensional price model in the future, making the transaction execution cheaper and allowing more transactions that don't affect storage.
- Refactored errors, returning more detailed errors to the user, simplifying debugging.

### Added

- [#1503](https://github.com/FuelLabs/fuel-core/pull/1503): Add `gtf` opcode sanity check.
- [#1502](https://github.com/FuelLabs/fuel-core/pull/1502): Added price benchmark for `vm_initialization`.
- [#1501](https://github.com/FuelLabs/fuel-core/pull/1501): Add a CLI command for generating a fee collection contract.
- [#1492](https://github.com/FuelLabs/fuel-core/pull/1492): Support backward iteration in the RocksDB. It allows backward queries that were not allowed before.
- [#1490](https://github.com/FuelLabs/fuel-core/pull/1490): Add push and pop benchmarks.
- [#1485](https://github.com/FuelLabs/fuel-core/pull/1485): Prepare rc release of fuel core v0.21
- [#1476](https://github.com/FuelLabs/fuel-core/pull/1453): Add the majority of the "other" benchmarks for contract opcodes.
- [#1473](https://github.com/FuelLabs/fuel-core/pull/1473): Expose fuel-core version as a constant
- [#1469](https://github.com/FuelLabs/fuel-core/pull/1469): Added support of bloom filter for RocksDB tables and increased the block cache.
- [#1465](https://github.com/FuelLabs/fuel-core/pull/1465): Improvements for keygen cli and crates
- [#1642](https://github.com/FuelLabs/fuel-core/pull/1462): Added benchmark to measure the performance of contract state and contract ID calculation; use for gas costing.
- [#1457](https://github.com/FuelLabs/fuel-core/pull/1457): Fixing incorrect measurement for fast(µs) opcodes.
- [#1456](https://github.com/FuelLabs/fuel-core/pull/1456): Added flushing of the RocksDB during a graceful shutdown.
- [#1456](https://github.com/FuelLabs/fuel-core/pull/1456): Added more logs to track the service lifecycle.
- [#1453](https://github.com/FuelLabs/fuel-core/pull/1453): Add the majority of the "sanity" benchmarks for contract opcodes.
- [#1452](https://github.com/FuelLabs/fuel-core/pull/1452): Added benchmark to measure the performance of contract root calculation when utilizing the maximum contract size; used for gas costing of contract root during predicate owner validation.
- [#1449](https://github.com/FuelLabs/fuel-core/pull/1449): Fix coin pagination in e2e test client.
- [#1447](https://github.com/FuelLabs/fuel-core/pull/1447): Add timeout for continuous e2e tests
- [#1444](https://github.com/FuelLabs/fuel-core/pull/1444): Add "sanity" benchmarks for memory opcodes.
- [#1437](https://github.com/FuelLabs/fuel-core/pull/1437): Add some transaction throughput tests for basic transfers.
- [#1436](https://github.com/FuelLabs/fuel-core/pull/1436): Add a github action to continuously test beta-4.
- [#1433](https://github.com/FuelLabs/fuel-core/pull/1433): Add "sanity" benchmarks for flow opcodes.
- [#1432](https://github.com/FuelLabs/fuel-core/pull/1432): Add a new `--api-request-timeout` argument to control TTL for GraphQL requests.
- [#1430](https://github.com/FuelLabs/fuel-core/pull/1430): Add "sanity" benchmarks for crypto opcodes.
- [#1426](https://github.com/FuelLabs/fuel-core/pull/1426) Split keygen into a create and a binary.
- [#1419](https://github.com/FuelLabs/fuel-core/pull/1419): Add additional "sanity" benchmarks for arithmetic op code instructions.
- [#1411](https://github.com/FuelLabs/fuel-core/pull/1411): Added WASM and `no_std` compatibility.
- [#1405](https://github.com/FuelLabs/fuel-core/pull/1405): Use correct names for service metrics.
- [#1400](https://github.com/FuelLabs/fuel-core/pull/1400): Add releasy beta to fuel-core so that new commits to fuel-core master triggers fuels-rs.
- [#1371](https://github.com/FuelLabs/fuel-core/pull/1371): Add new client function for querying the `MessageStatus` for a specific message (by `Nonce`).
- [#1356](https://github.com/FuelLabs/fuel-core/pull/1356): Add peer reputation reporting to heartbeat code.
- [#1355](https://github.com/FuelLabs/fuel-core/pull/1355): Added new metrics related to block importing, such as tps, sync delays etc.
- [#1339](https://github.com/FuelLabs/fuel-core/pull/1339): Adds `baseAssetId` to `FeeParameters` in the GraphQL API.
- [#1331](https://github.com/FuelLabs/fuel-core/pull/1331): Add peer reputation reporting to block import code.
- [#1324](https://github.com/FuelLabs/fuel-core/pull/1324): Added pyroscope profiling to fuel-core, intended to be used by a secondary docker image that has debug symbols enabled.
- [#1309](https://github.com/FuelLabs/fuel-core/pull/1309): Add documentation for running debug builds with CLion and Visual Studio Code.  
- [#1308](https://github.com/FuelLabs/fuel-core/pull/1308): Add support for loading .env files when compiling with the `env` feature. This allows users to conveniently supply CLI arguments in a secure and IDE-agnostic way. 
- [#1304](https://github.com/FuelLabs/fuel-core/pull/1304): Implemented `submit_and_await_commit_with_receipts` method for `FuelClient`.
- [#1286](https://github.com/FuelLabs/fuel-core/pull/1286): Include readable names for test cases where missing.
- [#1274](https://github.com/FuelLabs/fuel-core/pull/1274): Added tests to benchmark block synchronization.
- [#1263](https://github.com/FuelLabs/fuel-core/pull/1263): Add gas benchmarks for `ED19` and `ECR1` instructions.

### Changed

- [#1512](https://github.com/FuelLabs/fuel-core/pull/1512): Internally simplify merkle_contract_state_range.
- [#1507](https://github.com/FuelLabs/fuel-core/pull/1507): Updated chain configuration to be ready for beta 5 network. It includes opcode prices from the latest benchmark and contract for the block producer.
- [#1477](https://github.com/FuelLabs/fuel-core/pull/1477): Upgraded the Rust version used in CI and containers to 1.73.0. Also includes associated Clippy changes.
- [#1469](https://github.com/FuelLabs/fuel-core/pull/1469): Replaced usage of `MemoryTransactionView` by `Checkpoint` database in the benchmarks.
- [#1468](https://github.com/FuelLabs/fuel-core/pull/1468): Bumped version of the `fuel-vm` to `v0.40.0`. It brings some breaking changes into consensus parameters API because of changes in the underlying types.
- [#1466](https://github.com/FuelLabs/fuel-core/pull/1466): Handling overflows during arithmetic operations.
- [#1460](https://github.com/FuelLabs/fuel-core/pull/1460): Change tracking branch from main to master for releasy tests.
- [#1454](https://github.com/FuelLabs/fuel-core/pull/1454): Update gas benchmarks for opcodes that append receipts.
- [#1440](https://github.com/FuelLabs/fuel-core/pull/1440): Don't report reserved nodes that send invalid transactions.
- [#1439](https://github.com/FuelLabs/fuel-core/pull/1439): Reduced memory BMT consumption during creation of the header.
- [#1434](https://github.com/FuelLabs/fuel-core/pull/1434): Continue gossiping transactions to reserved peers regardless of gossiping reputation score.
- [#1408](https://github.com/FuelLabs/fuel-core/pull/1408): Update gas benchmarks for storage opcodes to use a pre-populated database to get more accurate worst-case costs.
- [#1399](https://github.com/FuelLabs/fuel-core/pull/1399): The Relayer now queries Ethereum for its latest finalized block instead of using a configurable "finalization period" to presume finality.
- [#1397](https://github.com/FuelLabs/fuel-core/pull/1397): Improved keygen. Created a crate to be included from forc plugins and upgraded internal library to drop requirement of protoc to build
- [#1395](https://github.com/FuelLabs/fuel-core/pull/1395): Add DependentCost benchmarks for `k256`, `s256` and `mcpi` instructions.
- [#1393](https://github.com/FuelLabs/fuel-core/pull/1393): Increase heartbeat timeout from `2` to `60` seconds, as suggested in [this issue](https://github.com/FuelLabs/fuel-core/issues/1330).
- [#1392](https://github.com/FuelLabs/fuel-core/pull/1392): Fixed an overflow in `message_proof`.
- [#1390](https://github.com/FuelLabs/fuel-core/pull/1390): Up the `ethers` version to `2` to fix an issue with `tungstenite`.
- [#1383](https://github.com/FuelLabs/fuel-core/pull/1383): Disallow usage of `log` crate internally in favor of `tracing` crate.
- [#1380](https://github.com/FuelLabs/fuel-core/pull/1380): Add preliminary, hard-coded config values for heartbeat peer reputation, removing `todo`.
- [#1377](https://github.com/FuelLabs/fuel-core/pull/1377): Remove `DiscoveryEvent` and use `KademliaEvent` directly in `DiscoveryBehavior`.
- [#1366](https://github.com/FuelLabs/fuel-core/pull/1366): Improve caching during docker builds in CI by replacing gha
- [#1358](https://github.com/FuelLabs/fuel-core/pull/1358): Upgraded the Rust version used in CI to 1.72.0. Also includes associated Clippy changes.
- [#1349](https://github.com/FuelLabs/fuel-core/pull/1349): Updated peer-to-peer transactions API to support multiple blocks in a single request, and updated block synchronization to request multiple blocks based on the configured range of headers.
- [#1342](https://github.com/FuelLabs/fuel-core/pull/1342): Add error handling for P2P requests to return `None` to requester and log error.
- [#1318](https://github.com/FuelLabs/fuel-core/pull/1318): Modified block synchronization to use asynchronous task execution when retrieving block headers.
- [#1314](https://github.com/FuelLabs/fuel-core/pull/1314): Removed `types::ConsensusParameters` in favour of `fuel_tx:ConsensusParameters`.
- [#1302](https://github.com/FuelLabs/fuel-core/pull/1302): Removed the usage of flake and building of the bridge contract ABI.
    It simplifies the maintenance and updating of the events, requiring only putting the event definition into the codebase of the relayer.
- [#1293](https://github.com/FuelLabs/fuel-core/issues/1293): Parallelized the `estimate_predicates` endpoint to utilize all available threads.
- [#1270](https://github.com/FuelLabs/fuel-core/pull/1270): Modify the way block headers are retrieved from peers to be done in batches.

#### Breaking
- [#1506](https://github.com/FuelLabs/fuel-core/pull/1506): Added validation of the coin's fields during block production and validation. Before, it was possible to submit a transaction that didn't match the coin's values in the database, allowing printing/using unavailable assets.
- [#1491](https://github.com/FuelLabs/fuel-core/pull/1491): Removed unused request and response variants from the Gossipsub implementation, as well as related definitions and tests. Specifically, this removes gossiping of `ConsensusVote` and `NewBlock` events.
- [#1472](https://github.com/FuelLabs/fuel-core/pull/1472): Upgraded `fuel-vm` to `v0.42.0`. It introduces transaction policies that changes layout of the transaction. FOr more information check the [v0.42.0](https://github.com/FuelLabs/fuel-vm/pull/635) release.
- [#1470](https://github.com/FuelLabs/fuel-core/pull/1470): Divide `DependentCost` into "light" and "heavy" operations.
- [#1464](https://github.com/FuelLabs/fuel-core/pull/1464): Avoid possible truncation of higher bits. It may invalidate the code that truncated higher bits causing different behavior on 32-bit vs. 64-bit systems. The change affects some endpoints that now require lesser integers.
- [#1432](https://github.com/FuelLabs/fuel-core/pull/1432): All subscriptions and requests have a TTL now. So each subscription lifecycle is limited in time. If the subscription is closed because of TTL, it means that you subscribed after your transaction had been dropped by the network.
- [#1407](https://github.com/FuelLabs/fuel-core/pull/1407): The recipient is a `ContractId` instead of `Address`. The block producer should deploy its contract to receive the transaction fee. The collected fee is zero until the recipient contract is set.
- [#1407](https://github.com/FuelLabs/fuel-core/pull/1407): The `Mint` transaction is reworked with new fields to support the account-base model. It affects serialization and deserialization of the transaction and also affects GraphQL schema.
- [#1407](https://github.com/FuelLabs/fuel-core/pull/1407): The `Mint` transaction is the last transaction in the block instead of the first.
- [#1374](https://github.com/FuelLabs/fuel-core/pull/1374): Renamed `base_chain_height` to `da_height` and return current relayer height instead of latest Fuel block height.
- [#1367](https://github.com/FuelLabs/fuel-core/pull/1367): Update to the latest version of fuel-vm.
- [#1363](https://github.com/FuelLabs/fuel-core/pull/1363): Change message_proof api to take `nonce` instead of `message_id`
- [#1355](https://github.com/FuelLabs/fuel-core/pull/1355): Removed the `metrics` feature flag from the fuel-core crate, and metrics are now included by default.
- [#1339](https://github.com/FuelLabs/fuel-core/pull/1339): Added a new required field called `base_asset_id` to the `FeeParameters` definition in `ConsensusParameters`, as well as default values for `base_asset_id` in the `beta` and `dev` chain specifications.
- [#1322](https://github.com/FuelLabs/fuel-core/pull/1322):
  The `debug` flag is added to the CLI. The flag should be used for local development only. Enabling debug mode:
      - Allows GraphQL Endpoints to arbitrarily advance blocks.
      - Enables debugger GraphQL Endpoints.
      - Allows setting `utxo_validation` to `false`.
- [#1318](https://github.com/FuelLabs/fuel-core/pull/1318): Removed the `--sync-max-header-batch-requests` CLI argument, and renamed `--sync-max-get-txns` to `--sync-block-stream-buffer-size` to better represent the current behavior in the import.
- [#1290](https://github.com/FuelLabs/fuel-core/pull/1290): Standardize CLI args to use `-` instead of `_`.
- [#1279](https://github.com/FuelLabs/fuel-core/pull/1279): Added a new CLI flag to enable the Relayer service `--enable-relayer`, and disabled the Relayer service by default. When supplying the `--enable-relayer` flag, the `--relayer` argument becomes mandatory, and omitting it is an error. Similarly, providing a `--relayer` argument without the `--enable-relayer` flag is an error. Lastly, providing the `--keypair` or `--network` arguments will also produce an error if the `--enable-p2p` flag is not set.
- [#1262](https://github.com/FuelLabs/fuel-core/pull/1262): The `ConsensusParameters` aggregates all configuration data related to the consensus. It contains many fields that are segregated by the usage. The API of some functions was affected to use lesser types instead the whole `ConsensusParameters`. It is a huge breaking change requiring repetitively monotonically updating all places that use the `ConsensusParameters`. But during updating, consider that maybe you can use lesser types. Usage of them may simplify signatures of methods and make them more user-friendly and transparent.

### Removed

#### Breaking
- [#1484](https://github.com/FuelLabs/fuel-core/pull/1484): Removed `--network` CLI argument. Now the name of the network is fetched form chain configuration.
- [#1399](https://github.com/FuelLabs/fuel-core/pull/1399): Removed `relayer-da-finalization` parameter from the relayer CLI.
- [#1338](https://github.com/FuelLabs/fuel-core/pull/1338): Updated GraphQL client to use `DependentCost` for `k256`, `mcpi`, `s256`, `scwq`, `swwq` opcodes.
- [#1322](https://github.com/FuelLabs/fuel-core/pull/1322): The `manual_blocks_enabled` flag is removed from the CLI. The analog is a `debug` flag.<|MERGE_RESOLUTION|>--- conflicted
+++ resolved
@@ -7,11 +7,9 @@
 ## [Unreleased]
 
 ### Added
-<<<<<<< HEAD
 - [2154](https://github.com/FuelLabs/fuel-core/pull/2154): Added `Unknown` variant to `ConsensusParameters` graphql queries
 - [2154](https://github.com/FuelLabs/fuel-core/pull/2154): Added `Unknown` variant to `Block` graphql queries
 - [2154](https://github.com/FuelLabs/fuel-core/pull/2154): Added `TransactionType` type in `fuel-client`
-=======
 - [2321](https://github.com/FuelLabs/fuel-core/pull/2321): New metrics for the TxPool:
     - The size of transactions in the txpool (`txpool_tx_size`)
     - The time spent by a transaction in the txpool in seconds (`txpool_tx_time_in_txpool_seconds`)
@@ -82,11 +80,11 @@
 ### Added
 - [2309](https://github.com/FuelLabs/fuel-core/pull/2309): Limit number of concurrent queries to the graphql service.
 - [2216](https://github.com/FuelLabs/fuel-core/pull/2216): Add more function to the state and task of TxPoolV2 to handle the future interactions with others modules (PoA, BlockProducer, BlockImporter and P2P).
-- [2263](https://github.com/FuelLabs/fuel-core/pull/2263): Transaction pool is now included in all modules of the code it has requires modifications on different modules : 
+- [2263](https://github.com/FuelLabs/fuel-core/pull/2263): Transaction pool is now included in all modules of the code it has requires modifications on different modules :
     - The PoA is now notify only when there is new transaction and not using the `tx_update_sender` anymore.
     - The Pool transaction source for the executor is now locking the pool until the block production is finished.
     - Reading operations on the pool is now asynchronous and it’s the less prioritized operation on the Pool, API has been updated accordingly.
-    - GasPrice is no more using async to allow the transactions verifications to not use async anymore 
+    - GasPrice is no more using async to allow the transactions verifications to not use async anymore
 
     We also added a lot of new configuration cli parameters to fine-tune TxPool configuration.
     This PR also changes the way we are making the heavy work processor and a sync and asynchronous version is available in services folder (usable by anyone)
@@ -108,7 +106,6 @@
 ### Added
 - [1609](https://github.com/FuelLabs/fuel-core/pull/1609): Add DA compression support. Compressed blocks are stored in the offchain database when blocks are produced, and can be fetched using the GraphQL API.
 - [2290](https://github.com/FuelLabs/fuel-core/pull/2290): Added a new CLI argument `--graphql-max-directives`. The default value is `10`.
->>>>>>> 676ca8f6
 - [2195](https://github.com/FuelLabs/fuel-core/pull/2195): Added enforcement of the limit on the size of the L2 transactions per block according to the `block_transaction_size_limit` parameter.
 - [2131](https://github.com/FuelLabs/fuel-core/pull/2131): Add flow in TxPool in order to ask to newly connected peers to share their transaction pool
 - [2182](https://github.com/FuelLabs/fuel-core/pull/2151): Limit number of transactions that can be fetched via TxSource::next
@@ -122,14 +119,11 @@
 ### Changed
 
 #### Breaking
-<<<<<<< HEAD
 - [2154](https://github.com/FuelLabs/fuel-core/pull/2154): Transaction graphql endpoints use `TransactionType` instead of `fuel_tx::Transaction`
-=======
 - [2299](https://github.com/FuelLabs/fuel-core/pull/2299): Anyone who wants to participate in the transaction broadcasting via p2p must upgrade to support new predicates on the TxPool level.
 - [2299](https://github.com/FuelLabs/fuel-core/pull/2299): Upgraded `fuel-vm` to `0.58.0`. More information in the [release](https://github.com/FuelLabs/fuel-vm/releases/tag/v0.58.0).
 - [2276](https://github.com/FuelLabs/fuel-core/pull/2276): Changed how complexity for blocks is calculated. The default complexity now is 80_000. All queries that somehow touch the block header now are more expensive.
 - [2290](https://github.com/FuelLabs/fuel-core/pull/2290): Added a new GraphQL limit on number of `directives`. The default value is `10`.
->>>>>>> 676ca8f6
 - [2206](https://github.com/FuelLabs/fuel-core/pull/2206): Use timestamp of last block when dry running transactions.
 - [2153](https://github.com/FuelLabs/fuel-core/pull/2153): Updated default gas costs for the local testnet configuration to match `fuel-core 0.35.0`.
 
@@ -254,7 +248,7 @@
     And the following CLI flags are serving a new purpose
         - "min-gas-price" - the minimum gas price that the gas price algorithm will return
 - [2045](https://github.com/FuelLabs/fuel-core/pull/2045): Include withdrawal message only if transaction is executed successfully.
-- [2041](https://github.com/FuelLabs/fuel-core/pull/2041): Add code for startup of the gas price algorithm updater so 
+- [2041](https://github.com/FuelLabs/fuel-core/pull/2041): Add code for startup of the gas price algorithm updater so
     the gas price db on startup is always in sync with the on chain db
 
 ## [Version 0.31.0]
@@ -368,7 +362,7 @@
 
 ### Changed
 
-- [#1906](https://github.com/FuelLabs/fuel-core/pull/1906): Makes `cli::snapshot::Command` members public such that clients can create and execute snapshot commands programmatically. This enables snapshot execution in external programs, such as the regenesis test suite. 
+- [#1906](https://github.com/FuelLabs/fuel-core/pull/1906): Makes `cli::snapshot::Command` members public such that clients can create and execute snapshot commands programmatically. This enables snapshot execution in external programs, such as the regenesis test suite.
 - [#1891](https://github.com/FuelLabs/fuel-core/pull/1891): Regenesis now preserves `FuelBlockMerkleData` and `FuelBlockMerkleMetadata` in the off-chain table. These tables are checked when querying message proofs.
 - [#1886](https://github.com/FuelLabs/fuel-core/pull/1886): Use ref to `Block` in validation code
 - [#1876](https://github.com/FuelLabs/fuel-core/pull/1876): Updated benchmark to include the worst scenario for `CROO` opcode. Also include consensus parameters in bench output.
@@ -392,12 +386,12 @@
 - [#1868](https://github.com/FuelLabs/fuel-core/pull/1868): Include the `event_inbox_root` in the header hash. Changed types of the `transactions_count` to `u16` and `message_receipt_count` to `u32` instead of `u64`. Updated the application hash root calculation to not pad numbers.
 - [#1866](https://github.com/FuelLabs/fuel-core/pull/1866): Fixed a runtime panic that occurred when restarting a node. The panic happens when the relayer database is already populated, and the relayer attempts an empty commit during start up. This invalid commit is removed in this PR.
 - [#1871](https://github.com/FuelLabs/fuel-core/pull/1871): Fixed `block` endpoint to return fetch the blocks from both databases after regenesis.
-- [#1856](https://github.com/FuelLabs/fuel-core/pull/1856): Replaced instances of `Union` with `Enum` for GraphQL definitions of `ConsensusParametersVersion` and related types. This is needed because `Union` does not support multiple `Version`s inside discriminants or empty variants. 
-- [#1870](https://github.com/FuelLabs/fuel-core/pull/1870): Fixed benchmarks for the `0.25.3`. 
+- [#1856](https://github.com/FuelLabs/fuel-core/pull/1856): Replaced instances of `Union` with `Enum` for GraphQL definitions of `ConsensusParametersVersion` and related types. This is needed because `Union` does not support multiple `Version`s inside discriminants or empty variants.
+- [#1870](https://github.com/FuelLabs/fuel-core/pull/1870): Fixed benchmarks for the `0.25.3`.
 - [#1870](https://github.com/FuelLabs/fuel-core/pull/1870): Improves the performance of getting the size of the contract from the `InMemoryTransaction`.
 - [#1851](https://github.com/FuelLabs/fuel-core/pull/1851/): Provided migration capabilities (enabled addition of new column families) to RocksDB instance.
 
-### Added 
+### Added
 
 - [#1853](https://github.com/FuelLabs/fuel-core/pull/1853): Added a test case to verify the database's behavior when new columns are added to the RocksDB database.
 - [#1860](https://github.com/FuelLabs/fuel-core/pull/1860): Regenesis now preserves `FuelBlockIdsToHeights` off-chain table.
@@ -455,14 +449,14 @@
     - Along with the new block height, the regenesis process also increases the state transition bytecode and consensus parameters versions. It guarantees that a new network doesn't use values from the previous network and allows us not to migrate `StateTransitionBytecodeVersions` and `ConsensusParametersVersions` tables.
     - Added a new CLI argument, `native-executor-version,` that allows overriding of the default version of the native executor. It can be useful for side rollups that have their own history of executor upgrades.
     - Replaced:
-      
+
       ```rust
                let file = std::fs::File::open(path)?;
                let mut snapshot: Self = serde_json::from_reader(&file)?;
       ```
-      
+
       with a:
-      
+
       ```rust
                let mut json = String::new();
                std::fs::File::open(&path)
@@ -474,7 +468,7 @@
     - Updated all tests to use `Config::local_node_*` instead of working with the `SnapshotReader` directly. It is the preparation of the tests for the futures bumps of the `Executor::VERSION`. When we increase the version, all tests continue to use `GenesisBlock.state_transition_bytecode = 0` while the version is different, which forces the usage of the WASM executor, while for tests, we still prefer to test native execution. The `Config::local_node_*` handles it and forces the executor to use the native version.
     - Reworked the `build.rs` file of the upgradable executor. The script now caches WASM bytecode to avoid recompilation. Also, fixed the issue with outdated WASM bytecode. The script reacts on any modifications of the `fuel-core-wasm-executor` and forces recompilation (it is why we need the cache), so WASM bytecode always is actual now.
 - [#1822](https://github.com/FuelLabs/fuel-core/pull/1822): Removed support of `Create` transaction from debugger since it doesn't have any script to execute.
-- [#1822](https://github.com/FuelLabs/fuel-core/pull/1822): Use `fuel-vm 0.49.0` with new transactions types - `Upgrade` and `Upload`. Also added `max_bytecode_subsections` field to the `ConsensusParameters` to limit the number of bytecode subsections in the state transition bytecode. 
+- [#1822](https://github.com/FuelLabs/fuel-core/pull/1822): Use `fuel-vm 0.49.0` with new transactions types - `Upgrade` and `Upload`. Also added `max_bytecode_subsections` field to the `ConsensusParameters` to limit the number of bytecode subsections in the state transition bytecode.
 - [#1816](https://github.com/FuelLabs/fuel-core/pull/1816): Updated the upgradable executor to fetch the state transition bytecode from the database when the version doesn't match a native one. This change enables the WASM executor in the "production" build and requires a `wasm32-unknown-unknown` target.
 
 ## [Version 0.24.2]
@@ -513,9 +507,9 @@
 - [1785](https://github.com/FuelLabs/fuel-core/pull/1785): Producer will only include DA height if it has enough gas to include the associate forced transactions.
 - [#1771](https://github.com/FuelLabs/fuel-core/pull/1771): Contract 'states' and 'balances' brought back into `ContractConfig`. Parquet now writes a file per table.
 - [1779](https://github.com/FuelLabs/fuel-core/pull/1779): Modify Relayer service to order Events from L1 by block index
-- [#1783](https://github.com/FuelLabs/fuel-core/pull/1783): The PR upgrade `fuel-vm` to `0.48.0` release. Because of some breaking changes, we also adapted our codebase to follow them: 
+- [#1783](https://github.com/FuelLabs/fuel-core/pull/1783): The PR upgrade `fuel-vm` to `0.48.0` release. Because of some breaking changes, we also adapted our codebase to follow them:
   - Implementation of `Default` for configs was moved under the `test-helpers` feature. The `fuel-core` binary uses testnet configuration instead of `Default::default`(for cases when `ChainConfig` was not provided by the user).
-  - All parameter types are enums now and require corresponding modifications across the codebase(we need to use getters and setters). The GraphQL API remains the same for simplicity, but each parameter now has one more field - `version`, that can be used to decide how to deserialize. 
+  - All parameter types are enums now and require corresponding modifications across the codebase(we need to use getters and setters). The GraphQL API remains the same for simplicity, but each parameter now has one more field - `version`, that can be used to decide how to deserialize.
   - The `UtxoId` type now is 34 bytes instead of 33. It affects hex representation and requires adding `00`.
   - The `block_gas_limit` was moved to `ConsensusParameters` from `ChainConfig`. It means the block producer doesn't specify the block gas limit anymore, and we don't need to propagate this information.
   - The `bytecodeLength` field is removed from the `Create` transaction.
@@ -538,13 +532,13 @@
     - The change splits the `KeyValueStore` into `KeyValueInspect` and `KeyValueMutate`, as well the `Blueprint` into `BlueprintInspect` and `BlueprintMutate`. It allows requiring less restricted constraints for any read-related operations.
 
     - One of the main ideas of the change is to allow for the actual storage only to implement `KeyValueInspect` and `Modifiable` without the `KeyValueMutate`. It simplifies work with the databases and provides a safe way of interacting with them (Modification into the database can only go through the `Modifiable::commit_changes`). This feature is used to [track the height](https://github.com/FuelLabs/fuel-core/pull/1694/files#diff-c95a3d57a39feac7c8c2f3b193a24eec39e794413adc741df36450f9a4539898) of each database during commits and even limit how commits are done, providing additional safety. This part of the change was done as a [separate commit](https://github.com/FuelLabs/fuel-core/pull/1694/commits/7b1141ac838568e3590f09dd420cb24a6946bd32).
-    
+
     - The `StorageTransaction` is a `StructuredStorage` that uses `InMemoryTransaction` inside to accumulate modifications. Only `InMemoryTransaction` has a real implementation of the `KeyValueMutate`(Other types only implement it in tests).
-    
+
     - The implementation of the `Modifiable` for the `Database` contains a business logic that provides additional safety but limits the usage of the database. The `Database` now tracks its height and is responsible for its updates. In the `commit_changes` function, it analyzes the changes that were done and tries to find a new height(For example, in the case of the `OnChain` database, we are looking for a new `Block` in the `FuelBlocks` table).
-    
+
     - As was planned in the issue, now the executor has full control over how commits to the storage are done.
-    
+
     - All mutation methods now require `&mut self` - exclusive ownership over the object to be able to write into it. It almost negates the chance of concurrent modification of the storage, but it is still possible since the `Database` implements the `Clone` trait. To be sure that we don't corrupt the state of the database, the `commit_changes` function implements additional safety checks to be sure that we commit updates per each height only once time.
 
     - Side changes:
@@ -636,7 +630,7 @@
 - [#1657](https://github.com/FuelLabs/fuel-core/pull/1657): Changed `CROO` gas price type from `Word` to `DependentGasPrice`. The dependent gas price values are dummy values while awaiting updated benchmarks.
 - [#1671](https://github.com/FuelLabs/fuel-core/pull/1671): The GraphQL API uses block height instead of the block id where it is possible. The transaction status contains `block_height` instead of the `block_id`.
 - [#1675](https://github.com/FuelLabs/fuel-core/pull/1675): Simplify GQL schema by disabling contract resolvers in most cases, and just return a ContractId scalar instead.
-- [#1658](https://github.com/FuelLabs/fuel-core/pull/1658): Receipts are part of the transaction status. 
+- [#1658](https://github.com/FuelLabs/fuel-core/pull/1658): Receipts are part of the transaction status.
     Removed `reason` from the `TransactionExecutionResult::Failed`. It can be calculated based on the program state and receipts.
     Also, it is not possible to fetch `receipts` from the `Transaction` directly anymore. Instead, you need to fetch `status` and its receipts.
 - [#1646](https://github.com/FuelLabs/fuel-core/pull/1646): Remove redundant receipts from queries.
@@ -650,57 +644,57 @@
 - [#1596](https://github.com/FuelLabs/fuel-core/pull/1596): Make `Consensus` type a version-able enum
 - [#1593](https://github.com/FuelLabs/fuel-core/pull/1593): Make `Block` type a version-able enum
 - [#1576](https://github.com/FuelLabs/fuel-core/pull/1576): The change moves the implementation of the storage traits for required tables from `fuel-core` to `fuel-core-storage` crate. The change also adds a more flexible configuration of the encoding/decoding per the table and allows the implementation of specific behaviors for the table in a much easier way. It unifies the encoding between database, SMTs, and iteration, preventing mismatching bytes representation on the Rust type system level. Plus, it increases the re-usage of the code by applying the same blueprint to other tables.
-    
+
     It is a breaking PR because it changes database encoding/decoding for some tables.
-    
+
     ### StructuredStorage
-    
+
     The change adds a new type `StructuredStorage`. It is a wrapper around the key-value storage that implements the storage traits(`StorageInspect`, `StorageMutate`, `StorageRead`, etc) for the tables with blueprint. This blueprint works in tandem with the `TableWithBlueprint` trait. The table may implement `TableWithBlueprint` specifying the blueprint, as an example:
-    
+
     ```rust
     impl TableWithBlueprint for ContractsRawCode {
         type Blueprint = Plain<Raw, Raw>;
-    
+
         fn column() -> Column {
             Column::ContractsRawCode
         }
     }
     ```
-    
+
     It is a definition of the blueprint for the `ContractsRawCode` table. It has a plain blueprint meaning it simply encodes/decodes bytes and stores/loads them into/from the storage. As a key codec and value codec, it uses a `Raw` encoding/decoding that simplifies writing bytes and loads them back into the memory without applying any serialization or deserialization algorithm.
-    
+
     If the table implements `TableWithBlueprint` and the selected codec satisfies all blueprint requirements, the corresponding storage traits for that table are implemented on the `StructuredStorage` type.
-    
+
     ### Codecs
-    
+
     Each blueprint allows customizing the key and value codecs. It allows the use of different codecs for different tables, taking into account the complexity and weight of the data and providing a way of more optimal implementation.
-    
+
     That property may be very useful to perform migration in a more easier way. Plus, it also can be a `no_std` migration potentially allowing its fraud proving.
-    
+
     An example of migration:
-    
+
     ```rust
     /// Define the table for V1 value encoding/decoding.
     impl TableWithBlueprint for ContractsRawCodeV1 {
         type Blueprint = Plain<Raw, Raw>;
-    
+
         fn column() -> Column {
             Column::ContractsRawCode
         }
     }
-    
+
     /// Define the table for V2 value encoding/decoding.
     /// It uses `Postcard` codec for the value instead of `Raw` codec.
     ///
     /// # Dev-note: The columns is the same.
     impl TableWithBlueprint for ContractsRawCodeV2 {
         type Blueprint = Plain<Raw, Postcard>;
-    
+
         fn column() -> Column {
             Column::ContractsRawCode
         }
     }
-    
+
     fn migration(storage: &mut Database) {
         let mut iter = storage.iter_all::<ContractsRawCodeV1>(None);
         while let Ok((key, value)) = iter.next() {
@@ -709,19 +703,19 @@
         }
     }
     ```
-    
+
     ### Structures
-    
+
     The blueprint of the table defines its behavior. As an example, a `Plain` blueprint simply encodes/decodes bytes and stores/loads them into/from the storage. The `SMT` blueprint builds a sparse merkle tree on top of the key-value pairs.
-    
+
     Implementing a blueprint one time, we can apply it to any table satisfying the requirements of this blueprint. It increases the re-usage of the code and minimizes duplication.
-    
+
     It can be useful if we decide to create global roots for all required tables that are used in fraud proving.
-    
+
     ```rust
     impl TableWithBlueprint for SpentMessages {
         type Blueprint = Plain<Raw, Postcard>;
-    
+
         fn column() -> Column {
             Column::SpentMessages
         }
@@ -729,28 +723,28 @@
                      |
                      |
                     \|/
-    
+
     impl TableWithBlueprint for SpentMessages {
         type Blueprint =
             Sparse<Raw, Postcard, SpentMessagesMerkleMetadata, SpentMessagesMerkleNodes>;
-    
+
         fn column() -> Column {
             Column::SpentMessages
         }
     }
     ```
-    
+
     ### Side changes
-    
+
     #### `iter_all`
     The `iter_all` functionality now accepts the table instead of `K` and `V` generics. It is done to use the correct codec during deserialization. Also, the table definition provides the column.
-    
+
     #### Duplicated unit tests
-    
+
     The `fuel-core-storage` crate provides macros that generate unit tests. Almost all tables had the same test like `get`, `insert`, `remove`, `exist`. All duplicated tests were moved to macros. The unique one still stays at the same place where it was before.
-    
+
     #### `StorageBatchMutate`
-    
+
     Added a new `StorageBatchMutate` trait that we can move to `fuel-storage` crate later. It allows batch operations on the storage. It may be more performant in some cases.
 
 - [#1573](https://github.com/FuelLabs/fuel-core/pull/1573): Remove nested p2p request/response encoding. Only breaks p2p networking compatibility with older fuel-core versions, but is otherwise fully internal.
@@ -764,22 +758,22 @@
   ```shell
         --tx-blacklist-addresses <TX_BLACKLIST_ADDRESSES>
             The list of banned addresses ignored by the `TxPool`
-            
+
             [env: TX_BLACKLIST_ADDRESSES=]
-  
+
         --tx-blacklist-coins <TX_BLACKLIST_COINS>
             The list of banned coins ignored by the `TxPool`
-            
+
             [env: TX_BLACKLIST_COINS=]
-  
+
         --tx-blacklist-messages <TX_BLACKLIST_MESSAGES>
             The list of banned messages ignored by the `TxPool`
-            
+
             [env: TX_BLACKLIST_MESSAGES=]
-  
+
         --tx-blacklist-contracts <TX_BLACKLIST_CONTRACTS>
             The list of banned contracts ignored by the `TxPool`
-            
+
             [env: TX_BLACKLIST_CONTRACTS=]
   ```
 
@@ -814,13 +808,13 @@
 
 ### Changed
 
-- [#1517](https://github.com/FuelLabs/fuel-core/pull/1517): Changed default gossip heartbeat interval to 500ms. 
+- [#1517](https://github.com/FuelLabs/fuel-core/pull/1517): Changed default gossip heartbeat interval to 500ms.
 - [#1520](https://github.com/FuelLabs/fuel-core/pull/1520): Extract `executor` into `fuel-core-executor` crate.
 
 ### Fixed
 
 #### Breaking
-- [#1536](https://github.com/FuelLabs/fuel-core/pull/1536): The change fixes the contracts tables to not touch SMT nodes of foreign contracts. Before, it was possible to invalidate the SMT from another contract. It is a breaking change and requires re-calculating the whole state from the beginning with new SMT roots. 
+- [#1536](https://github.com/FuelLabs/fuel-core/pull/1536): The change fixes the contracts tables to not touch SMT nodes of foreign contracts. Before, it was possible to invalidate the SMT from another contract. It is a breaking change and requires re-calculating the whole state from the beginning with new SMT roots.
 - [#1542](https://github.com/FuelLabs/fuel-core/pull/1542): Migrates information about peers to NodeInfo instead of ChainInfo. It also elides information about peers in the default node_info query.
 
 ## [Version 0.21.0]
@@ -846,7 +840,7 @@
 - Removed the `ChainId` from the `PredicateId` calculation, allowing the use of predicates cross-chain.
 - Improvements in the performance of some storage-related opcodes.
 - Support the `ECAL` instruction that allows adding custom functionality to the VM. It can be used to create unique rollups or advanced indexers in the future.
-- Support of [transaction policies](https://github.com/FuelLabs/fuel-vm/blob/master/CHANGELOG.md#version-0420) provides additional safety for the user. 
+- Support of [transaction policies](https://github.com/FuelLabs/fuel-vm/blob/master/CHANGELOG.md#version-0420) provides additional safety for the user.
     It also allows the implementation of a multi-dimensional price model in the future, making the transaction execution cheaper and allowing more transactions that don't affect storage.
 - Refactored errors, returning more detailed errors to the user, simplifying debugging.
 
@@ -887,8 +881,8 @@
 - [#1339](https://github.com/FuelLabs/fuel-core/pull/1339): Adds `baseAssetId` to `FeeParameters` in the GraphQL API.
 - [#1331](https://github.com/FuelLabs/fuel-core/pull/1331): Add peer reputation reporting to block import code.
 - [#1324](https://github.com/FuelLabs/fuel-core/pull/1324): Added pyroscope profiling to fuel-core, intended to be used by a secondary docker image that has debug symbols enabled.
-- [#1309](https://github.com/FuelLabs/fuel-core/pull/1309): Add documentation for running debug builds with CLion and Visual Studio Code.  
-- [#1308](https://github.com/FuelLabs/fuel-core/pull/1308): Add support for loading .env files when compiling with the `env` feature. This allows users to conveniently supply CLI arguments in a secure and IDE-agnostic way. 
+- [#1309](https://github.com/FuelLabs/fuel-core/pull/1309): Add documentation for running debug builds with CLion and Visual Studio Code.
+- [#1308](https://github.com/FuelLabs/fuel-core/pull/1308): Add support for loading .env files when compiling with the `env` feature. This allows users to conveniently supply CLI arguments in a secure and IDE-agnostic way.
 - [#1304](https://github.com/FuelLabs/fuel-core/pull/1304): Implemented `submit_and_await_commit_with_receipts` method for `FuelClient`.
 - [#1286](https://github.com/FuelLabs/fuel-core/pull/1286): Include readable names for test cases where missing.
 - [#1274](https://github.com/FuelLabs/fuel-core/pull/1274): Added tests to benchmark block synchronization.
