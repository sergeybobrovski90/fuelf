--- conflicted
+++ resolved
@@ -17,16 +17,13 @@
         - "gas-price-threshold-percent" - the threshold percent for determining if the gas price will be increase or decreased
     And the following CLI flags are serving a new purpose
         - "min-gas-price" - the minimum gas price that the gas price algorithm will return
-<<<<<<< HEAD
 
 ### Fixed
 
 #### Breaking
 - [2045](https://github.com/FuelLabs/fuel-core/pull/2045): Include withdrawal message only if transaction is executed successfully.
-=======
 - [2041](https://github.com/FuelLabs/fuel-core/pull/2041): Add code for startup of the gas price algorithm updater so 
     the gas price db on startup is always in sync with the on chain db
->>>>>>> b7e89e92
 
 ## [Version 0.31.0]
 
