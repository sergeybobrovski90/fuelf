--- conflicted
+++ resolved
@@ -12,11 +12,8 @@
 ### Changed
 
 #### Breaking
-<<<<<<< HEAD
 - [2206](https://github.com/FuelLabs/fuel-core/pull/2206): Use timestamp of last block when dry running transactions.
-=======
 - [2153](https://github.com/FuelLabs/fuel-core/pull/2153): Updated default gas costs for the local testnet configuration to match `fuel-core 0.35.0`.
->>>>>>> 525c48f2
 
 ## [Version 0.36.0]
 
