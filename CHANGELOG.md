# Change Log
All notable changes to this project will be documented in this file.

The format is based on [Keep a Changelog](http://keepachangelog.com/)
and this project adheres to [Semantic Versioning](http://semver.org/).

## [Unreleased]

### Added
- [2442](https://github.com/FuelLabs/fuel-core/pull/2442): Add uninitialized task for V1 gas price service
- [2154](https://github.com/FuelLabs/fuel-core/pull/2154): Added `Unknown` variant to `ConsensusParameters` graphql queries
- [2154](https://github.com/FuelLabs/fuel-core/pull/2154): Added `Unknown` variant to `Block` graphql queries
- [2154](https://github.com/FuelLabs/fuel-core/pull/2154): Added `TransactionType` type in `fuel-client`
- [2321](https://github.com/FuelLabs/fuel-core/pull/2321): New metrics for the TxPool:
    - The size of transactions in the txpool (`txpool_tx_size`)
    - The time spent by a transaction in the txpool in seconds (`txpool_tx_time_in_txpool_seconds`)
    - The number of transactions in the txpool (`txpool_number_of_transactions`)
    - The number of transactions pending verification before entering the txpool (`txpool_number_of_transactions_pending_verification`)
    - The number of executable transactions in the txpool (`txpool_number_of_executable_transactions`)
    - The time it took to select transactions for inclusion in a block in microseconds (`txpool_select_transactions_time_microseconds`)
    - The time it took to insert a transaction in the txpool in microseconds (`transaction_insertion_time_in_thread_pool_microseconds`)
- [2385](https://github.com/FuelLabs/fuel-core/pull/2385): Added new histogram buckets for some of the TxPool metrics, optimize the way they are collected.
- [2347](https://github.com/FuelLabs/fuel-core/pull/2364): Add activity concept in order to protect against infinitely increasing DA gas price scenarios
- [2362](https://github.com/FuelLabs/fuel-core/pull/2362): Added a new request_response protocol version `/fuel/req_res/0.0.2`. In comparison with `/fuel/req/0.0.1`, which returns an empty response when a request cannot be fulfilled, this version returns more meaningful error codes. Nodes still support the version `0.0.1` of the protocol to guarantee backward compatibility with fuel-core nodes. Empty responses received from nodes using the old protocol `/fuel/req/0.0.1` are automatically converted into an error `ProtocolV1EmptyResponse` with error code 0, which is also the only error code implemented. More specific error codes will be added in the future.
- [2386](https://github.com/FuelLabs/fuel-core/pull/2386): Add a flag to define the maximum number of file descriptors that RocksDB can use. By default it's half of the OS limit.
- [2376](https://github.com/FuelLabs/fuel-core/pull/2376): Add a way to fetch transactions in P2P without specifying a peer.
- [2361](https://github.com/FuelLabs/fuel-core/pull/2361): Add caches to the sync service to not reask for data it already fetched from the network.
- [2327](https://github.com/FuelLabs/fuel-core/pull/2327): Add more services tests and more checks of the pool. Also add an high level documentation for users of the pool and contributors.
- [2416](https://github.com/FuelLabs/fuel-core/issues/2416): Define the `GasPriceServiceV1` task.
- [2033](https://github.com/FuelLabs/fuel-core/pull/2033): Remove `Option<BlockHeight>` in favor of `BlockHeightQuery` where applicable.
<<<<<<< HEAD
- [2150](https://github.com/FuelLabs/fuel-core/pull/2150): Upgraded `libp2p` to `0.54.1` and introduced `max_pending_incoming_connections` , `max_established_connections` and `max_pending_outgoing_connections` to limit the number of pending connections.
=======
- [2472](https://github.com/FuelLabs/fuel-core/pull/2472): Added the `amountU128` field to the `Balance` GraphQL schema, providing the total balance as a `U128`. The existing `amount` field clamps any balance exceeding `U64` to `u64::MAX`.
>>>>>>> c011b714

### Fixed
- [2365](https://github.com/FuelLabs/fuel-core/pull/2365): Fixed the error during dry run in the case of race condition.
- [2366](https://github.com/FuelLabs/fuel-core/pull/2366): The `importer_gas_price_for_block` metric is properly collected.
- [2369](https://github.com/FuelLabs/fuel-core/pull/2369): The `transaction_insertion_time_in_thread_pool_milliseconds` metric is properly collected.
- [2413](https://github.com/FuelLabs/fuel-core/issues/2413): block production immediately errors if unable to lock the mutex.
- [2389](https://github.com/FuelLabs/fuel-core/pull/2389): Fix construction of reverse iterator in RocksDB.
- [2485](https://github.com/FuelLabs/fuel-core/pull/2485): Hardcode the timestamp of the genesis block and version of `tai64` to avoid breaking changes for us.

### Changed
- [2295](https://github.com/FuelLabs/fuel-core/pull/2295): `CombinedDb::from_config` now respects `state_rewind_policy` with tmp RocksDB.
- [2378](https://github.com/FuelLabs/fuel-core/pull/2378): Use cached hash of the topic instead of calculating it on each publishing gossip message.
- [2429](https://github.com/FuelLabs/fuel-core/pull/2429): Introduce custom enum for representing result of running service tasks
- [2377](https://github.com/FuelLabs/fuel-core/pull/2377): Add more errors that can be returned as responses when using protocol `/fuel/req_res/0.0.2`. The errors supported are `ProtocolV1EmptyResponse` (status code `0`) for converting empty responses sent via protocol `/fuel/req_res/0.0.1`, `RequestedRangeTooLarge`(status code `1`) if the client requests a range of objects such as sealed block headers or transactions too large, `Timeout` (status code `2`) if the remote peer takes too long to fulfill a request, or `SyncProcessorOutOfCapacity` if the remote peer is fulfilling too many requests concurrently.
- [2233](https://github.com/FuelLabs/fuel-core/pull/2233): Introduce a new column `modification_history_v2` for storing the modification history in the historical rocksDB. Keys in this column are stored in big endian order. Changed the behaviour of the historical rocksDB to write changes for new block heights to the new column, and to perform lookup of values from the `modification_history_v2` table first, and then from the `modification_history` table, performing a migration upon access if necessary.

#### Breaking
- [2389](https://github.com/FuelLabs/fuel-core/pull/2258): Updated the `messageProof` GraphQL schema to return a non-nullable `MessageProof`.
- [2154](https://github.com/FuelLabs/fuel-core/pull/2154): Transaction graphql endpoints use `TransactionType` instead of `fuel_tx::Transaction`.
- [2446](https://github.com/FuelLabs/fuel-core/pull/2446): Use graphiql instead of graphql-playground due to known vulnerability and stale development.
- [2379](https://github.com/FuelLabs/fuel-core/issues/2379): Change `kv_store::Value` to be `Arc<[u8]>` instead of `Arc<Vec<u8>>`.

## [Version 0.40.0]

### Added
- [2347](https://github.com/FuelLabs/fuel-core/pull/2347): Add GraphQL complexity histogram to metrics.
- [2350](https://github.com/FuelLabs/fuel-core/pull/2350): Added a new CLI flag `graphql-number-of-threads` to limit the number of threads used by the GraphQL service. The default value is `2`, `0` enables the old behavior.
- [2335](https://github.com/FuelLabs/fuel-core/pull/2335): Added CLI arguments for configuring GraphQL query costs.

### Fixed
- [2345](https://github.com/FuelLabs/fuel-core/pull/2345): In PoA increase priority of block creation timer trigger compare to txpool event management

### Changed
- [2334](https://github.com/FuelLabs/fuel-core/pull/2334): Prepare the GraphQL service for the switching to `async` methods.
- [2310](https://github.com/FuelLabs/fuel-core/pull/2310): New metrics: "The gas prices used in a block" (`importer_gas_price_for_block`), "The total gas used in a block" (`importer_gas_per_block`), "The total fee (gwei) paid by transactions in a block" (`importer_fee_per_block_gwei`), "The total number of transactions in a block" (`importer_transactions_per_block`), P2P metrics for swarm and protocol.
- [2340](https://github.com/FuelLabs/fuel-core/pull/2340): Avoid long heavy tasks in the GraphQL service by splitting work into batches.
- [2341](https://github.com/FuelLabs/fuel-core/pull/2341): Updated all pagination queries to work with the async stream instead of the sync iterator.
- [2350](https://github.com/FuelLabs/fuel-core/pull/2350): Limited the number of threads used by the GraphQL service.

#### Breaking
- [2310](https://github.com/FuelLabs/fuel-core/pull/2310): The `metrics` command-line parameter has been replaced with `disable-metrics`. Metrics are now enabled by default, with the option to disable them entirely or on a per-module basis.
- [2341](https://github.com/FuelLabs/fuel-core/pull/2341): The maximum number of processed coins from the `coins_to_spend` query is limited to `max_inputs`.

### Fixed

- [2352](https://github.com/FuelLabs/fuel-core/pull/2352): Cache p2p responses to serve without roundtrip to db.

## [Version 0.39.0]

### Added
- [2324](https://github.com/FuelLabs/fuel-core/pull/2324): Added metrics for sync, async processor and for all GraphQL queries.
- [2320](https://github.com/FuelLabs/fuel-core/pull/2320): Added new CLI flag `graphql-max-resolver-recursive-depth` to limit recursion within resolver. The default value it "1".

## Fixed
- [2320](https://github.com/FuelLabs/fuel-core/issues/2320): Prevent `/health` and `/v1/health` from being throttled by the concurrency limiter.
- [2322](https://github.com/FuelLabs/fuel-core/issues/2322): Set the salt of genesis contracts to zero on execution.
- [2324](https://github.com/FuelLabs/fuel-core/pull/2324): Ignore peer if we already are syncing transactions from it.

#### Breaking

- [2320](https://github.com/FuelLabs/fuel-core/pull/2330): Reject queries that are recursive during the resolution of the query.

### Changed

#### Breaking
- [2311](https://github.com/FuelLabs/fuel-core/pull/2311): Changed the text of the error returned by the executor if gas overflows.

## [Version 0.38.0]

### Added
- [2309](https://github.com/FuelLabs/fuel-core/pull/2309): Limit number of concurrent queries to the graphql service.
- [2216](https://github.com/FuelLabs/fuel-core/pull/2216): Add more function to the state and task of TxPoolV2 to handle the future interactions with others modules (PoA, BlockProducer, BlockImporter and P2P).
- [2263](https://github.com/FuelLabs/fuel-core/pull/2263): Transaction pool is now included in all modules of the code it has requires modifications on different modules : 
    - The PoA is now notify only when there is new transaction and not using the `tx_update_sender` anymore.
    - The Pool transaction source for the executor is now locking the pool until the block production is finished.
    - Reading operations on the pool is now asynchronous and it’s the less prioritized operation on the Pool, API has been updated accordingly.
    - GasPrice is no more using async to allow the transactions verifications to not use async anymore 

    We also added a lot of new configuration cli parameters to fine-tune TxPool configuration.
    This PR also changes the way we are making the heavy work processor and a sync and asynchronous version is available in services folder (usable by anyone)
    P2P now use separate heavy work processor for DB and TxPool interactions.

### Removed
- [2306](https://github.com/FuelLabs/fuel-core/pull/2306): Removed hack for genesis asset contract from the code.

## [Version 0.37.1]

### Fixed
- [2304](https://github.com/FuelLabs/fuel-core/pull/2304): Add initialization for the genesis base asset contract.

### Added
- [2288](https://github.com/FuelLabs/fuel-core/pull/2288): Specify `V1Metadata` for `GasPriceServiceV1`.

## [Version 0.37.0]

### Added
- [1609](https://github.com/FuelLabs/fuel-core/pull/1609): Add DA compression support. Compressed blocks are stored in the offchain database when blocks are produced, and can be fetched using the GraphQL API.
- [2290](https://github.com/FuelLabs/fuel-core/pull/2290): Added a new CLI argument `--graphql-max-directives`. The default value is `10`.
- [2195](https://github.com/FuelLabs/fuel-core/pull/2195): Added enforcement of the limit on the size of the L2 transactions per block according to the `block_transaction_size_limit` parameter.
- [2131](https://github.com/FuelLabs/fuel-core/pull/2131): Add flow in TxPool in order to ask to newly connected peers to share their transaction pool
- [2182](https://github.com/FuelLabs/fuel-core/pull/2151): Limit number of transactions that can be fetched via TxSource::next
- [2189](https://github.com/FuelLabs/fuel-core/pull/2151): Select next DA height to never include more than u16::MAX -1 transactions from L1.
- [2265](https://github.com/FuelLabs/fuel-core/pull/2265): Integrate Block Committer API for DA Block Costs.
- [2162](https://github.com/FuelLabs/fuel-core/pull/2162): Pool structure with dependencies, etc.. for the next transaction pool module. Also adds insertion/verification process in PoolV2 and tests refactoring
- [2280](https://github.com/FuelLabs/fuel-core/pull/2280): Allow comma separated relayer addresses in cli
- [2299](https://github.com/FuelLabs/fuel-core/pull/2299): Support blobs in the predicates.
- [2300](https://github.com/FuelLabs/fuel-core/pull/2300): Added new function to `fuel-core-client` for checking whether a blob exists.

### Changed

#### Breaking
- [2299](https://github.com/FuelLabs/fuel-core/pull/2299): Anyone who wants to participate in the transaction broadcasting via p2p must upgrade to support new predicates on the TxPool level.
- [2299](https://github.com/FuelLabs/fuel-core/pull/2299): Upgraded `fuel-vm` to `0.58.0`. More information in the [release](https://github.com/FuelLabs/fuel-vm/releases/tag/v0.58.0).
- [2276](https://github.com/FuelLabs/fuel-core/pull/2276): Changed how complexity for blocks is calculated. The default complexity now is 80_000. All queries that somehow touch the block header now are more expensive.
- [2290](https://github.com/FuelLabs/fuel-core/pull/2290): Added a new GraphQL limit on number of `directives`. The default value is `10`.
- [2206](https://github.com/FuelLabs/fuel-core/pull/2206): Use timestamp of last block when dry running transactions.
- [2153](https://github.com/FuelLabs/fuel-core/pull/2153): Updated default gas costs for the local testnet configuration to match `fuel-core 0.35.0`.

## [Version 0.36.0]

### Added
- [2135](https://github.com/FuelLabs/fuel-core/pull/2135): Added metrics logging for number of blocks served over the p2p req/res protocol.
- [2151](https://github.com/FuelLabs/fuel-core/pull/2151): Added limitations on gas used during dry_run in API.
- [2188](https://github.com/FuelLabs/fuel-core/pull/2188): Added the new variant `V2` for the `ConsensusParameters` which contains the new `block_transaction_size_limit` parameter.
- [2163](https://github.com/FuelLabs/fuel-core/pull/2163): Added runnable task for fetching block committer data.
- [2204](https://github.com/FuelLabs/fuel-core/pull/2204): Added `dnsaddr` resolution for TLD without suffixes.

### Changed

#### Breaking
- [2199](https://github.com/FuelLabs/fuel-core/pull/2199): Applying several breaking changes to the WASM interface from backlog:
  - Get the module to execute WASM byte code from the storage first, an fallback to the built-in version in the case of the `FUEL_ALWAYS_USE_WASM`.
  - Added `host_v1` with a new `peek_next_txs_size` method, that accepts `tx_number_limit` and `size_limit`.
  - Added new variant of the return type to pass the validation result. It removes block serialization and deserialization and should improve performance.
  - Added a V1 execution result type that uses `JSONError` instead of postcard serialized error. It adds flexibility of how variants of the error can be managed. More information about it in https://github.com/FuelLabs/fuel-vm/issues/797. The change also moves `TooManyOutputs` error to the top. It shows that `JSONError` works as expected.
- [2145](https://github.com/FuelLabs/fuel-core/pull/2145): feat: Introduce time port in PoA service.
- [2155](https://github.com/FuelLabs/fuel-core/pull/2155): Added trait declaration for block committer data
- [2142](https://github.com/FuelLabs/fuel-core/pull/2142): Added benchmarks for varied forms of db lookups to assist in optimizations.
- [2158](https://github.com/FuelLabs/fuel-core/pull/2158): Log the public address of the signing key, if it is specified
- [2188](https://github.com/FuelLabs/fuel-core/pull/2188): Upgraded the `fuel-vm` to `0.57.0`. More information in the [release](https://github.com/FuelLabs/fuel-vm/releases/tag/v0.57.0).

## [Version 0.35.0]

### Added
- [2122](https://github.com/FuelLabs/fuel-core/pull/2122): Changed the relayer URI address to be a vector and use a quorum provider. The `relayer` argument now supports multiple URLs to fetch information from different sources.
- [2119](https://github.com/FuelLabs/fuel-core/pull/2119): GraphQL query fields for retrieving information about upgrades.

### Changed
- [2113](https://github.com/FuelLabs/fuel-core/pull/2113): Modify the way the gas price service and shared algo is initialized to have some default value based on best guess instead of `None`, and initialize service before graphql.
- [2112](https://github.com/FuelLabs/fuel-core/pull/2112): Alter the way the sealed blocks are fetched with a given height.
- [2120](https://github.com/FuelLabs/fuel-core/pull/2120): Added `submitAndAwaitStatus` subscription endpoint which returns the `SubmittedStatus` after the transaction is submitted as well as the `TransactionStatus` subscription.
- [2115](https://github.com/FuelLabs/fuel-core/pull/2115): Add test for `SignMode` `is_available` method.
- [2124](https://github.com/FuelLabs/fuel-core/pull/2124): Generalize the way p2p req/res protocol handles requests.

#### Breaking

- [2040](https://github.com/FuelLabs/fuel-core/pull/2040): Added full `no_std` support state transition related crates. The crates now require the "alloc" feature to be enabled. Following crates are affected:
  - `fuel-core-types`
  - `fuel-core-storage`
  - `fuel-core-executor`
- [2116](https://github.com/FuelLabs/fuel-core/pull/2116): Replace `H160` in config and cli options of relayer by `Bytes20` of `fuel-types`

### Fixed
- [2134](https://github.com/FuelLabs/fuel-core/pull/2134): Perform RecoveryID normalization for AWS KMS -generated signatures.

## [Version 0.34.0]

### Added
- [2051](https://github.com/FuelLabs/fuel-core/pull/2051): Add support for AWS KMS signing for the PoA consensus module. The new key can be specified with `--consensus-aws-kms AWS_KEY_ARN`.
- [2092](https://github.com/FuelLabs/fuel-core/pull/2092): Allow iterating by keys in rocksdb, and other storages.
- [2096](https://github.com/FuelLabs/fuel-core/pull/2096): GraphQL query field to fetch blob byte code by its blob ID.

### Changed
- [2106](https://github.com/FuelLabs/fuel-core/pull/2106): Remove deadline clock in POA and replace with tokio time functions.

- [2035](https://github.com/FuelLabs/fuel-core/pull/2035): Small code optimizations.
    - The optimized code specifies the capacity when initializing the HashSet, avoiding potential multiple reallocations of memory during element insertion.
    - The optimized code uses the return value of HashSet::insert to check if the insertion was successful. If the insertion fails (i.e., the element already exists), it returns an error. This reduces one lookup operation.
    - The optimized code simplifies the initialization logic of exclude by using the Option::map_or_else method.

#### Breaking
- [2051](https://github.com/FuelLabs/fuel-core/pull/2051): Misdocumented `CONSENSUS_KEY` environ variable has been removed, use `CONSENSUS_KEY_SECRET` instead. Also raises MSRV to `1.79.0`.

### Fixed

- [2106](https://github.com/FuelLabs/fuel-core/pull/2106): Handle the case when nodes with overriding start on the fresh network.
- [2105](https://github.com/FuelLabs/fuel-core/pull/2105): Fixed the rollback functionality to work with empty gas price database.

## [Version 0.33.0]

### Added
- [2094](https://github.com/FuelLabs/fuel-core/pull/2094): Added support for predefined blocks provided via the filesystem.
- [2094](https://github.com/FuelLabs/fuel-core/pull/2094): Added `--predefined-blocks-path` CLI argument to pass the path to the predefined blocks.
- [2081](https://github.com/FuelLabs/fuel-core/pull/2081): Enable producer to include predefined blocks.
- [2079](https://github.com/FuelLabs/fuel-core/pull/2079): Open unknown columns in the RocksDB for forward compatibility.

### Changed
- [2076](https://github.com/FuelLabs/fuel-core/pull/2076): Replace usages of `iter_all` with `iter_all_keys` where necessary.

#### Breaking
- [2080](https://github.com/FuelLabs/fuel-core/pull/2080): Reject Upgrade txs with invalid wasm on txpool level.
- [2082](https://github.com/FuelLabs/fuel-core/pull/2088): Move `TxPoolError` from `fuel-core-types` to `fuel-core-txpool`.
- [2086](https://github.com/FuelLabs/fuel-core/pull/2086): Added support for PoA key rotation.
- [2086](https://github.com/FuelLabs/fuel-core/pull/2086): Support overriding of the non consensus parameters in the chain config.

### Fixed

- [2094](https://github.com/FuelLabs/fuel-core/pull/2094): Fixed bug in rollback logic because of wrong ordering of modifications.

## [Version 0.32.1]

### Added
- [2061](https://github.com/FuelLabs/fuel-core/pull/2061): Allow querying filled transaction body from the status.

### Changed
- [2067](https://github.com/FuelLabs/fuel-core/pull/2067): Return error from TxPool level if the `BlobId` is known.
- [2064](https://github.com/FuelLabs/fuel-core/pull/2064): Allow gas price metadata values to be overridden with config

### Fixes
- [2060](https://github.com/FuelLabs/fuel-core/pull/2060): Use `min-gas-price` as a starting point if `start-gas-price` is zero.
- [2059](https://github.com/FuelLabs/fuel-core/pull/2059): Remove unwrap that is breaking backwards compatibility
- [2063](https://github.com/FuelLabs/fuel-core/pull/2063): Don't use historical view during dry run.

## [Version 0.32.0]

### Added
- [1983](https://github.com/FuelLabs/fuel-core/pull/1983): Add adapters for gas price service for accessing database values

### Breaking
- [2048](https://github.com/FuelLabs/fuel-core/pull/2048): Disable SMT for `ContractsAssets` and `ContractsState` for the production mode of the `fuel-core`. The SMT still is used in benchmarks and tests.
- [#1988](https://github.com/FuelLabs/fuel-core/pull/1988): Updated `fuel-vm` to `0.56.0` ([release notes](https://github.com/FuelLabs/fuel-vm/releases/tag/v0.55.0)). Adds Blob transaction support.
- [2025](https://github.com/FuelLabs/fuel-core/pull/2025): Add new V0 algorithm for gas price to services.
    This change includes new flags for the CLI:
        - "starting-gas-price" - the starting gas price for the gas price algorithm
        - "gas-price-change-percent" - the percent change for each gas price update
        - "gas-price-threshold-percent" - the threshold percent for determining if the gas price will be increase or decreased
    And the following CLI flags are serving a new purpose
        - "min-gas-price" - the minimum gas price that the gas price algorithm will return
- [2045](https://github.com/FuelLabs/fuel-core/pull/2045): Include withdrawal message only if transaction is executed successfully.
- [2041](https://github.com/FuelLabs/fuel-core/pull/2041): Add code for startup of the gas price algorithm updater so 
    the gas price db on startup is always in sync with the on chain db

## [Version 0.31.0]

### Added
- [#2014](https://github.com/FuelLabs/fuel-core/pull/2014): Added a separate thread for the block importer.
- [#2013](https://github.com/FuelLabs/fuel-core/pull/2013): Added a separate thread to process P2P database lookups.
- [#2004](https://github.com/FuelLabs/fuel-core/pull/2004): Added new CLI argument `continue-services-on-error` to control internal flow of services.
- [#2004](https://github.com/FuelLabs/fuel-core/pull/2004): Added handling of incorrect shutdown of the off-chain GraphQL worker by using state rewind feature.
- [#2007](https://github.com/FuelLabs/fuel-core/pull/2007): Improved metrics:
  - Added database metrics per column.
  - Added statistic about commit time of each database.
  - Refactored how metrics are registered: Now, we use only one register shared between all metrics. This global register is used to encode all metrics.
- [#1996](https://github.com/FuelLabs/fuel-core/pull/1996): Added support for rollback command when state rewind feature is enabled. The command allows the rollback of the state of the blockchain several blocks behind until the end of the historical window. The default historical window it 7 days.
- [#1996](https://github.com/FuelLabs/fuel-core/pull/1996): Added support for the state rewind feature. The feature allows the execution of the blocks in the past and the same execution results to be received. Together with forkless upgrades, execution of any block from the past is possible if historical data exist for the target block height.
- [#1994](https://github.com/FuelLabs/fuel-core/pull/1994): Added the actual implementation for the `AtomicView::latest_view`.
- [#1972](https://github.com/FuelLabs/fuel-core/pull/1972): Implement `AlgorithmUpdater` for `GasPriceService`
- [#1948](https://github.com/FuelLabs/fuel-core/pull/1948): Add new `AlgorithmV1` and `AlgorithmUpdaterV1` for the gas price. Include tools for analysis
- [#1676](https://github.com/FuelLabs/fuel-core/pull/1676): Added new CLI arguments:
    - `graphql-max-depth`
    - `graphql-max-complexity`
    - `graphql-max-recursive-depth`

### Changed
- [#2015](https://github.com/FuelLabs/fuel-core/pull/2015): Small fixes for the database:
  - Fixed the name for historical columns - Metrics was working incorrectly for historical columns.
  - Added recommended setting for the RocksDB - The source of recommendation is official documentation https://github.com/facebook/rocksdb/wiki/Setup-Options-and-Basic-Tuning#other-general-options.
  - Removed repairing since it could corrupt the database if fails - Several users reported about the corrupted state of the database after having a "Too many descriptors" error where in logs, repairing of the database also failed with this error creating a `lost` folder.
- [#2010](https://github.com/FuelLabs/fuel-core/pull/2010): Updated the block importer to allow more blocks to be in the queue. It improves synchronization speed and mitigate the impact of other services on synchronization speed.
- [#2006](https://github.com/FuelLabs/fuel-core/pull/2006): Process block importer events first under P2P pressure.
- [#2002](https://github.com/FuelLabs/fuel-core/pull/2002): Adapted the block producer to react to checked transactions that were using another version of consensus parameters during validation in the TxPool. After an upgrade of the consensus parameters of the network, TxPool could store invalid `Checked` transactions. This change fixes that by tracking the version that was used to validate the transactions.
- [#1999](https://github.com/FuelLabs/fuel-core/pull/1999): Minimize the number of panics in the codebase.
- [#1990](https://github.com/FuelLabs/fuel-core/pull/1990): Use latest view for mutate GraphQL queries after modification of the node.
- [#1992](https://github.com/FuelLabs/fuel-core/pull/1992): Parse multiple relayer contracts, `RELAYER-V2-LISTENING-CONTRACTS` env variable using a `,` delimiter.
- [#1980](https://github.com/FuelLabs/fuel-core/pull/1980): Add `Transaction` to relayer 's event filter

#### Breaking
- [#2012](https://github.com/FuelLabs/fuel-core/pull/2012): Bumped the `fuel-vm` to `0.55.0` release. More about the change [here](https://github.com/FuelLabs/fuel-vm/releases/tag/v0.55.0).
- [#2001](https://github.com/FuelLabs/fuel-core/pull/2001): Prevent GraphQL query body to be huge and cause OOM. The default body size is `1MB`. The limit can be changed by the `graphql-request-body-bytes-limit` CLI argument.
- [#1991](https://github.com/FuelLabs/fuel-core/pull/1991): Prepare the database to use different types than `Database` for atomic view.
- [#1989](https://github.com/FuelLabs/fuel-core/pull/1989): Extract `HistoricalView` trait from the `AtomicView`.
- [#1676](https://github.com/FuelLabs/fuel-core/pull/1676): New `fuel-core-client` is incompatible with the old `fuel-core` because of two requested new fields.
- [#1676](https://github.com/FuelLabs/fuel-core/pull/1676): Changed default value for `api-request-timeout` to be `30s`.
- [#1676](https://github.com/FuelLabs/fuel-core/pull/1676): Now, GraphQL API has complexity and depth limitations on the queries. The default complexity limit is `20000`. It is ~50 blocks per request with transaction IDs and ~2-5 full blocks.

### Fixed
- [#2000](https://github.com/FuelLabs/fuel-core/pull/2000): Use correct query name in metrics for aliased queries.

## [Version 0.30.0]

### Added
- [#1975](https://github.com/FuelLabs/fuel-core/pull/1975): Added `DependentCost` benchmarks for the `cfe` and `cfei` opcodes.
- [#1975](https://github.com/FuelLabs/fuel-core/pull/1975): Added `DependentCost` for the `cfe` opcode to the `GasCosts` endpoint.
- [#1974](https://github.com/FuelLabs/fuel-core/pull/1974): Optimized the work of `InMemoryTransaction` for lookups and empty insertion.

### Changed
- [#1973](https://github.com/FuelLabs/fuel-core/pull/1973): Updated VM initialization benchmark to include many inputs and outputs.

#### Breaking
- [#1975](https://github.com/FuelLabs/fuel-core/pull/1975): Updated gas prices according to new release.
- [#1975](https://github.com/FuelLabs/fuel-core/pull/1975): Changed `GasCosts` endpoint to return `DependentCost` for the `cfei` opcode via `cfeiDependentCost`.
- [#1975](https://github.com/FuelLabs/fuel-core/pull/1975): Use `fuel-vm 0.54.0`. More information in the [release](https://github.com/FuelLabs/fuel-vm/releases/tag/v0.54.0).

## [Version 0.29.0]

### Added
- [#1889](https://github.com/FuelLabs/fuel-core/pull/1889): Add new `FuelGasPriceProvider` that receives the gas price algorithm from a `GasPriceService`

### Changed
- [#1942](https://github.com/FuelLabs/fuel-core/pull/1942): Sequential relayer's commits.
- [#1952](https://github.com/FuelLabs/fuel-core/pull/1952): Change tip sorting to ratio between tip and max gas sorting in txpool
- [#1960](https://github.com/FuelLabs/fuel-core/pull/1960): Update fuel-vm to v0.53.0.
- [#1964](https://github.com/FuelLabs/fuel-core/pull/1964): Add `creation_instant` as second sort key in tx pool

### Fixed
- [#1962](https://github.com/FuelLabs/fuel-core/pull/1962): Fixes the error message for incorrect keypair's path.
- [#1950](https://github.com/FuelLabs/fuel-core/pull/1950): Fix cursor `BlockHeight` encoding in `SortedTXCursor`

## [Version 0.28.0]

### Changed
- [#1934](https://github.com/FuelLabs/fuel-core/pull/1934): Updated benchmark for the `aloc` opcode to be `DependentCost`. Updated `vm_initialization` benchmark to exclude growing of memory(It is handled by VM reuse).
- [#1916](https://github.com/FuelLabs/fuel-core/pull/1916): Speed up synchronisation of the blocks for the `fuel-core-sync` service.
- [#1888](https://github.com/FuelLabs/fuel-core/pull/1888): optimization: Reuse VM memory across executions.

#### Breaking

- [#1934](https://github.com/FuelLabs/fuel-core/pull/1934): Changed `GasCosts` endpoint to return `DependentCost` for the `aloc` opcode via `alocDependentCost`.
- [#1934](https://github.com/FuelLabs/fuel-core/pull/1934): Updated default gas costs for the local testnet configuration. All opcodes became cheaper.
- [#1924](https://github.com/FuelLabs/fuel-core/pull/1924): `dry_run_opt` has new `gas_price: Option<u64>` argument
- [#1888](https://github.com/FuelLabs/fuel-core/pull/1888): Upgraded `fuel-vm` to `0.51.0`. See [release](https://github.com/FuelLabs/fuel-vm/releases/tag/v0.51.0) for more information.

### Added
- [#1939](https://github.com/FuelLabs/fuel-core/pull/1939): Added API functions to open a RocksDB in different modes.
- [#1929](https://github.com/FuelLabs/fuel-core/pull/1929): Added support of customization of the state transition version in the `ChainConfig`.

### Removed
- [#1913](https://github.com/FuelLabs/fuel-core/pull/1913): Removed dead code from the project.

### Fixed
- [#1921](https://github.com/FuelLabs/fuel-core/pull/1921): Fixed unstable `gossipsub_broadcast_tx_with_accept` test.
- [#1915](https://github.com/FuelLabs/fuel-core/pull/1915): Fixed reconnection issue in the dev cluster with AWS cluster.
- [#1914](https://github.com/FuelLabs/fuel-core/pull/1914): Fixed halting of the node during synchronization in PoA service.

## [Version 0.27.0]

### Added

- [#1895](https://github.com/FuelLabs/fuel-core/pull/1895): Added backward and forward compatibility integration tests for forkless upgrades.
- [#1898](https://github.com/FuelLabs/fuel-core/pull/1898): Enforce increasing of the `Executor::VERSION` on each release.

### Changed

- [#1906](https://github.com/FuelLabs/fuel-core/pull/1906): Makes `cli::snapshot::Command` members public such that clients can create and execute snapshot commands programmatically. This enables snapshot execution in external programs, such as the regenesis test suite. 
- [#1891](https://github.com/FuelLabs/fuel-core/pull/1891): Regenesis now preserves `FuelBlockMerkleData` and `FuelBlockMerkleMetadata` in the off-chain table. These tables are checked when querying message proofs.
- [#1886](https://github.com/FuelLabs/fuel-core/pull/1886): Use ref to `Block` in validation code
- [#1876](https://github.com/FuelLabs/fuel-core/pull/1876): Updated benchmark to include the worst scenario for `CROO` opcode. Also include consensus parameters in bench output.
- [#1879](https://github.com/FuelLabs/fuel-core/pull/1879): Return the old behaviour for the `discovery_works` test.
- [#1848](https://github.com/FuelLabs/fuel-core/pull/1848): Added `version` field to the `Block` and `BlockHeader` GraphQL entities. Added corresponding `version` field to the `Block` and `BlockHeader` client types in `fuel-core-client`.
- [#1873](https://github.com/FuelLabs/fuel-core/pull/1873/): Separate dry runs from block production in executor code, remove `ExecutionKind` and `ExecutionType`, remove `thread_block_transaction` concept, remove `PartialBlockComponent` type, refactor away `inner` functions.
- [#1900](https://github.com/FuelLabs/fuel-core/pull/1900): Update the root README as `fuel-core run` no longer has `--chain` as an option. It has been replaced by `--snapshot`.

#### Breaking

- [#1894](https://github.com/FuelLabs/fuel-core/pull/1894): Use testnet configuration for local testnet.
- [#1894](https://github.com/FuelLabs/fuel-core/pull/1894): Removed support for helm chart.
- [#1910](https://github.com/FuelLabs/fuel-core/pull/1910): `fuel-vm` upgraded to `0.50.0`. More information in the [changelog](https://github.com/FuelLabs/fuel-vm/releases/tag/v0.50.0).

## [Version 0.26.0]

### Fixed

#### Breaking

- [#1868](https://github.com/FuelLabs/fuel-core/pull/1868): Include the `event_inbox_root` in the header hash. Changed types of the `transactions_count` to `u16` and `message_receipt_count` to `u32` instead of `u64`. Updated the application hash root calculation to not pad numbers.
- [#1866](https://github.com/FuelLabs/fuel-core/pull/1866): Fixed a runtime panic that occurred when restarting a node. The panic happens when the relayer database is already populated, and the relayer attempts an empty commit during start up. This invalid commit is removed in this PR.
- [#1871](https://github.com/FuelLabs/fuel-core/pull/1871): Fixed `block` endpoint to return fetch the blocks from both databases after regenesis.
- [#1856](https://github.com/FuelLabs/fuel-core/pull/1856): Replaced instances of `Union` with `Enum` for GraphQL definitions of `ConsensusParametersVersion` and related types. This is needed because `Union` does not support multiple `Version`s inside discriminants or empty variants. 
- [#1870](https://github.com/FuelLabs/fuel-core/pull/1870): Fixed benchmarks for the `0.25.3`. 
- [#1870](https://github.com/FuelLabs/fuel-core/pull/1870): Improves the performance of getting the size of the contract from the `InMemoryTransaction`.
- [#1851](https://github.com/FuelLabs/fuel-core/pull/1851/): Provided migration capabilities (enabled addition of new column families) to RocksDB instance.

### Added 

- [#1853](https://github.com/FuelLabs/fuel-core/pull/1853): Added a test case to verify the database's behavior when new columns are added to the RocksDB database.
- [#1860](https://github.com/FuelLabs/fuel-core/pull/1860): Regenesis now preserves `FuelBlockIdsToHeights` off-chain table.

### Changed

- [#1847](https://github.com/FuelLabs/fuel-core/pull/1847): Simplify the validation interface to use `Block`. Remove `Validation` variant of `ExecutionKind`.
- [#1832](https://github.com/FuelLabs/fuel-core/pull/1832): Snapshot generation can be cancelled. Progress is also reported.
- [#1837](https://github.com/FuelLabs/fuel-core/pull/1837): Refactor the executor and separate validation from the other use cases

## [Version 0.25.2]

### Fixed

- [#1844](https://github.com/FuelLabs/fuel-core/pull/1844): Fixed the publishing of the `fuel-core 0.25.1` release.
- [#1842](https://github.com/FuelLabs/fuel-core/pull/1842): Ignore RUSTSEC-2024-0336: `rustls::ConnectionCommon::complete_io` could fall into an infinite loop based on network

## [Version 0.25.1]

### Fixed

- [#1840](https://github.com/FuelLabs/fuel-core/pull/1840): Fixed the publishing of the `fuel-core 0.25.0` release.

## [Version 0.25.0]

### Fixed

- [#1821](https://github.com/FuelLabs/fuel-core/pull/1821): Can handle missing tables in snapshot.
- [#1814](https://github.com/FuelLabs/fuel-core/pull/1814): Bugfix: the `iter_all_by_prefix` was not working for all tables. The change adds a `Rust` level filtering.

### Added

- [#1831](https://github.com/FuelLabs/fuel-core/pull/1831): Included the total gas and fee used by transaction into `TransactionStatus`.
- [#1821](https://github.com/FuelLabs/fuel-core/pull/1821): Propagate shutdown signal to (re)genesis. Also add progress bar for (re)genesis.
- [#1813](https://github.com/FuelLabs/fuel-core/pull/1813): Added back support for `/health` endpoint.
- [#1799](https://github.com/FuelLabs/fuel-core/pull/1799): Snapshot creation is now concurrent.
- [#1811](https://github.com/FuelLabs/fuel-core/pull/1811): Regenesis now preserves old blocks and transactions for GraphQL API.

### Changed

- [#1833](https://github.com/FuelLabs/fuel-core/pull/1833): Regenesis of `SpentMessages` and `ProcessedTransactions`.
- [#1830](https://github.com/FuelLabs/fuel-core/pull/1830): Use versioning enum for WASM executor input and output.
- [#1816](https://github.com/FuelLabs/fuel-core/pull/1816): Updated the upgradable executor to fetch the state transition bytecode from the database when the version doesn't match a native one. This change enables the WASM executor in the "production" build and requires a `wasm32-unknown-unknown` target.
- [#1812](https://github.com/FuelLabs/fuel-core/pull/1812): Follow-up PR to simplify the logic around parallel snapshot creation.
- [#1809](https://github.com/FuelLabs/fuel-core/pull/1809): Fetch `ConsensusParameters` from the database
- [#1808](https://github.com/FuelLabs/fuel-core/pull/1808): Fetch consensus parameters from the provider.

#### Breaking

- [#1826](https://github.com/FuelLabs/fuel-core/pull/1826): The changes make the state transition bytecode part of the `ChainConfig`. It guarantees the state transition's availability for the network's first blocks.
    The change has many minor improvements in different areas related to the state transition bytecode:
    - The state transition bytecode lies in its own file(`state_transition_bytecode.wasm`) along with the chain config file. The `ChainConfig` loads it automatically when `ChainConfig::load` is called and pushes it back when `ChainConfig::write` is called.
    - The `fuel-core` release bundle also contains the `fuel-core-wasm-executor.wasm` file of the corresponding executor version.
    - The regenesis process now considers the last block produced by the previous network. When we create a (re)genesis block of a new network, it has the `height = last_block_of_old_netowkr + 1`. It continues the old network and doesn't overlap blocks(before, we had `old_block.height == new_genesis_block.hegiht`).
    - Along with the new block height, the regenesis process also increases the state transition bytecode and consensus parameters versions. It guarantees that a new network doesn't use values from the previous network and allows us not to migrate `StateTransitionBytecodeVersions` and `ConsensusParametersVersions` tables.
    - Added a new CLI argument, `native-executor-version,` that allows overriding of the default version of the native executor. It can be useful for side rollups that have their own history of executor upgrades.
    - Replaced:
      
      ```rust
               let file = std::fs::File::open(path)?;
               let mut snapshot: Self = serde_json::from_reader(&file)?;
      ```
      
      with a:
      
      ```rust
               let mut json = String::new();
               std::fs::File::open(&path)
                   .with_context(|| format!("Could not open snapshot file: {path:?}"))?
                   .read_to_string(&mut json)?;
               let mut snapshot: Self = serde_json::from_str(json.as_str())?;
      ```
      because it is 100 times faster for big JSON files.
    - Updated all tests to use `Config::local_node_*` instead of working with the `SnapshotReader` directly. It is the preparation of the tests for the futures bumps of the `Executor::VERSION`. When we increase the version, all tests continue to use `GenesisBlock.state_transition_bytecode = 0` while the version is different, which forces the usage of the WASM executor, while for tests, we still prefer to test native execution. The `Config::local_node_*` handles it and forces the executor to use the native version.
    - Reworked the `build.rs` file of the upgradable executor. The script now caches WASM bytecode to avoid recompilation. Also, fixed the issue with outdated WASM bytecode. The script reacts on any modifications of the `fuel-core-wasm-executor` and forces recompilation (it is why we need the cache), so WASM bytecode always is actual now.
- [#1822](https://github.com/FuelLabs/fuel-core/pull/1822): Removed support of `Create` transaction from debugger since it doesn't have any script to execute.
- [#1822](https://github.com/FuelLabs/fuel-core/pull/1822): Use `fuel-vm 0.49.0` with new transactions types - `Upgrade` and `Upload`. Also added `max_bytecode_subsections` field to the `ConsensusParameters` to limit the number of bytecode subsections in the state transition bytecode. 
- [#1816](https://github.com/FuelLabs/fuel-core/pull/1816): Updated the upgradable executor to fetch the state transition bytecode from the database when the version doesn't match a native one. This change enables the WASM executor in the "production" build and requires a `wasm32-unknown-unknown` target.

## [Version 0.24.2]

### Changed

#### Breaking
- [#1798](https://github.com/FuelLabs/fuel-core/pull/1798): Add nonce to relayed transactions and also hash full messages in the inbox root.

### Fixed

- [#1802](https://github.com/FuelLabs/fuel-core/pull/1802): Fixed a runtime panic that occurred when restarting a node. The panic was caused by an invalid database commit while loading an existing off-chain database. The invalid commit is removed in this PR.
- [#1803](https://github.com/FuelLabs/fuel-core/pull/1803): Produce block when da height haven't changed.
- [#1795](https://github.com/FuelLabs/fuel-core/pull/1795): Fixed the building of the `fuel-core-wasm-executor` to work outside of the `fuel-core` context. The change uses the path to the manifest file of the `fuel-core-upgradable-executor` to build the `fuel-core-wasm-executor` instead of relying on the workspace.

## [Version 0.24.1]

### Added

- [#1787](https://github.com/FuelLabs/fuel-core/pull/1787): Handle processing of relayed (forced) transactions
- [#1786](https://github.com/FuelLabs/fuel-core/pull/1786): Regenesis now includes off-chain tables.
- [#1716](https://github.com/FuelLabs/fuel-core/pull/1716): Added support of WASM state transition along with upgradable execution that works with native(std) and WASM(non-std) executors. The `fuel-core` now requires a `wasm32-unknown-unknown` target to build.
- [#1770](https://github.com/FuelLabs/fuel-core/pull/1770): Add the new L1 event type for forced transactions.
- [#1767](https://github.com/FuelLabs/fuel-core/pull/1767): Added consensus parameters version and state transition version to the `ApplicationHeader` to describe what was used to produce this block.
- [#1760](https://github.com/FuelLabs/fuel-core/pull/1760): Added tests to verify that the network operates with a custom chain id and base asset id.
- [#1752](https://github.com/FuelLabs/fuel-core/pull/1752): Add `ProducerGasPrice` trait that the `Producer` depends on to get the gas price for the block.
- [#1747](https://github.com/FuelLabs/fuel-core/pull/1747): The DA block height is now included in the genesis state.
- [#1740](https://github.com/FuelLabs/fuel-core/pull/1740): Remove optional fields from genesis configs
- [#1737](https://github.com/FuelLabs/fuel-core/pull/1737): Remove temporary tables for calculating roots during genesis.
- [#1731](https://github.com/FuelLabs/fuel-core/pull/1731): Expose `schema.sdl` from `fuel-core-client`.

### Changed

#### Breaking

- [1785](https://github.com/FuelLabs/fuel-core/pull/1785): Producer will only include DA height if it has enough gas to include the associate forced transactions.
- [#1771](https://github.com/FuelLabs/fuel-core/pull/1771): Contract 'states' and 'balances' brought back into `ContractConfig`. Parquet now writes a file per table.
- [1779](https://github.com/FuelLabs/fuel-core/pull/1779): Modify Relayer service to order Events from L1 by block index
- [#1783](https://github.com/FuelLabs/fuel-core/pull/1783): The PR upgrade `fuel-vm` to `0.48.0` release. Because of some breaking changes, we also adapted our codebase to follow them: 
  - Implementation of `Default` for configs was moved under the `test-helpers` feature. The `fuel-core` binary uses testnet configuration instead of `Default::default`(for cases when `ChainConfig` was not provided by the user).
  - All parameter types are enums now and require corresponding modifications across the codebase(we need to use getters and setters). The GraphQL API remains the same for simplicity, but each parameter now has one more field - `version`, that can be used to decide how to deserialize. 
  - The `UtxoId` type now is 34 bytes instead of 33. It affects hex representation and requires adding `00`.
  - The `block_gas_limit` was moved to `ConsensusParameters` from `ChainConfig`. It means the block producer doesn't specify the block gas limit anymore, and we don't need to propagate this information.
  - The `bytecodeLength` field is removed from the `Create` transaction.
  - Removed `ConsensusParameters` from executor config because `ConsensusParameters::default` is not available anymore. Instead, executors fetch `ConsensusParameters` from the database.

- [#1769](https://github.com/FuelLabs/fuel-core/pull/1769): Include new field on header for the merkle root of imported events. Rename other message root field.
- [#1768](https://github.com/FuelLabs/fuel-core/pull/1768): Moved `ContractsInfo` table to the off-chain database. Removed `salt` field from the `ContractConfig`.
- [#1761](https://github.com/FuelLabs/fuel-core/pull/1761): Adjustments to the upcoming testnet configs:
  - Decreased the max size of the contract/predicate/script to be 100KB.
  - Decreased the max size of the transaction to be 110KB.
  - Decreased the max number of storage slots to be 1760(110KB / 64).
  - Removed fake coins from the genesis state.
  - Renamed folders to be "testnet" and "dev-testnet".
  - The name of the networks are "Upgradable Testnet" and "Upgradable Dev Testnet".

- [#1694](https://github.com/FuelLabs/fuel-core/pull/1694): The change moves the database transaction logic from the `fuel-core` to the `fuel-core-storage` level. The corresponding [issue](https://github.com/FuelLabs/fuel-core/issues/1589) described the reason behind it.

    ## Technical details of implementation

    - The change splits the `KeyValueStore` into `KeyValueInspect` and `KeyValueMutate`, as well the `Blueprint` into `BlueprintInspect` and `BlueprintMutate`. It allows requiring less restricted constraints for any read-related operations.

    - One of the main ideas of the change is to allow for the actual storage only to implement `KeyValueInspect` and `Modifiable` without the `KeyValueMutate`. It simplifies work with the databases and provides a safe way of interacting with them (Modification into the database can only go through the `Modifiable::commit_changes`). This feature is used to [track the height](https://github.com/FuelLabs/fuel-core/pull/1694/files#diff-c95a3d57a39feac7c8c2f3b193a24eec39e794413adc741df36450f9a4539898) of each database during commits and even limit how commits are done, providing additional safety. This part of the change was done as a [separate commit](https://github.com/FuelLabs/fuel-core/pull/1694/commits/7b1141ac838568e3590f09dd420cb24a6946bd32).
    
    - The `StorageTransaction` is a `StructuredStorage` that uses `InMemoryTransaction` inside to accumulate modifications. Only `InMemoryTransaction` has a real implementation of the `KeyValueMutate`(Other types only implement it in tests).
    
    - The implementation of the `Modifiable` for the `Database` contains a business logic that provides additional safety but limits the usage of the database. The `Database` now tracks its height and is responsible for its updates. In the `commit_changes` function, it analyzes the changes that were done and tries to find a new height(For example, in the case of the `OnChain` database, we are looking for a new `Block` in the `FuelBlocks` table).
    
    - As was planned in the issue, now the executor has full control over how commits to the storage are done.
    
    - All mutation methods now require `&mut self` - exclusive ownership over the object to be able to write into it. It almost negates the chance of concurrent modification of the storage, but it is still possible since the `Database` implements the `Clone` trait. To be sure that we don't corrupt the state of the database, the `commit_changes` function implements additional safety checks to be sure that we commit updates per each height only once time.

    - Side changes:
      - The `drop` function was moved from `Database` to `RocksDB` as a preparation for the state rewind since the read view should also keep the drop function until it is destroyed.
      - The `StatisticTable` table lives in the off-chain worker.
      - Removed duplication of the `Database` from the `dap::ConcreteStorage` since it is already available from the VM.
      - The executor return only produced `Changes` instead of the storage transaction, which simplifies the interaction between modules and port definition.
      - The logic related to the iteration over the storage is moved to the `fuel-core-storage` crate and is now reusable. It provides an `iterator` method that duplicates the logic from `MemoryStore` on iterating over the `BTreeMap` and methods like `iter_all`, `iter_all_by_prefix`, etc. It was done in a separate revivable [commit](https://github.com/FuelLabs/fuel-core/pull/1694/commits/5b9bd78320e6f36d0650ec05698f12f7d1b3c7c9).
      - The `MemoryTransactionView` is fully replaced by the `StorageTransactionInner`.
      - Removed `flush` method from the `Database` since it is not needed after https://github.com/FuelLabs/fuel-core/pull/1664.

- [#1693](https://github.com/FuelLabs/fuel-core/pull/1693): The change separates the initial chain state from the chain config and stores them in separate files when generating a snapshot. The state snapshot can be generated in a new format where parquet is used for compression and indexing while postcard is used for encoding. This enables importing in a stream like fashion which reduces memory requirements. Json encoding is still supported to enable easy manual setup. However, parquet is preferred for large state files.

  ### Snapshot command

  The CLI was expanded to allow customizing the used encoding. Snapshots are now generated along with a metadata file describing the encoding used. The metadata file contains encoding details as well as the location of additional files inside the snapshot directory containing the actual data. The chain config is always generated in the JSON format.

  The snapshot command now has the '--output-directory' for specifying where to save the snapshot.

  ### Run command

  The run command now includes the 'db_prune' flag which when provided will prune the existing db and start genesis from the provided snapshot metadata file or the local testnet configuration.

  The snapshot metadata file contains paths to the chain config file and files containing chain state items (coins, messages, contracts, contract states, and balances), which are loaded via streaming.

  Each item group in the genesis process is handled by a separate worker, allowing for parallel loading. Workers stream file contents in batches.

  A database transaction is committed every time an item group is successfully loaded. Resumability is achieved by recording the last loaded group index within the same db tx. If loading is aborted, the remaining workers are shutdown. Upon restart, workers resume from the last processed group.

  ### Contract States and Balances

  Using uniform-sized batches may result in batches containing items from multiple contracts. Optimal performance can presumably be achieved by selecting a batch size that typically encompasses an entire contract's state or balance, allowing for immediate initialization of relevant Merkle trees.

### Removed

- [#1757](https://github.com/FuelLabs/fuel-core/pull/1757): Removed `protobuf` from everywhere since `libp2p` uses `quick-protobuf`.

## [Version 0.23.0]

### Added

- [#1713](https://github.com/FuelLabs/fuel-core/pull/1713): Added automatic `impl` of traits `StorageWrite` and `StorageRead` for `StructuredStorage`. Tables that use a `Blueprint` can be read and written using these interfaces provided by structured storage types.
- [#1671](https://github.com/FuelLabs/fuel-core/pull/1671): Added a new `Merklized` blueprint that maintains the binary Merkle tree over the storage data. It supports only the insertion of the objects without removing them.
- [#1657](https://github.com/FuelLabs/fuel-core/pull/1657): Moved `ContractsInfo` table from `fuel-vm` to on-chain tables, and created version-able `ContractsInfoType` to act as the table's data type.

### Changed

- [#1872](https://github.com/FuelLabs/fuel-core/pull/1872): Added Eq and PartialEq derives to TransactionStatus and TransactionResponse to enable comparison in the e2e tests.
- [#1723](https://github.com/FuelLabs/fuel-core/pull/1723): Notify about imported blocks from the off-chain worker.
- [#1717](https://github.com/FuelLabs/fuel-core/pull/1717): The fix for the [#1657](https://github.com/FuelLabs/fuel-core/pull/1657) to include the contract into `ContractsInfo` table.
- [#1657](https://github.com/FuelLabs/fuel-core/pull/1657): Upgrade to `fuel-vm` 0.46.0.
- [#1671](https://github.com/FuelLabs/fuel-core/pull/1671): The logic related to the `FuelBlockIdsToHeights` is moved to the off-chain worker.
- [#1663](https://github.com/FuelLabs/fuel-core/pull/1663): Reduce the punishment criteria for mempool gossipping.
- [#1658](https://github.com/FuelLabs/fuel-core/pull/1658): Removed `Receipts` table. Instead, receipts are part of the `TransactionStatuses` table.
- [#1640](https://github.com/FuelLabs/fuel-core/pull/1640): Upgrade to fuel-vm 0.45.0.
- [#1635](https://github.com/FuelLabs/fuel-core/pull/1635): Move updating of the owned messages and coins to off-chain worker.
- [#1650](https://github.com/FuelLabs/fuel-core/pull/1650): Add api endpoint for getting estimates for future gas prices
- [#1649](https://github.com/FuelLabs/fuel-core/pull/1649): Add api endpoint for getting latest gas price
- [#1600](https://github.com/FuelLabs/fuel-core/pull/1640): Upgrade to fuel-vm 0.45.0
- [#1633](https://github.com/FuelLabs/fuel-core/pull/1633): Notify services about importing of the genesis block.
- [#1625](https://github.com/FuelLabs/fuel-core/pull/1625): Making relayer independent from the executor and preparation for the force transaction inclusion.
- [#1613](https://github.com/FuelLabs/fuel-core/pull/1613): Add api endpoint to retrieve a message by its nonce.
- [#1612](https://github.com/FuelLabs/fuel-core/pull/1612): Use `AtomicView` in all services for consistent results.
- [#1597](https://github.com/FuelLabs/fuel-core/pull/1597): Unify namespacing for `libp2p` modules
- [#1591](https://github.com/FuelLabs/fuel-core/pull/1591): Simplify libp2p dependencies and not depend on all sub modules directly.
- [#1590](https://github.com/FuelLabs/fuel-core/pull/1590): Use `AtomicView` in the `TxPool` to read the state of the database during insertion of the transactions.
- [#1587](https://github.com/FuelLabs/fuel-core/pull/1587): Use `BlockHeight` as a primary key for the `FuelsBlock` table.
- [#1585](https://github.com/FuelLabs/fuel-core/pull/1585): Let `NetworkBehaviour` macro generate `FuelBehaviorEvent` in p2p
- [#1579](https://github.com/FuelLabs/fuel-core/pull/1579): The change extracts the off-chain-related logic from the executor and moves it to the GraphQL off-chain worker. It creates two new concepts - Off-chain and On-chain databases where the GraphQL worker has exclusive ownership of the database and may modify it without intersecting with the On-chain database.
- [#1577](https://github.com/FuelLabs/fuel-core/pull/1577): Moved insertion of sealed blocks into the `BlockImporter` instead of the executor.
- [#1574](https://github.com/FuelLabs/fuel-core/pull/1574): Penalizes peers for sending invalid responses or for not replying at all.
- [#1601](https://github.com/FuelLabs/fuel-core/pull/1601): Fix formatting in docs and check that `cargo doc` passes in the CI.
- [#1636](https://github.com/FuelLabs/fuel-core/pull/1636): Add more docs to GraphQL DAP API.

#### Breaking

- [#1725](https://github.com/FuelLabs/fuel-core/pull/1725): All API endpoints now are prefixed with `/v1` version. New usage looks like: `/v1/playground`, `/v1/graphql`, `/v1/graphql-sub`, `/v1/metrics`, `/v1/health`.
- [#1722](https://github.com/FuelLabs/fuel-core/pull/1722): Bugfix: Zero `predicate_gas_used` field during validation of the produced block.
- [#1714](https://github.com/FuelLabs/fuel-core/pull/1714): The change bumps the `fuel-vm` to `0.47.1`. It breaks several breaking changes into the protocol:
  - All malleable fields are zero during the execution and unavailable through the GTF getters. Accessing them via the memory directly is still possible, but they are zero.
  - The `Transaction` doesn't define the gas price anymore. The gas price is defined by the block producer and recorded in the `Mint` transaction at the end of the block. A price of future blocks can be fetched through a [new API nedopoint](https://github.com/FuelLabs/fuel-core/issues/1641) and the price of the last block can be fetch or via the block or another [API endpoint](https://github.com/FuelLabs/fuel-core/issues/1647).
  - The `GasPrice` policy is replaced with the `Tip` policy. The user may specify in the native tokens how much he wants to pay the block producer to include his transaction in the block. It is the prioritization mechanism to incentivize the block producer to include users transactions earlier.
  - The `MaxFee` policy is mandatory to set. Without it, the transaction pool will reject the transaction. Since the block producer defines the gas price, the only way to control how much user agreed to pay can be done only through this policy.
  - The `maturity` field is removed from the `Input::Coin`. The same affect can be achieve with the `Maturity` policy on the transaction and predicate. This changes breaks how input coin is created and removes the passing of this argument.
  - The metadata of the `Checked<Tx>` doesn't contain `max_fee` and `min_fee` anymore. Only `max_gas` and `min_gas`. The `max_fee` is controlled by the user via the `MaxFee` policy.
  - Added automatic `impl` of traits `StorageWrite` and `StorageRead` for `StructuredStorage`. Tables that use a `Blueprint` can be read and written using these interfaces provided by structured storage types.

- [#1712](https://github.com/FuelLabs/fuel-core/pull/1712): Make `ContractUtxoInfo` type a version-able enum for use in the `ContractsLatestUtxo`table.
- [#1657](https://github.com/FuelLabs/fuel-core/pull/1657): Changed `CROO` gas price type from `Word` to `DependentGasPrice`. The dependent gas price values are dummy values while awaiting updated benchmarks.
- [#1671](https://github.com/FuelLabs/fuel-core/pull/1671): The GraphQL API uses block height instead of the block id where it is possible. The transaction status contains `block_height` instead of the `block_id`.
- [#1675](https://github.com/FuelLabs/fuel-core/pull/1675): Simplify GQL schema by disabling contract resolvers in most cases, and just return a ContractId scalar instead.
- [#1658](https://github.com/FuelLabs/fuel-core/pull/1658): Receipts are part of the transaction status. 
    Removed `reason` from the `TransactionExecutionResult::Failed`. It can be calculated based on the program state and receipts.
    Also, it is not possible to fetch `receipts` from the `Transaction` directly anymore. Instead, you need to fetch `status` and its receipts.
- [#1646](https://github.com/FuelLabs/fuel-core/pull/1646): Remove redundant receipts from queries.
- [#1639](https://github.com/FuelLabs/fuel-core/pull/1639): Make Merkle metadata, i.e. `SparseMerkleMetadata` and `DenseMerkleMetadata` type version-able enums
- [#1632](https://github.com/FuelLabs/fuel-core/pull/1632): Make `Message` type a version-able enum
- [#1631](https://github.com/FuelLabs/fuel-core/pull/1631): Modify api endpoint to dry run multiple transactions.
- [#1629](https://github.com/FuelLabs/fuel-core/pull/1629): Use a separate database for each data domain. Each database has its own folder where data is stored.
- [#1628](https://github.com/FuelLabs/fuel-core/pull/1628): Make `CompressedCoin` type a version-able enum
- [#1616](https://github.com/FuelLabs/fuel-core/pull/1616): Make `BlockHeader` type a version-able enum
- [#1614](https://github.com/FuelLabs/fuel-core/pull/1614): Use the default consensus key regardless of trigger mode. The change is breaking because it removes the `--dev-keys` argument. If the `debug` flag is set, the default consensus key will be used, regardless of the trigger mode.
- [#1596](https://github.com/FuelLabs/fuel-core/pull/1596): Make `Consensus` type a version-able enum
- [#1593](https://github.com/FuelLabs/fuel-core/pull/1593): Make `Block` type a version-able enum
- [#1576](https://github.com/FuelLabs/fuel-core/pull/1576): The change moves the implementation of the storage traits for required tables from `fuel-core` to `fuel-core-storage` crate. The change also adds a more flexible configuration of the encoding/decoding per the table and allows the implementation of specific behaviors for the table in a much easier way. It unifies the encoding between database, SMTs, and iteration, preventing mismatching bytes representation on the Rust type system level. Plus, it increases the re-usage of the code by applying the same blueprint to other tables.
    
    It is a breaking PR because it changes database encoding/decoding for some tables.
    
    ### StructuredStorage
    
    The change adds a new type `StructuredStorage`. It is a wrapper around the key-value storage that implements the storage traits(`StorageInspect`, `StorageMutate`, `StorageRead`, etc) for the tables with blueprint. This blueprint works in tandem with the `TableWithBlueprint` trait. The table may implement `TableWithBlueprint` specifying the blueprint, as an example:
    
    ```rust
    impl TableWithBlueprint for ContractsRawCode {
        type Blueprint = Plain<Raw, Raw>;
    
        fn column() -> Column {
            Column::ContractsRawCode
        }
    }
    ```
    
    It is a definition of the blueprint for the `ContractsRawCode` table. It has a plain blueprint meaning it simply encodes/decodes bytes and stores/loads them into/from the storage. As a key codec and value codec, it uses a `Raw` encoding/decoding that simplifies writing bytes and loads them back into the memory without applying any serialization or deserialization algorithm.
    
    If the table implements `TableWithBlueprint` and the selected codec satisfies all blueprint requirements, the corresponding storage traits for that table are implemented on the `StructuredStorage` type.
    
    ### Codecs
    
    Each blueprint allows customizing the key and value codecs. It allows the use of different codecs for different tables, taking into account the complexity and weight of the data and providing a way of more optimal implementation.
    
    That property may be very useful to perform migration in a more easier way. Plus, it also can be a `no_std` migration potentially allowing its fraud proving.
    
    An example of migration:
    
    ```rust
    /// Define the table for V1 value encoding/decoding.
    impl TableWithBlueprint for ContractsRawCodeV1 {
        type Blueprint = Plain<Raw, Raw>;
    
        fn column() -> Column {
            Column::ContractsRawCode
        }
    }
    
    /// Define the table for V2 value encoding/decoding.
    /// It uses `Postcard` codec for the value instead of `Raw` codec.
    ///
    /// # Dev-note: The columns is the same.
    impl TableWithBlueprint for ContractsRawCodeV2 {
        type Blueprint = Plain<Raw, Postcard>;
    
        fn column() -> Column {
            Column::ContractsRawCode
        }
    }
    
    fn migration(storage: &mut Database) {
        let mut iter = storage.iter_all::<ContractsRawCodeV1>(None);
        while let Ok((key, value)) = iter.next() {
            // Insert into the same table but with another codec.
            storage.storage::<ContractsRawCodeV2>().insert(key, value);
        }
    }
    ```
    
    ### Structures
    
    The blueprint of the table defines its behavior. As an example, a `Plain` blueprint simply encodes/decodes bytes and stores/loads them into/from the storage. The `SMT` blueprint builds a sparse merkle tree on top of the key-value pairs.
    
    Implementing a blueprint one time, we can apply it to any table satisfying the requirements of this blueprint. It increases the re-usage of the code and minimizes duplication.
    
    It can be useful if we decide to create global roots for all required tables that are used in fraud proving.
    
    ```rust
    impl TableWithBlueprint for SpentMessages {
        type Blueprint = Plain<Raw, Postcard>;
    
        fn column() -> Column {
            Column::SpentMessages
        }
    }
                     |
                     |
                    \|/
    
    impl TableWithBlueprint for SpentMessages {
        type Blueprint =
            Sparse<Raw, Postcard, SpentMessagesMerkleMetadata, SpentMessagesMerkleNodes>;
    
        fn column() -> Column {
            Column::SpentMessages
        }
    }
    ```
    
    ### Side changes
    
    #### `iter_all`
    The `iter_all` functionality now accepts the table instead of `K` and `V` generics. It is done to use the correct codec during deserialization. Also, the table definition provides the column.
    
    #### Duplicated unit tests
    
    The `fuel-core-storage` crate provides macros that generate unit tests. Almost all tables had the same test like `get`, `insert`, `remove`, `exist`. All duplicated tests were moved to macros. The unique one still stays at the same place where it was before.
    
    #### `StorageBatchMutate`
    
    Added a new `StorageBatchMutate` trait that we can move to `fuel-storage` crate later. It allows batch operations on the storage. It may be more performant in some cases.

- [#1573](https://github.com/FuelLabs/fuel-core/pull/1573): Remove nested p2p request/response encoding. Only breaks p2p networking compatibility with older fuel-core versions, but is otherwise fully internal.


## [Version 0.22.4]

### Added

- [#1743](https://github.com/FuelLabs/fuel-core/pull/1743): Added blacklisting of the transactions on the `TxPool` level.
  ```shell
        --tx-blacklist-addresses <TX_BLACKLIST_ADDRESSES>
            The list of banned addresses ignored by the `TxPool`
            
            [env: TX_BLACKLIST_ADDRESSES=]
  
        --tx-blacklist-coins <TX_BLACKLIST_COINS>
            The list of banned coins ignored by the `TxPool`
            
            [env: TX_BLACKLIST_COINS=]
  
        --tx-blacklist-messages <TX_BLACKLIST_MESSAGES>
            The list of banned messages ignored by the `TxPool`
            
            [env: TX_BLACKLIST_MESSAGES=]
  
        --tx-blacklist-contracts <TX_BLACKLIST_CONTRACTS>
            The list of banned contracts ignored by the `TxPool`
            
            [env: TX_BLACKLIST_CONTRACTS=]
  ```

## [Version 0.22.3]

### Added

- [#1732](https://github.com/FuelLabs/fuel-core/pull/1732): Added `Clone` bounds to most datatypes of `fuel-core-client`.

## [Version 0.22.2]

### Added

- [#1729](https://github.com/FuelLabs/fuel-core/pull/1729): Exposed the `schema.sdl` file from `fuel-core-client`. The user can create his own queries by using this file.

## [Version 0.22.1]

### Fixed
- [#1664](https://github.com/FuelLabs/fuel-core/pull/1664): Fixed long database initialization after restart of the node by setting limit to the WAL file.


## [Version 0.22.0]

### Added

- [#1515](https://github.com/FuelLabs/fuel-core/pull/1515): Added support of `--version` command for `fuel-core-keygen` binary.
- [#1504](https://github.com/FuelLabs/fuel-core/pull/1504): A `Success` or `Failure` variant of `TransactionStatus` returned by a query now contains the associated receipts generated by transaction execution.

#### Breaking
- [#1531](https://github.com/FuelLabs/fuel-core/pull/1531): Make `fuel-core-executor` `no_std` compatible. It affects the `fuel-core` crate because it uses the `fuel-core-executor` crate. The change is breaking because of moved types.
- [#1524](https://github.com/FuelLabs/fuel-core/pull/1524): Adds information about connected peers to the GQL API.

### Changed

- [#1517](https://github.com/FuelLabs/fuel-core/pull/1517): Changed default gossip heartbeat interval to 500ms. 
- [#1520](https://github.com/FuelLabs/fuel-core/pull/1520): Extract `executor` into `fuel-core-executor` crate.

### Fixed

#### Breaking
- [#1536](https://github.com/FuelLabs/fuel-core/pull/1536): The change fixes the contracts tables to not touch SMT nodes of foreign contracts. Before, it was possible to invalidate the SMT from another contract. It is a breaking change and requires re-calculating the whole state from the beginning with new SMT roots. 
- [#1542](https://github.com/FuelLabs/fuel-core/pull/1542): Migrates information about peers to NodeInfo instead of ChainInfo. It also elides information about peers in the default node_info query.

## [Version 0.21.0]

This release focuses on preparing `fuel-core` for the mainnet environment:
- Most of the changes improved the security and stability of the node.
- The gas model was reworked to cover all aspects of execution.
- The benchmarking system was significantly enhanced, covering worst scenarios.
- A new set of benchmarks was added to track the accuracy of gas prices.
- Optimized heavy operations and removed/replaced exploitable functionality.

Besides that, there are more concrete changes:
- Unified naming conventions for all CLI arguments. Added dependencies between related fields to avoid misconfiguration in case of missing arguments. Added `--debug` flag that enables additional functionality like a debugger.
- Improved telemetry to cover the internal work of services and added support for the Pyroscope, allowing it to generate real-time flamegraphs to track performance.
- Improved stability of the P2P layer and adjusted the updating of reputation. The speed of block synchronization was significantly increased.
- The node is more stable and resilient. Improved DoS resistance and resource management. Fixed critical bugs during state transition.
- Reworked the `Mint` transaction to accumulate the fee from block production inside the contract defined by the block producer.

FuelVM received a lot of safety and stability improvements:
- The audit helped identify some bugs and errors that have been successfully fixed.
- Updated the gas price model to charge for resources used during the transaction lifecycle.
- Added `no_std` and 32 bit system support. This opens doors for fraud proving in the future.
- Removed the `ChainId` from the `PredicateId` calculation, allowing the use of predicates cross-chain.
- Improvements in the performance of some storage-related opcodes.
- Support the `ECAL` instruction that allows adding custom functionality to the VM. It can be used to create unique rollups or advanced indexers in the future.
- Support of [transaction policies](https://github.com/FuelLabs/fuel-vm/blob/master/CHANGELOG.md#version-0420) provides additional safety for the user. 
    It also allows the implementation of a multi-dimensional price model in the future, making the transaction execution cheaper and allowing more transactions that don't affect storage.
- Refactored errors, returning more detailed errors to the user, simplifying debugging.

### Added

- [#1503](https://github.com/FuelLabs/fuel-core/pull/1503): Add `gtf` opcode sanity check.
- [#1502](https://github.com/FuelLabs/fuel-core/pull/1502): Added price benchmark for `vm_initialization`.
- [#1501](https://github.com/FuelLabs/fuel-core/pull/1501): Add a CLI command for generating a fee collection contract.
- [#1492](https://github.com/FuelLabs/fuel-core/pull/1492): Support backward iteration in the RocksDB. It allows backward queries that were not allowed before.
- [#1490](https://github.com/FuelLabs/fuel-core/pull/1490): Add push and pop benchmarks.
- [#1485](https://github.com/FuelLabs/fuel-core/pull/1485): Prepare rc release of fuel core v0.21
- [#1476](https://github.com/FuelLabs/fuel-core/pull/1453): Add the majority of the "other" benchmarks for contract opcodes.
- [#1473](https://github.com/FuelLabs/fuel-core/pull/1473): Expose fuel-core version as a constant
- [#1469](https://github.com/FuelLabs/fuel-core/pull/1469): Added support of bloom filter for RocksDB tables and increased the block cache.
- [#1465](https://github.com/FuelLabs/fuel-core/pull/1465): Improvements for keygen cli and crates
- [#1642](https://github.com/FuelLabs/fuel-core/pull/1462): Added benchmark to measure the performance of contract state and contract ID calculation; use for gas costing.
- [#1457](https://github.com/FuelLabs/fuel-core/pull/1457): Fixing incorrect measurement for fast(µs) opcodes.
- [#1456](https://github.com/FuelLabs/fuel-core/pull/1456): Added flushing of the RocksDB during a graceful shutdown.
- [#1456](https://github.com/FuelLabs/fuel-core/pull/1456): Added more logs to track the service lifecycle.
- [#1453](https://github.com/FuelLabs/fuel-core/pull/1453): Add the majority of the "sanity" benchmarks for contract opcodes.
- [#1452](https://github.com/FuelLabs/fuel-core/pull/1452): Added benchmark to measure the performance of contract root calculation when utilizing the maximum contract size; used for gas costing of contract root during predicate owner validation.
- [#1449](https://github.com/FuelLabs/fuel-core/pull/1449): Fix coin pagination in e2e test client.
- [#1447](https://github.com/FuelLabs/fuel-core/pull/1447): Add timeout for continuous e2e tests
- [#1444](https://github.com/FuelLabs/fuel-core/pull/1444): Add "sanity" benchmarks for memory opcodes.
- [#1437](https://github.com/FuelLabs/fuel-core/pull/1437): Add some transaction throughput tests for basic transfers.
- [#1436](https://github.com/FuelLabs/fuel-core/pull/1436): Add a github action to continuously test beta-4.
- [#1433](https://github.com/FuelLabs/fuel-core/pull/1433): Add "sanity" benchmarks for flow opcodes.
- [#1432](https://github.com/FuelLabs/fuel-core/pull/1432): Add a new `--api-request-timeout` argument to control TTL for GraphQL requests.
- [#1430](https://github.com/FuelLabs/fuel-core/pull/1430): Add "sanity" benchmarks for crypto opcodes.
- [#1426](https://github.com/FuelLabs/fuel-core/pull/1426) Split keygen into a create and a binary.
- [#1419](https://github.com/FuelLabs/fuel-core/pull/1419): Add additional "sanity" benchmarks for arithmetic op code instructions.
- [#1411](https://github.com/FuelLabs/fuel-core/pull/1411): Added WASM and `no_std` compatibility.
- [#1405](https://github.com/FuelLabs/fuel-core/pull/1405): Use correct names for service metrics.
- [#1400](https://github.com/FuelLabs/fuel-core/pull/1400): Add releasy beta to fuel-core so that new commits to fuel-core master triggers fuels-rs.
- [#1371](https://github.com/FuelLabs/fuel-core/pull/1371): Add new client function for querying the `MessageStatus` for a specific message (by `Nonce`).
- [#1356](https://github.com/FuelLabs/fuel-core/pull/1356): Add peer reputation reporting to heartbeat code.
- [#1355](https://github.com/FuelLabs/fuel-core/pull/1355): Added new metrics related to block importing, such as tps, sync delays etc.
- [#1339](https://github.com/FuelLabs/fuel-core/pull/1339): Adds `baseAssetId` to `FeeParameters` in the GraphQL API.
- [#1331](https://github.com/FuelLabs/fuel-core/pull/1331): Add peer reputation reporting to block import code.
- [#1324](https://github.com/FuelLabs/fuel-core/pull/1324): Added pyroscope profiling to fuel-core, intended to be used by a secondary docker image that has debug symbols enabled.
- [#1309](https://github.com/FuelLabs/fuel-core/pull/1309): Add documentation for running debug builds with CLion and Visual Studio Code.  
- [#1308](https://github.com/FuelLabs/fuel-core/pull/1308): Add support for loading .env files when compiling with the `env` feature. This allows users to conveniently supply CLI arguments in a secure and IDE-agnostic way. 
- [#1304](https://github.com/FuelLabs/fuel-core/pull/1304): Implemented `submit_and_await_commit_with_receipts` method for `FuelClient`.
- [#1286](https://github.com/FuelLabs/fuel-core/pull/1286): Include readable names for test cases where missing.
- [#1274](https://github.com/FuelLabs/fuel-core/pull/1274): Added tests to benchmark block synchronization.
- [#1263](https://github.com/FuelLabs/fuel-core/pull/1263): Add gas benchmarks for `ED19` and `ECR1` instructions.

### Changed

- [#1512](https://github.com/FuelLabs/fuel-core/pull/1512): Internally simplify merkle_contract_state_range.
- [#1507](https://github.com/FuelLabs/fuel-core/pull/1507): Updated chain configuration to be ready for beta 5 network. It includes opcode prices from the latest benchmark and contract for the block producer.
- [#1477](https://github.com/FuelLabs/fuel-core/pull/1477): Upgraded the Rust version used in CI and containers to 1.73.0. Also includes associated Clippy changes.
- [#1469](https://github.com/FuelLabs/fuel-core/pull/1469): Replaced usage of `MemoryTransactionView` by `Checkpoint` database in the benchmarks.
- [#1468](https://github.com/FuelLabs/fuel-core/pull/1468): Bumped version of the `fuel-vm` to `v0.40.0`. It brings some breaking changes into consensus parameters API because of changes in the underlying types.
- [#1466](https://github.com/FuelLabs/fuel-core/pull/1466): Handling overflows during arithmetic operations.
- [#1460](https://github.com/FuelLabs/fuel-core/pull/1460): Change tracking branch from main to master for releasy tests.
- [#1454](https://github.com/FuelLabs/fuel-core/pull/1454): Update gas benchmarks for opcodes that append receipts.
- [#1440](https://github.com/FuelLabs/fuel-core/pull/1440): Don't report reserved nodes that send invalid transactions.
- [#1439](https://github.com/FuelLabs/fuel-core/pull/1439): Reduced memory BMT consumption during creation of the header.
- [#1434](https://github.com/FuelLabs/fuel-core/pull/1434): Continue gossiping transactions to reserved peers regardless of gossiping reputation score.
- [#1408](https://github.com/FuelLabs/fuel-core/pull/1408): Update gas benchmarks for storage opcodes to use a pre-populated database to get more accurate worst-case costs.
- [#1399](https://github.com/FuelLabs/fuel-core/pull/1399): The Relayer now queries Ethereum for its latest finalized block instead of using a configurable "finalization period" to presume finality.
- [#1397](https://github.com/FuelLabs/fuel-core/pull/1397): Improved keygen. Created a crate to be included from forc plugins and upgraded internal library to drop requirement of protoc to build
- [#1395](https://github.com/FuelLabs/fuel-core/pull/1395): Add DependentCost benchmarks for `k256`, `s256` and `mcpi` instructions.
- [#1393](https://github.com/FuelLabs/fuel-core/pull/1393): Increase heartbeat timeout from `2` to `60` seconds, as suggested in [this issue](https://github.com/FuelLabs/fuel-core/issues/1330).
- [#1392](https://github.com/FuelLabs/fuel-core/pull/1392): Fixed an overflow in `message_proof`.
- [#1390](https://github.com/FuelLabs/fuel-core/pull/1390): Up the `ethers` version to `2` to fix an issue with `tungstenite`.
- [#1383](https://github.com/FuelLabs/fuel-core/pull/1383): Disallow usage of `log` crate internally in favor of `tracing` crate.
- [#1380](https://github.com/FuelLabs/fuel-core/pull/1380): Add preliminary, hard-coded config values for heartbeat peer reputation, removing `todo`.
- [#1377](https://github.com/FuelLabs/fuel-core/pull/1377): Remove `DiscoveryEvent` and use `KademliaEvent` directly in `DiscoveryBehavior`.
- [#1366](https://github.com/FuelLabs/fuel-core/pull/1366): Improve caching during docker builds in CI by replacing gha
- [#1358](https://github.com/FuelLabs/fuel-core/pull/1358): Upgraded the Rust version used in CI to 1.72.0. Also includes associated Clippy changes.
- [#1349](https://github.com/FuelLabs/fuel-core/pull/1349): Updated peer-to-peer transactions API to support multiple blocks in a single request, and updated block synchronization to request multiple blocks based on the configured range of headers.
- [#1342](https://github.com/FuelLabs/fuel-core/pull/1342): Add error handling for P2P requests to return `None` to requester and log error.
- [#1318](https://github.com/FuelLabs/fuel-core/pull/1318): Modified block synchronization to use asynchronous task execution when retrieving block headers.
- [#1314](https://github.com/FuelLabs/fuel-core/pull/1314): Removed `types::ConsensusParameters` in favour of `fuel_tx:ConsensusParameters`.
- [#1302](https://github.com/FuelLabs/fuel-core/pull/1302): Removed the usage of flake and building of the bridge contract ABI.
    It simplifies the maintenance and updating of the events, requiring only putting the event definition into the codebase of the relayer.
- [#1293](https://github.com/FuelLabs/fuel-core/issues/1293): Parallelized the `estimate_predicates` endpoint to utilize all available threads.
- [#1270](https://github.com/FuelLabs/fuel-core/pull/1270): Modify the way block headers are retrieved from peers to be done in batches.

#### Breaking
- [#1506](https://github.com/FuelLabs/fuel-core/pull/1506): Added validation of the coin's fields during block production and validation. Before, it was possible to submit a transaction that didn't match the coin's values in the database, allowing printing/using unavailable assets.
- [#1491](https://github.com/FuelLabs/fuel-core/pull/1491): Removed unused request and response variants from the Gossipsub implementation, as well as related definitions and tests. Specifically, this removes gossiping of `ConsensusVote` and `NewBlock` events.
- [#1472](https://github.com/FuelLabs/fuel-core/pull/1472): Upgraded `fuel-vm` to `v0.42.0`. It introduces transaction policies that changes layout of the transaction. FOr more information check the [v0.42.0](https://github.com/FuelLabs/fuel-vm/pull/635) release.
- [#1470](https://github.com/FuelLabs/fuel-core/pull/1470): Divide `DependentCost` into "light" and "heavy" operations.
- [#1464](https://github.com/FuelLabs/fuel-core/pull/1464): Avoid possible truncation of higher bits. It may invalidate the code that truncated higher bits causing different behavior on 32-bit vs. 64-bit systems. The change affects some endpoints that now require lesser integers.
- [#1432](https://github.com/FuelLabs/fuel-core/pull/1432): All subscriptions and requests have a TTL now. So each subscription lifecycle is limited in time. If the subscription is closed because of TTL, it means that you subscribed after your transaction had been dropped by the network.
- [#1407](https://github.com/FuelLabs/fuel-core/pull/1407): The recipient is a `ContractId` instead of `Address`. The block producer should deploy its contract to receive the transaction fee. The collected fee is zero until the recipient contract is set.
- [#1407](https://github.com/FuelLabs/fuel-core/pull/1407): The `Mint` transaction is reworked with new fields to support the account-base model. It affects serialization and deserialization of the transaction and also affects GraphQL schema.
- [#1407](https://github.com/FuelLabs/fuel-core/pull/1407): The `Mint` transaction is the last transaction in the block instead of the first.
- [#1374](https://github.com/FuelLabs/fuel-core/pull/1374): Renamed `base_chain_height` to `da_height` and return current relayer height instead of latest Fuel block height.
- [#1367](https://github.com/FuelLabs/fuel-core/pull/1367): Update to the latest version of fuel-vm.
- [#1363](https://github.com/FuelLabs/fuel-core/pull/1363): Change message_proof api to take `nonce` instead of `message_id`
- [#1355](https://github.com/FuelLabs/fuel-core/pull/1355): Removed the `metrics` feature flag from the fuel-core crate, and metrics are now included by default.
- [#1339](https://github.com/FuelLabs/fuel-core/pull/1339): Added a new required field called `base_asset_id` to the `FeeParameters` definition in `ConsensusParameters`, as well as default values for `base_asset_id` in the `beta` and `dev` chain specifications.
- [#1322](https://github.com/FuelLabs/fuel-core/pull/1322):
  The `debug` flag is added to the CLI. The flag should be used for local development only. Enabling debug mode:
      - Allows GraphQL Endpoints to arbitrarily advance blocks.
      - Enables debugger GraphQL Endpoints.
      - Allows setting `utxo_validation` to `false`.
- [#1318](https://github.com/FuelLabs/fuel-core/pull/1318): Removed the `--sync-max-header-batch-requests` CLI argument, and renamed `--sync-max-get-txns` to `--sync-block-stream-buffer-size` to better represent the current behavior in the import.
- [#1290](https://github.com/FuelLabs/fuel-core/pull/1290): Standardize CLI args to use `-` instead of `_`.
- [#1279](https://github.com/FuelLabs/fuel-core/pull/1279): Added a new CLI flag to enable the Relayer service `--enable-relayer`, and disabled the Relayer service by default. When supplying the `--enable-relayer` flag, the `--relayer` argument becomes mandatory, and omitting it is an error. Similarly, providing a `--relayer` argument without the `--enable-relayer` flag is an error. Lastly, providing the `--keypair` or `--network` arguments will also produce an error if the `--enable-p2p` flag is not set.
- [#1262](https://github.com/FuelLabs/fuel-core/pull/1262): The `ConsensusParameters` aggregates all configuration data related to the consensus. It contains many fields that are segregated by the usage. The API of some functions was affected to use lesser types instead the whole `ConsensusParameters`. It is a huge breaking change requiring repetitively monotonically updating all places that use the `ConsensusParameters`. But during updating, consider that maybe you can use lesser types. Usage of them may simplify signatures of methods and make them more user-friendly and transparent.

### Removed

#### Breaking
- [#1484](https://github.com/FuelLabs/fuel-core/pull/1484): Removed `--network` CLI argument. Now the name of the network is fetched form chain configuration.
- [#1399](https://github.com/FuelLabs/fuel-core/pull/1399): Removed `relayer-da-finalization` parameter from the relayer CLI.
- [#1338](https://github.com/FuelLabs/fuel-core/pull/1338): Updated GraphQL client to use `DependentCost` for `k256`, `mcpi`, `s256`, `scwq`, `swwq` opcodes.
- [#1322](https://github.com/FuelLabs/fuel-core/pull/1322): The `manual_blocks_enabled` flag is removed from the CLI. The analog is a `debug` flag.<|MERGE_RESOLUTION|>--- conflicted
+++ resolved
@@ -28,11 +28,8 @@
 - [2327](https://github.com/FuelLabs/fuel-core/pull/2327): Add more services tests and more checks of the pool. Also add an high level documentation for users of the pool and contributors.
 - [2416](https://github.com/FuelLabs/fuel-core/issues/2416): Define the `GasPriceServiceV1` task.
 - [2033](https://github.com/FuelLabs/fuel-core/pull/2033): Remove `Option<BlockHeight>` in favor of `BlockHeightQuery` where applicable.
-<<<<<<< HEAD
 - [2150](https://github.com/FuelLabs/fuel-core/pull/2150): Upgraded `libp2p` to `0.54.1` and introduced `max_pending_incoming_connections` , `max_established_connections` and `max_pending_outgoing_connections` to limit the number of pending connections.
-=======
 - [2472](https://github.com/FuelLabs/fuel-core/pull/2472): Added the `amountU128` field to the `Balance` GraphQL schema, providing the total balance as a `U128`. The existing `amount` field clamps any balance exceeding `U64` to `u64::MAX`.
->>>>>>> c011b714
 
 ### Fixed
 - [2365](https://github.com/FuelLabs/fuel-core/pull/2365): Fixed the error during dry run in the case of race condition.
