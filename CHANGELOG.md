# Change Log
All notable changes to this project will be documented in this file.

The format is based on [Keep a Changelog](http://keepachangelog.com/)
and this project adheres to [Semantic Versioning](http://semver.org/).

## [Unreleased]
### Added
- [2350](https://github.com/FuelLabs/fuel-core/pull/2350): Added a new CLI flag `graphql-number-of-threads` to limit the number of threads used by the GraphQL service. The default value is `2`, `0` enables the old behavior.

### Fixed
- [2345](https://github.com/FuelLabs/fuel-core/pull/2345): In PoA increase priority of block creation timer trigger compare to txpool event management

### Changed
- [2334](https://github.com/FuelLabs/fuel-core/pull/2334): Prepare the GraphQL service for the switching to `async` methods.
- [2341](https://github.com/FuelLabs/fuel-core/pull/2341): Updated all pagination queries to work with the async stream instead of the sync iterator.
- [2350](https://github.com/FuelLabs/fuel-core/pull/2350): Limited the number of threads used by the GraphQL service.

<<<<<<< HEAD
#### Breaking
- [2341](https://github.com/FuelLabs/fuel-core/pull/2341): The maximum number of processed coins from the `coins_to_spend` query is limited to `max_inputs`.
=======
### Added
- [2335](https://github.com/FuelLabs/fuel-core/pull/2335): Added CLI arguments for configuring GraphQL query costs.
>>>>>>> 7528047a

## [Version 0.39.0]

### Added
- [2324](https://github.com/FuelLabs/fuel-core/pull/2324): Added metrics for sync, async processor and for all GraphQL queries.
- [2320](https://github.com/FuelLabs/fuel-core/pull/2320): Added new CLI flag `graphql-max-resolver-recursive-depth` to limit recursion within resolver. The default value it "1".


## Fixed
- [2320](https://github.com/FuelLabs/fuel-core/issues/2320): Prevent `/health` and `/v1/health` from being throttled by the concurrency limiter.
- [2322](https://github.com/FuelLabs/fuel-core/issues/2322): Set the salt of genesis contracts to zero on execution.
- [2324](https://github.com/FuelLabs/fuel-core/pull/2324): Ignore peer if we already are syncing transactions from it.

#### Breaking

- [2320](https://github.com/FuelLabs/fuel-core/pull/2330): Reject queries that are recursive during the resolution of the query.

### Changed

#### Breaking
- [2311](https://github.com/FuelLabs/fuel-core/pull/2311): Changed the text of the error returned by the executor if gas overflows.


## [Version 0.38.0]

### Added
- [2309](https://github.com/FuelLabs/fuel-core/pull/2309): Limit number of concurrent queries to the graphql service.
- [2216](https://github.com/FuelLabs/fuel-core/pull/2216): Add more function to the state and task of TxPoolV2 to handle the future interactions with others modules (PoA, BlockProducer, BlockImporter and P2P).
- [2263](https://github.com/FuelLabs/fuel-core/pull/2263): Transaction pool is now included in all modules of the code it has requires modifications on different modules : 
    - The PoA is now notify only when there is new transaction and not using the `tx_update_sender` anymore.
    - The Pool transaction source for the executor is now locking the pool until the block production is finished.
    - Reading operations on the pool is now asynchronous and it’s the less prioritized operation on the Pool, API has been updated accordingly.
    - GasPrice is no more using async to allow the transactions verifications to not use async anymore 

    We also added a lot of new configuration cli parameters to fine-tune TxPool configuration.
    This PR also changes the way we are making the heavy work processor and a sync and asynchronous version is available in services folder (usable by anyone)
    P2P now use separate heavy work processor for DB and TxPool interactions.

### Removed
- [2306](https://github.com/FuelLabs/fuel-core/pull/2306): Removed hack for genesis asset contract from the code.

## [Version 0.37.1]

### Fixed
- [2304](https://github.com/FuelLabs/fuel-core/pull/2304): Add initialization for the genesis base asset contract.

## [Version 0.37.0]

### Added
- [1609](https://github.com/FuelLabs/fuel-core/pull/1609): Add DA compression support. Compressed blocks are stored in the offchain database when blocks are produced, and can be fetched using the GraphQL API.
- [2290](https://github.com/FuelLabs/fuel-core/pull/2290): Added a new CLI argument `--graphql-max-directives`. The default value is `10`.
- [2195](https://github.com/FuelLabs/fuel-core/pull/2195): Added enforcement of the limit on the size of the L2 transactions per block according to the `block_transaction_size_limit` parameter.
- [2131](https://github.com/FuelLabs/fuel-core/pull/2131): Add flow in TxPool in order to ask to newly connected peers to share their transaction pool
- [2182](https://github.com/FuelLabs/fuel-core/pull/2151): Limit number of transactions that can be fetched via TxSource::next
- [2189](https://github.com/FuelLabs/fuel-core/pull/2151): Select next DA height to never include more than u16::MAX -1 transactions from L1.
- [2265](https://github.com/FuelLabs/fuel-core/pull/2265): Integrate Block Committer API for DA Block Costs.
- [2162](https://github.com/FuelLabs/fuel-core/pull/2162): Pool structure with dependencies, etc.. for the next transaction pool module. Also adds insertion/verification process in PoolV2 and tests refactoring
- [2280](https://github.com/FuelLabs/fuel-core/pull/2280): Allow comma separated relayer addresses in cli
- [2299](https://github.com/FuelLabs/fuel-core/pull/2299): Support blobs in the predicates.
- [2300](https://github.com/FuelLabs/fuel-core/pull/2300): Added new function to `fuel-core-client` for checking whether a blob exists.

### Changed

#### Breaking
- [2299](https://github.com/FuelLabs/fuel-core/pull/2299): Anyone who wants to participate in the transaction broadcasting via p2p must upgrade to support new predicates on the TxPool level.
- [2299](https://github.com/FuelLabs/fuel-core/pull/2299): Upgraded `fuel-vm` to `0.58.0`. More information in the [release](https://github.com/FuelLabs/fuel-vm/releases/tag/v0.58.0).
- [2276](https://github.com/FuelLabs/fuel-core/pull/2276): Changed how complexity for blocks is calculated. The default complexity now is 80_000. All queries that somehow touch the block header now are more expensive.
- [2290](https://github.com/FuelLabs/fuel-core/pull/2290): Added a new GraphQL limit on number of `directives`. The default value is `10`.
- [2206](https://github.com/FuelLabs/fuel-core/pull/2206): Use timestamp of last block when dry running transactions.
- [2153](https://github.com/FuelLabs/fuel-core/pull/2153): Updated default gas costs for the local testnet configuration to match `fuel-core 0.35.0`.

## [Version 0.36.0]

### Added
- [2135](https://github.com/FuelLabs/fuel-core/pull/2135): Added metrics logging for number of blocks served over the p2p req/res protocol.
- [2151](https://github.com/FuelLabs/fuel-core/pull/2151): Added limitations on gas used during dry_run in API.
- [2188](https://github.com/FuelLabs/fuel-core/pull/2188): Added the new variant `V2` for the `ConsensusParameters` which contains the new `block_transaction_size_limit` parameter.
- [2163](https://github.com/FuelLabs/fuel-core/pull/2163): Added runnable task for fetching block committer data.
- [2204](https://github.com/FuelLabs/fuel-core/pull/2204): Added `dnsaddr` resolution for TLD without suffixes.

### Changed

#### Breaking
- [2199](https://github.com/FuelLabs/fuel-core/pull/2199): Applying several breaking changes to the WASM interface from backlog:
  - Get the module to execute WASM byte code from the storage first, an fallback to the built-in version in the case of the `FUEL_ALWAYS_USE_WASM`.
  - Added `host_v1` with a new `peek_next_txs_size` method, that accepts `tx_number_limit` and `size_limit`.
  - Added new variant of the return type to pass the validation result. It removes block serialization and deserialization and should improve performance.
  - Added a V1 execution result type that uses `JSONError` instead of postcard serialized error. It adds flexibility of how variants of the error can be managed. More information about it in https://github.com/FuelLabs/fuel-vm/issues/797. The change also moves `TooManyOutputs` error to the top. It shows that `JSONError` works as expected.
- [2145](https://github.com/FuelLabs/fuel-core/pull/2145): feat: Introduce time port in PoA service.
- [2155](https://github.com/FuelLabs/fuel-core/pull/2155): Added trait declaration for block committer data
- [2142](https://github.com/FuelLabs/fuel-core/pull/2142): Added benchmarks for varied forms of db lookups to assist in optimizations.
- [2158](https://github.com/FuelLabs/fuel-core/pull/2158): Log the public address of the signing key, if it is specified
- [2188](https://github.com/FuelLabs/fuel-core/pull/2188): Upgraded the `fuel-vm` to `0.57.0`. More information in the [release](https://github.com/FuelLabs/fuel-vm/releases/tag/v0.57.0).

## [Version 0.35.0]

### Added
- [2122](https://github.com/FuelLabs/fuel-core/pull/2122): Changed the relayer URI address to be a vector and use a quorum provider. The `relayer` argument now supports multiple URLs to fetch information from different sources.
- [2119](https://github.com/FuelLabs/fuel-core/pull/2119): GraphQL query fields for retrieving information about upgrades.

### Changed
- [2113](https://github.com/FuelLabs/fuel-core/pull/2113): Modify the way the gas price service and shared algo is initialized to have some default value based on best guess instead of `None`, and initialize service before graphql.
- [2112](https://github.com/FuelLabs/fuel-core/pull/2112): Alter the way the sealed blocks are fetched with a given height.
- [2120](https://github.com/FuelLabs/fuel-core/pull/2120): Added `submitAndAwaitStatus` subscription endpoint which returns the `SubmittedStatus` after the transaction is submitted as well as the `TransactionStatus` subscription.
- [2115](https://github.com/FuelLabs/fuel-core/pull/2115): Add test for `SignMode` `is_available` method.
- [2124](https://github.com/FuelLabs/fuel-core/pull/2124): Generalize the way p2p req/res protocol handles requests.

#### Breaking

- [2040](https://github.com/FuelLabs/fuel-core/pull/2040): Added full `no_std` support state transition related crates. The crates now require the "alloc" feature to be enabled. Following crates are affected:
  - `fuel-core-types`
  - `fuel-core-storage`
  - `fuel-core-executor`
- [2116](https://github.com/FuelLabs/fuel-core/pull/2116): Replace `H160` in config and cli options of relayer by `Bytes20` of `fuel-types`

### Fixed
- [2134](https://github.com/FuelLabs/fuel-core/pull/2134): Perform RecoveryID normalization for AWS KMS -generated signatures.

## [Version 0.34.0]

### Added
- [2051](https://github.com/FuelLabs/fuel-core/pull/2051): Add support for AWS KMS signing for the PoA consensus module. The new key can be specified with `--consensus-aws-kms AWS_KEY_ARN`.
- [2092](https://github.com/FuelLabs/fuel-core/pull/2092): Allow iterating by keys in rocksdb, and other storages.
- [2096](https://github.com/FuelLabs/fuel-core/pull/2096): GraphQL query field to fetch blob byte code by its blob ID.

### Changed
- [2106](https://github.com/FuelLabs/fuel-core/pull/2106): Remove deadline clock in POA and replace with tokio time functions.

- [2035](https://github.com/FuelLabs/fuel-core/pull/2035): Small code optimizations.
    - The optimized code specifies the capacity when initializing the HashSet, avoiding potential multiple reallocations of memory during element insertion.
    - The optimized code uses the return value of HashSet::insert to check if the insertion was successful. If the insertion fails (i.e., the element already exists), it returns an error. This reduces one lookup operation.
    - The optimized code simplifies the initialization logic of exclude by using the Option::map_or_else method.

#### Breaking
- [2051](https://github.com/FuelLabs/fuel-core/pull/2051): Misdocumented `CONSENSUS_KEY` environ variable has been removed, use `CONSENSUS_KEY_SECRET` instead. Also raises MSRV to `1.79.0`.

### Fixed

- [2106](https://github.com/FuelLabs/fuel-core/pull/2106): Handle the case when nodes with overriding start on the fresh network.
- [2105](https://github.com/FuelLabs/fuel-core/pull/2105): Fixed the rollback functionality to work with empty gas price database.

## [Version 0.33.0]

### Added
- [2094](https://github.com/FuelLabs/fuel-core/pull/2094): Added support for predefined blocks provided via the filesystem.
- [2094](https://github.com/FuelLabs/fuel-core/pull/2094): Added `--predefined-blocks-path` CLI argument to pass the path to the predefined blocks.
- [2081](https://github.com/FuelLabs/fuel-core/pull/2081): Enable producer to include predefined blocks.
- [2079](https://github.com/FuelLabs/fuel-core/pull/2079): Open unknown columns in the RocksDB for forward compatibility.

### Changed
- [2076](https://github.com/FuelLabs/fuel-core/pull/2076): Replace usages of `iter_all` with `iter_all_keys` where necessary.

#### Breaking
- [2080](https://github.com/FuelLabs/fuel-core/pull/2080): Reject Upgrade txs with invalid wasm on txpool level.
- [2082](https://github.com/FuelLabs/fuel-core/pull/2088): Move `TxPoolError` from `fuel-core-types` to `fuel-core-txpool`.
- [2086](https://github.com/FuelLabs/fuel-core/pull/2086): Added support for PoA key rotation.
- [2086](https://github.com/FuelLabs/fuel-core/pull/2086): Support overriding of the non consensus parameters in the chain config.

### Fixed

- [2094](https://github.com/FuelLabs/fuel-core/pull/2094): Fixed bug in rollback logic because of wrong ordering of modifications.

## [Version 0.32.1]

### Added
- [2061](https://github.com/FuelLabs/fuel-core/pull/2061): Allow querying filled transaction body from the status.

### Changed
- [2067](https://github.com/FuelLabs/fuel-core/pull/2067): Return error from TxPool level if the `BlobId` is known.
- [2064](https://github.com/FuelLabs/fuel-core/pull/2064): Allow gas price metadata values to be overridden with config

### Fixes
- [2060](https://github.com/FuelLabs/fuel-core/pull/2060): Use `min-gas-price` as a starting point if `start-gas-price` is zero.
- [2059](https://github.com/FuelLabs/fuel-core/pull/2059): Remove unwrap that is breaking backwards compatibility
- [2063](https://github.com/FuelLabs/fuel-core/pull/2063): Don't use historical view during dry run.

## [Version 0.32.0]

### Added
- [1983](https://github.com/FuelLabs/fuel-core/pull/1983): Add adapters for gas price service for accessing database values

### Breaking
- [2048](https://github.com/FuelLabs/fuel-core/pull/2048): Disable SMT for `ContractsAssets` and `ContractsState` for the production mode of the `fuel-core`. The SMT still is used in benchmarks and tests.
- [#1988](https://github.com/FuelLabs/fuel-core/pull/1988): Updated `fuel-vm` to `0.56.0` ([release notes](https://github.com/FuelLabs/fuel-vm/releases/tag/v0.55.0)). Adds Blob transaction support.
- [2025](https://github.com/FuelLabs/fuel-core/pull/2025): Add new V0 algorithm for gas price to services.
    This change includes new flags for the CLI:
        - "starting-gas-price" - the starting gas price for the gas price algorithm
        - "gas-price-change-percent" - the percent change for each gas price update
        - "gas-price-threshold-percent" - the threshold percent for determining if the gas price will be increase or decreased
    And the following CLI flags are serving a new purpose
        - "min-gas-price" - the minimum gas price that the gas price algorithm will return
- [2045](https://github.com/FuelLabs/fuel-core/pull/2045): Include withdrawal message only if transaction is executed successfully.
- [2041](https://github.com/FuelLabs/fuel-core/pull/2041): Add code for startup of the gas price algorithm updater so 
    the gas price db on startup is always in sync with the on chain db

## [Version 0.31.0]

### Added
- [#2014](https://github.com/FuelLabs/fuel-core/pull/2014): Added a separate thread for the block importer.
- [#2013](https://github.com/FuelLabs/fuel-core/pull/2013): Added a separate thread to process P2P database lookups.
- [#2004](https://github.com/FuelLabs/fuel-core/pull/2004): Added new CLI argument `continue-services-on-error` to control internal flow of services.
- [#2004](https://github.com/FuelLabs/fuel-core/pull/2004): Added handling of incorrect shutdown of the off-chain GraphQL worker by using state rewind feature.
- [#2007](https://github.com/FuelLabs/fuel-core/pull/2007): Improved metrics:
  - Added database metrics per column.
  - Added statistic about commit time of each database.
  - Refactored how metrics are registered: Now, we use only one register shared between all metrics. This global register is used to encode all metrics.
- [#1996](https://github.com/FuelLabs/fuel-core/pull/1996): Added support for rollback command when state rewind feature is enabled. The command allows the rollback of the state of the blockchain several blocks behind until the end of the historical window. The default historical window it 7 days.
- [#1996](https://github.com/FuelLabs/fuel-core/pull/1996): Added support for the state rewind feature. The feature allows the execution of the blocks in the past and the same execution results to be received. Together with forkless upgrades, execution of any block from the past is possible if historical data exist for the target block height.
- [#1994](https://github.com/FuelLabs/fuel-core/pull/1994): Added the actual implementation for the `AtomicView::latest_view`.
- [#1972](https://github.com/FuelLabs/fuel-core/pull/1972): Implement `AlgorithmUpdater` for `GasPriceService`
- [#1948](https://github.com/FuelLabs/fuel-core/pull/1948): Add new `AlgorithmV1` and `AlgorithmUpdaterV1` for the gas price. Include tools for analysis
- [#1676](https://github.com/FuelLabs/fuel-core/pull/1676): Added new CLI arguments:
    - `graphql-max-depth`
    - `graphql-max-complexity`
    - `graphql-max-recursive-depth`

### Changed
- [#2015](https://github.com/FuelLabs/fuel-core/pull/2015): Small fixes for the database:
  - Fixed the name for historical columns - Metrics was working incorrectly for historical columns.
  - Added recommended setting for the RocksDB - The source of recommendation is official documentation https://github.com/facebook/rocksdb/wiki/Setup-Options-and-Basic-Tuning#other-general-options.
  - Removed repairing since it could corrupt the database if fails - Several users reported about the corrupted state of the database after having a "Too many descriptors" error where in logs, repairing of the database also failed with this error creating a `lost` folder.
- [#2010](https://github.com/FuelLabs/fuel-core/pull/2010): Updated the block importer to allow more blocks to be in the queue. It improves synchronization speed and mitigate the impact of other services on synchronization speed.
- [#2006](https://github.com/FuelLabs/fuel-core/pull/2006): Process block importer events first under P2P pressure.
- [#2002](https://github.com/FuelLabs/fuel-core/pull/2002): Adapted the block producer to react to checked transactions that were using another version of consensus parameters during validation in the TxPool. After an upgrade of the consensus parameters of the network, TxPool could store invalid `Checked` transactions. This change fixes that by tracking the version that was used to validate the transactions.
- [#1999](https://github.com/FuelLabs/fuel-core/pull/1999): Minimize the number of panics in the codebase.
- [#1990](https://github.com/FuelLabs/fuel-core/pull/1990): Use latest view for mutate GraphQL queries after modification of the node.
- [#1992](https://github.com/FuelLabs/fuel-core/pull/1992): Parse multiple relayer contracts, `RELAYER-V2-LISTENING-CONTRACTS` env variable using a `,` delimiter.
- [#1980](https://github.com/FuelLabs/fuel-core/pull/1980): Add `Transaction` to relayer 's event filter

#### Breaking
- [#2012](https://github.com/FuelLabs/fuel-core/pull/2012): Bumped the `fuel-vm` to `0.55.0` release. More about the change [here](https://github.com/FuelLabs/fuel-vm/releases/tag/v0.55.0).
- [#2001](https://github.com/FuelLabs/fuel-core/pull/2001): Prevent GraphQL query body to be huge and cause OOM. The default body size is `1MB`. The limit can be changed by the `graphql-request-body-bytes-limit` CLI argument.
- [#1991](https://github.com/FuelLabs/fuel-core/pull/1991): Prepare the database to use different types than `Database` for atomic view.
- [#1989](https://github.com/FuelLabs/fuel-core/pull/1989): Extract `HistoricalView` trait from the `AtomicView`.
- [#1676](https://github.com/FuelLabs/fuel-core/pull/1676): New `fuel-core-client` is incompatible with the old `fuel-core` because of two requested new fields.
- [#1676](https://github.com/FuelLabs/fuel-core/pull/1676): Changed default value for `api-request-timeout` to be `30s`.
- [#1676](https://github.com/FuelLabs/fuel-core/pull/1676): Now, GraphQL API has complexity and depth limitations on the queries. The default complexity limit is `20000`. It is ~50 blocks per request with transaction IDs and ~2-5 full blocks.

### Fixed
- [#2000](https://github.com/FuelLabs/fuel-core/pull/2000): Use correct query name in metrics for aliased queries.

## [Version 0.30.0]

### Added
- [#1975](https://github.com/FuelLabs/fuel-core/pull/1975): Added `DependentCost` benchmarks for the `cfe` and `cfei` opcodes.
- [#1975](https://github.com/FuelLabs/fuel-core/pull/1975): Added `DependentCost` for the `cfe` opcode to the `GasCosts` endpoint.
- [#1974](https://github.com/FuelLabs/fuel-core/pull/1974): Optimized the work of `InMemoryTransaction` for lookups and empty insertion.

### Changed
- [#1973](https://github.com/FuelLabs/fuel-core/pull/1973): Updated VM initialization benchmark to include many inputs and outputs.

#### Breaking
- [#1975](https://github.com/FuelLabs/fuel-core/pull/1975): Updated gas prices according to new release.
- [#1975](https://github.com/FuelLabs/fuel-core/pull/1975): Changed `GasCosts` endpoint to return `DependentCost` for the `cfei` opcode via `cfeiDependentCost`.
- [#1975](https://github.com/FuelLabs/fuel-core/pull/1975): Use `fuel-vm 0.54.0`. More information in the [release](https://github.com/FuelLabs/fuel-vm/releases/tag/v0.54.0).

## [Version 0.29.0]

### Added
- [#1889](https://github.com/FuelLabs/fuel-core/pull/1889): Add new `FuelGasPriceProvider` that receives the gas price algorithm from a `GasPriceService`

### Changed
- [#1942](https://github.com/FuelLabs/fuel-core/pull/1942): Sequential relayer's commits.
- [#1952](https://github.com/FuelLabs/fuel-core/pull/1952): Change tip sorting to ratio between tip and max gas sorting in txpool
- [#1960](https://github.com/FuelLabs/fuel-core/pull/1960): Update fuel-vm to v0.53.0.
- [#1964](https://github.com/FuelLabs/fuel-core/pull/1964): Add `creation_instant` as second sort key in tx pool

### Fixed
- [#1962](https://github.com/FuelLabs/fuel-core/pull/1962): Fixes the error message for incorrect keypair's path.
- [#1950](https://github.com/FuelLabs/fuel-core/pull/1950): Fix cursor `BlockHeight` encoding in `SortedTXCursor`

## [Version 0.28.0]

### Changed
- [#1934](https://github.com/FuelLabs/fuel-core/pull/1934): Updated benchmark for the `aloc` opcode to be `DependentCost`. Updated `vm_initialization` benchmark to exclude growing of memory(It is handled by VM reuse).
- [#1916](https://github.com/FuelLabs/fuel-core/pull/1916): Speed up synchronisation of the blocks for the `fuel-core-sync` service.
- [#1888](https://github.com/FuelLabs/fuel-core/pull/1888): optimization: Reuse VM memory across executions.

#### Breaking

- [#1934](https://github.com/FuelLabs/fuel-core/pull/1934): Changed `GasCosts` endpoint to return `DependentCost` for the `aloc` opcode via `alocDependentCost`.
- [#1934](https://github.com/FuelLabs/fuel-core/pull/1934): Updated default gas costs for the local testnet configuration. All opcodes became cheaper.
- [#1924](https://github.com/FuelLabs/fuel-core/pull/1924): `dry_run_opt` has new `gas_price: Option<u64>` argument
- [#1888](https://github.com/FuelLabs/fuel-core/pull/1888): Upgraded `fuel-vm` to `0.51.0`. See [release](https://github.com/FuelLabs/fuel-vm/releases/tag/v0.51.0) for more information.

### Added
- [#1939](https://github.com/FuelLabs/fuel-core/pull/1939): Added API functions to open a RocksDB in different modes.
- [#1929](https://github.com/FuelLabs/fuel-core/pull/1929): Added support of customization of the state transition version in the `ChainConfig`.

### Removed
- [#1913](https://github.com/FuelLabs/fuel-core/pull/1913): Removed dead code from the project.

### Fixed
- [#1921](https://github.com/FuelLabs/fuel-core/pull/1921): Fixed unstable `gossipsub_broadcast_tx_with_accept` test.
- [#1915](https://github.com/FuelLabs/fuel-core/pull/1915): Fixed reconnection issue in the dev cluster with AWS cluster.
- [#1914](https://github.com/FuelLabs/fuel-core/pull/1914): Fixed halting of the node during synchronization in PoA service.

## [Version 0.27.0]

### Added

- [#1895](https://github.com/FuelLabs/fuel-core/pull/1895): Added backward and forward compatibility integration tests for forkless upgrades.
- [#1898](https://github.com/FuelLabs/fuel-core/pull/1898): Enforce increasing of the `Executor::VERSION` on each release.

### Changed

- [#1906](https://github.com/FuelLabs/fuel-core/pull/1906): Makes `cli::snapshot::Command` members public such that clients can create and execute snapshot commands programmatically. This enables snapshot execution in external programs, such as the regenesis test suite. 
- [#1891](https://github.com/FuelLabs/fuel-core/pull/1891): Regenesis now preserves `FuelBlockMerkleData` and `FuelBlockMerkleMetadata` in the off-chain table. These tables are checked when querying message proofs.
- [#1886](https://github.com/FuelLabs/fuel-core/pull/1886): Use ref to `Block` in validation code
- [#1876](https://github.com/FuelLabs/fuel-core/pull/1876): Updated benchmark to include the worst scenario for `CROO` opcode. Also include consensus parameters in bench output.
- [#1879](https://github.com/FuelLabs/fuel-core/pull/1879): Return the old behaviour for the `discovery_works` test.
- [#1848](https://github.com/FuelLabs/fuel-core/pull/1848): Added `version` field to the `Block` and `BlockHeader` GraphQL entities. Added corresponding `version` field to the `Block` and `BlockHeader` client types in `fuel-core-client`.
- [#1873](https://github.com/FuelLabs/fuel-core/pull/1873/): Separate dry runs from block production in executor code, remove `ExecutionKind` and `ExecutionType`, remove `thread_block_transaction` concept, remove `PartialBlockComponent` type, refactor away `inner` functions.
- [#1900](https://github.com/FuelLabs/fuel-core/pull/1900): Update the root README as `fuel-core run` no longer has `--chain` as an option. It has been replaced by `--snapshot`.

#### Breaking

- [#1894](https://github.com/FuelLabs/fuel-core/pull/1894): Use testnet configuration for local testnet.
- [#1894](https://github.com/FuelLabs/fuel-core/pull/1894): Removed support for helm chart.
- [#1910](https://github.com/FuelLabs/fuel-core/pull/1910): `fuel-vm` upgraded to `0.50.0`. More information in the [changelog](https://github.com/FuelLabs/fuel-vm/releases/tag/v0.50.0).

## [Version 0.26.0]

### Fixed

#### Breaking

- [#1868](https://github.com/FuelLabs/fuel-core/pull/1868): Include the `event_inbox_root` in the header hash. Changed types of the `transactions_count` to `u16` and `message_receipt_count` to `u32` instead of `u64`. Updated the application hash root calculation to not pad numbers.
- [#1866](https://github.com/FuelLabs/fuel-core/pull/1866): Fixed a runtime panic that occurred when restarting a node. The panic happens when the relayer database is already populated, and the relayer attempts an empty commit during start up. This invalid commit is removed in this PR.
- [#1871](https://github.com/FuelLabs/fuel-core/pull/1871): Fixed `block` endpoint to return fetch the blocks from both databases after regenesis.
- [#1856](https://github.com/FuelLabs/fuel-core/pull/1856): Replaced instances of `Union` with `Enum` for GraphQL definitions of `ConsensusParametersVersion` and related types. This is needed because `Union` does not support multiple `Version`s inside discriminants or empty variants. 
- [#1870](https://github.com/FuelLabs/fuel-core/pull/1870): Fixed benchmarks for the `0.25.3`. 
- [#1870](https://github.com/FuelLabs/fuel-core/pull/1870): Improves the performance of getting the size of the contract from the `InMemoryTransaction`.
- [#1851](https://github.com/FuelLabs/fuel-core/pull/1851/): Provided migration capabilities (enabled addition of new column families) to RocksDB instance.

### Added 

- [#1853](https://github.com/FuelLabs/fuel-core/pull/1853): Added a test case to verify the database's behavior when new columns are added to the RocksDB database.
- [#1860](https://github.com/FuelLabs/fuel-core/pull/1860): Regenesis now preserves `FuelBlockIdsToHeights` off-chain table.

### Changed

- [#1847](https://github.com/FuelLabs/fuel-core/pull/1847): Simplify the validation interface to use `Block`. Remove `Validation` variant of `ExecutionKind`.
- [#1832](https://github.com/FuelLabs/fuel-core/pull/1832): Snapshot generation can be cancelled. Progress is also reported.
- [#1837](https://github.com/FuelLabs/fuel-core/pull/1837): Refactor the executor and separate validation from the other use cases

## [Version 0.25.2]

### Fixed

- [#1844](https://github.com/FuelLabs/fuel-core/pull/1844): Fixed the publishing of the `fuel-core 0.25.1` release.
- [#1842](https://github.com/FuelLabs/fuel-core/pull/1842): Ignore RUSTSEC-2024-0336: `rustls::ConnectionCommon::complete_io` could fall into an infinite loop based on network

## [Version 0.25.1]

### Fixed

- [#1840](https://github.com/FuelLabs/fuel-core/pull/1840): Fixed the publishing of the `fuel-core 0.25.0` release.

## [Version 0.25.0]

### Fixed

- [#1821](https://github.com/FuelLabs/fuel-core/pull/1821): Can handle missing tables in snapshot.
- [#1814](https://github.com/FuelLabs/fuel-core/pull/1814): Bugfix: the `iter_all_by_prefix` was not working for all tables. The change adds a `Rust` level filtering.

### Added

- [#1831](https://github.com/FuelLabs/fuel-core/pull/1831): Included the total gas and fee used by transaction into `TransactionStatus`.
- [#1821](https://github.com/FuelLabs/fuel-core/pull/1821): Propagate shutdown signal to (re)genesis. Also add progress bar for (re)genesis.
- [#1813](https://github.com/FuelLabs/fuel-core/pull/1813): Added back support for `/health` endpoint.
- [#1799](https://github.com/FuelLabs/fuel-core/pull/1799): Snapshot creation is now concurrent.
- [#1811](https://github.com/FuelLabs/fuel-core/pull/1811): Regenesis now preserves old blocks and transactions for GraphQL API.

### Changed

- [#1833](https://github.com/FuelLabs/fuel-core/pull/1833): Regenesis of `SpentMessages` and `ProcessedTransactions`.
- [#1830](https://github.com/FuelLabs/fuel-core/pull/1830): Use versioning enum for WASM executor input and output.
- [#1816](https://github.com/FuelLabs/fuel-core/pull/1816): Updated the upgradable executor to fetch the state transition bytecode from the database when the version doesn't match a native one. This change enables the WASM executor in the "production" build and requires a `wasm32-unknown-unknown` target.
- [#1812](https://github.com/FuelLabs/fuel-core/pull/1812): Follow-up PR to simplify the logic around parallel snapshot creation.
- [#1809](https://github.com/FuelLabs/fuel-core/pull/1809): Fetch `ConsensusParameters` from the database
- [#1808](https://github.com/FuelLabs/fuel-core/pull/1808): Fetch consensus parameters from the provider.

#### Breaking

- [#1826](https://github.com/FuelLabs/fuel-core/pull/1826): The changes make the state transition bytecode part of the `ChainConfig`. It guarantees the state transition's availability for the network's first blocks.
    The change has many minor improvements in different areas related to the state transition bytecode:
    - The state transition bytecode lies in its own file(`state_transition_bytecode.wasm`) along with the chain config file. The `ChainConfig` loads it automatically when `ChainConfig::load` is called and pushes it back when `ChainConfig::write` is called.
    - The `fuel-core` release bundle also contains the `fuel-core-wasm-executor.wasm` file of the corresponding executor version.
    - The regenesis process now considers the last block produced by the previous network. When we create a (re)genesis block of a new network, it has the `height = last_block_of_old_netowkr + 1`. It continues the old network and doesn't overlap blocks(before, we had `old_block.height == new_genesis_block.hegiht`).
    - Along with the new block height, the regenesis process also increases the state transition bytecode and consensus parameters versions. It guarantees that a new network doesn't use values from the previous network and allows us not to migrate `StateTransitionBytecodeVersions` and `ConsensusParametersVersions` tables.
    - Added a new CLI argument, `native-executor-version,` that allows overriding of the default version of the native executor. It can be useful for side rollups that have their own history of executor upgrades.
    - Replaced:
      
      ```rust
               let file = std::fs::File::open(path)?;
               let mut snapshot: Self = serde_json::from_reader(&file)?;
      ```
      
      with a:
      
      ```rust
               let mut json = String::new();
               std::fs::File::open(&path)
                   .with_context(|| format!("Could not open snapshot file: {path:?}"))?
                   .read_to_string(&mut json)?;
               let mut snapshot: Self = serde_json::from_str(json.as_str())?;
      ```
      because it is 100 times faster for big JSON files.
    - Updated all tests to use `Config::local_node_*` instead of working with the `SnapshotReader` directly. It is the preparation of the tests for the futures bumps of the `Executor::VERSION`. When we increase the version, all tests continue to use `GenesisBlock.state_transition_bytecode = 0` while the version is different, which forces the usage of the WASM executor, while for tests, we still prefer to test native execution. The `Config::local_node_*` handles it and forces the executor to use the native version.
    - Reworked the `build.rs` file of the upgradable executor. The script now caches WASM bytecode to avoid recompilation. Also, fixed the issue with outdated WASM bytecode. The script reacts on any modifications of the `fuel-core-wasm-executor` and forces recompilation (it is why we need the cache), so WASM bytecode always is actual now.
- [#1822](https://github.com/FuelLabs/fuel-core/pull/1822): Removed support of `Create` transaction from debugger since it doesn't have any script to execute.
- [#1822](https://github.com/FuelLabs/fuel-core/pull/1822): Use `fuel-vm 0.49.0` with new transactions types - `Upgrade` and `Upload`. Also added `max_bytecode_subsections` field to the `ConsensusParameters` to limit the number of bytecode subsections in the state transition bytecode. 
- [#1816](https://github.com/FuelLabs/fuel-core/pull/1816): Updated the upgradable executor to fetch the state transition bytecode from the database when the version doesn't match a native one. This change enables the WASM executor in the "production" build and requires a `wasm32-unknown-unknown` target.

## [Version 0.24.2]

### Changed

#### Breaking
- [#1798](https://github.com/FuelLabs/fuel-core/pull/1798): Add nonce to relayed transactions and also hash full messages in the inbox root.

### Fixed

- [#1802](https://github.com/FuelLabs/fuel-core/pull/1802): Fixed a runtime panic that occurred when restarting a node. The panic was caused by an invalid database commit while loading an existing off-chain database. The invalid commit is removed in this PR.
- [#1803](https://github.com/FuelLabs/fuel-core/pull/1803): Produce block when da height haven't changed.
- [#1795](https://github.com/FuelLabs/fuel-core/pull/1795): Fixed the building of the `fuel-core-wasm-executor` to work outside of the `fuel-core` context. The change uses the path to the manifest file of the `fuel-core-upgradable-executor` to build the `fuel-core-wasm-executor` instead of relying on the workspace.

## [Version 0.24.1]

### Added

- [#1787](https://github.com/FuelLabs/fuel-core/pull/1787): Handle processing of relayed (forced) transactions
- [#1786](https://github.com/FuelLabs/fuel-core/pull/1786): Regenesis now includes off-chain tables.
- [#1716](https://github.com/FuelLabs/fuel-core/pull/1716): Added support of WASM state transition along with upgradable execution that works with native(std) and WASM(non-std) executors. The `fuel-core` now requires a `wasm32-unknown-unknown` target to build.
- [#1770](https://github.com/FuelLabs/fuel-core/pull/1770): Add the new L1 event type for forced transactions.
- [#1767](https://github.com/FuelLabs/fuel-core/pull/1767): Added consensus parameters version and state transition version to the `ApplicationHeader` to describe what was used to produce this block.
- [#1760](https://github.com/FuelLabs/fuel-core/pull/1760): Added tests to verify that the network operates with a custom chain id and base asset id.
- [#1752](https://github.com/FuelLabs/fuel-core/pull/1752): Add `ProducerGasPrice` trait that the `Producer` depends on to get the gas price for the block.
- [#1747](https://github.com/FuelLabs/fuel-core/pull/1747): The DA block height is now included in the genesis state.
- [#1740](https://github.com/FuelLabs/fuel-core/pull/1740): Remove optional fields from genesis configs
- [#1737](https://github.com/FuelLabs/fuel-core/pull/1737): Remove temporary tables for calculating roots during genesis.
- [#1731](https://github.com/FuelLabs/fuel-core/pull/1731): Expose `schema.sdl` from `fuel-core-client`.

### Changed

#### Breaking

- [1785](https://github.com/FuelLabs/fuel-core/pull/1785): Producer will only include DA height if it has enough gas to include the associate forced transactions.
- [#1771](https://github.com/FuelLabs/fuel-core/pull/1771): Contract 'states' and 'balances' brought back into `ContractConfig`. Parquet now writes a file per table.
- [1779](https://github.com/FuelLabs/fuel-core/pull/1779): Modify Relayer service to order Events from L1 by block index
- [#1783](https://github.com/FuelLabs/fuel-core/pull/1783): The PR upgrade `fuel-vm` to `0.48.0` release. Because of some breaking changes, we also adapted our codebase to follow them: 
  - Implementation of `Default` for configs was moved under the `test-helpers` feature. The `fuel-core` binary uses testnet configuration instead of `Default::default`(for cases when `ChainConfig` was not provided by the user).
  - All parameter types are enums now and require corresponding modifications across the codebase(we need to use getters and setters). The GraphQL API remains the same for simplicity, but each parameter now has one more field - `version`, that can be used to decide how to deserialize. 
  - The `UtxoId` type now is 34 bytes instead of 33. It affects hex representation and requires adding `00`.
  - The `block_gas_limit` was moved to `ConsensusParameters` from `ChainConfig`. It means the block producer doesn't specify the block gas limit anymore, and we don't need to propagate this information.
  - The `bytecodeLength` field is removed from the `Create` transaction.
  - Removed `ConsensusParameters` from executor config because `ConsensusParameters::default` is not available anymore. Instead, executors fetch `ConsensusParameters` from the database.

- [#1769](https://github.com/FuelLabs/fuel-core/pull/1769): Include new field on header for the merkle root of imported events. Rename other message root field.
- [#1768](https://github.com/FuelLabs/fuel-core/pull/1768): Moved `ContractsInfo` table to the off-chain database. Removed `salt` field from the `ContractConfig`.
- [#1761](https://github.com/FuelLabs/fuel-core/pull/1761): Adjustments to the upcoming testnet configs:
  - Decreased the max size of the contract/predicate/script to be 100KB.
  - Decreased the max size of the transaction to be 110KB.
  - Decreased the max number of storage slots to be 1760(110KB / 64).
  - Removed fake coins from the genesis state.
  - Renamed folders to be "testnet" and "dev-testnet".
  - The name of the networks are "Upgradable Testnet" and "Upgradable Dev Testnet".

- [#1694](https://github.com/FuelLabs/fuel-core/pull/1694): The change moves the database transaction logic from the `fuel-core` to the `fuel-core-storage` level. The corresponding [issue](https://github.com/FuelLabs/fuel-core/issues/1589) described the reason behind it.

    ## Technical details of implementation

    - The change splits the `KeyValueStore` into `KeyValueInspect` and `KeyValueMutate`, as well the `Blueprint` into `BlueprintInspect` and `BlueprintMutate`. It allows requiring less restricted constraints for any read-related operations.

    - One of the main ideas of the change is to allow for the actual storage only to implement `KeyValueInspect` and `Modifiable` without the `KeyValueMutate`. It simplifies work with the databases and provides a safe way of interacting with them (Modification into the database can only go through the `Modifiable::commit_changes`). This feature is used to [track the height](https://github.com/FuelLabs/fuel-core/pull/1694/files#diff-c95a3d57a39feac7c8c2f3b193a24eec39e794413adc741df36450f9a4539898) of each database during commits and even limit how commits are done, providing additional safety. This part of the change was done as a [separate commit](https://github.com/FuelLabs/fuel-core/pull/1694/commits/7b1141ac838568e3590f09dd420cb24a6946bd32).
    
    - The `StorageTransaction` is a `StructuredStorage` that uses `InMemoryTransaction` inside to accumulate modifications. Only `InMemoryTransaction` has a real implementation of the `KeyValueMutate`(Other types only implement it in tests).
    
    - The implementation of the `Modifiable` for the `Database` contains a business logic that provides additional safety but limits the usage of the database. The `Database` now tracks its height and is responsible for its updates. In the `commit_changes` function, it analyzes the changes that were done and tries to find a new height(For example, in the case of the `OnChain` database, we are looking for a new `Block` in the `FuelBlocks` table).
    
    - As was planned in the issue, now the executor has full control over how commits to the storage are done.
    
    - All mutation methods now require `&mut self` - exclusive ownership over the object to be able to write into it. It almost negates the chance of concurrent modification of the storage, but it is still possible since the `Database` implements the `Clone` trait. To be sure that we don't corrupt the state of the database, the `commit_changes` function implements additional safety checks to be sure that we commit updates per each height only once time.

    - Side changes:
      - The `drop` function was moved from `Database` to `RocksDB` as a preparation for the state rewind since the read view should also keep the drop function until it is destroyed.
      - The `StatisticTable` table lives in the off-chain worker.
      - Removed duplication of the `Database` from the `dap::ConcreteStorage` since it is already available from the VM.
      - The executor return only produced `Changes` instead of the storage transaction, which simplifies the interaction between modules and port definition.
      - The logic related to the iteration over the storage is moved to the `fuel-core-storage` crate and is now reusable. It provides an `iterator` method that duplicates the logic from `MemoryStore` on iterating over the `BTreeMap` and methods like `iter_all`, `iter_all_by_prefix`, etc. It was done in a separate revivable [commit](https://github.com/FuelLabs/fuel-core/pull/1694/commits/5b9bd78320e6f36d0650ec05698f12f7d1b3c7c9).
      - The `MemoryTransactionView` is fully replaced by the `StorageTransactionInner`.
      - Removed `flush` method from the `Database` since it is not needed after https://github.com/FuelLabs/fuel-core/pull/1664.

- [#1693](https://github.com/FuelLabs/fuel-core/pull/1693): The change separates the initial chain state from the chain config and stores them in separate files when generating a snapshot. The state snapshot can be generated in a new format where parquet is used for compression and indexing while postcard is used for encoding. This enables importing in a stream like fashion which reduces memory requirements. Json encoding is still supported to enable easy manual setup. However, parquet is preferred for large state files.

  ### Snapshot command

  The CLI was expanded to allow customizing the used encoding. Snapshots are now generated along with a metadata file describing the encoding used. The metadata file contains encoding details as well as the location of additional files inside the snapshot directory containing the actual data. The chain config is always generated in the JSON format.

  The snapshot command now has the '--output-directory' for specifying where to save the snapshot.

  ### Run command

  The run command now includes the 'db_prune' flag which when provided will prune the existing db and start genesis from the provided snapshot metadata file or the local testnet configuration.

  The snapshot metadata file contains paths to the chain config file and files containing chain state items (coins, messages, contracts, contract states, and balances), which are loaded via streaming.

  Each item group in the genesis process is handled by a separate worker, allowing for parallel loading. Workers stream file contents in batches.

  A database transaction is committed every time an item group is successfully loaded. Resumability is achieved by recording the last loaded group index within the same db tx. If loading is aborted, the remaining workers are shutdown. Upon restart, workers resume from the last processed group.

  ### Contract States and Balances

  Using uniform-sized batches may result in batches containing items from multiple contracts. Optimal performance can presumably be achieved by selecting a batch size that typically encompasses an entire contract's state or balance, allowing for immediate initialization of relevant Merkle trees.

### Removed

- [#1757](https://github.com/FuelLabs/fuel-core/pull/1757): Removed `protobuf` from everywhere since `libp2p` uses `quick-protobuf`.

## [Version 0.23.0]

### Added

- [#1713](https://github.com/FuelLabs/fuel-core/pull/1713): Added automatic `impl` of traits `StorageWrite` and `StorageRead` for `StructuredStorage`. Tables that use a `Blueprint` can be read and written using these interfaces provided by structured storage types.
- [#1671](https://github.com/FuelLabs/fuel-core/pull/1671): Added a new `Merklized` blueprint that maintains the binary Merkle tree over the storage data. It supports only the insertion of the objects without removing them.
- [#1657](https://github.com/FuelLabs/fuel-core/pull/1657): Moved `ContractsInfo` table from `fuel-vm` to on-chain tables, and created version-able `ContractsInfoType` to act as the table's data type.

### Changed

- [#1872](https://github.com/FuelLabs/fuel-core/pull/1872): Added Eq and PartialEq derives to TransactionStatus and TransactionResponse to enable comparison in the e2e tests.
- [#1723](https://github.com/FuelLabs/fuel-core/pull/1723): Notify about imported blocks from the off-chain worker.
- [#1717](https://github.com/FuelLabs/fuel-core/pull/1717): The fix for the [#1657](https://github.com/FuelLabs/fuel-core/pull/1657) to include the contract into `ContractsInfo` table.
- [#1657](https://github.com/FuelLabs/fuel-core/pull/1657): Upgrade to `fuel-vm` 0.46.0.
- [#1671](https://github.com/FuelLabs/fuel-core/pull/1671): The logic related to the `FuelBlockIdsToHeights` is moved to the off-chain worker.
- [#1663](https://github.com/FuelLabs/fuel-core/pull/1663): Reduce the punishment criteria for mempool gossipping.
- [#1658](https://github.com/FuelLabs/fuel-core/pull/1658): Removed `Receipts` table. Instead, receipts are part of the `TransactionStatuses` table.
- [#1640](https://github.com/FuelLabs/fuel-core/pull/1640): Upgrade to fuel-vm 0.45.0.
- [#1635](https://github.com/FuelLabs/fuel-core/pull/1635): Move updating of the owned messages and coins to off-chain worker.
- [#1650](https://github.com/FuelLabs/fuel-core/pull/1650): Add api endpoint for getting estimates for future gas prices
- [#1649](https://github.com/FuelLabs/fuel-core/pull/1649): Add api endpoint for getting latest gas price
- [#1600](https://github.com/FuelLabs/fuel-core/pull/1640): Upgrade to fuel-vm 0.45.0
- [#1633](https://github.com/FuelLabs/fuel-core/pull/1633): Notify services about importing of the genesis block.
- [#1625](https://github.com/FuelLabs/fuel-core/pull/1625): Making relayer independent from the executor and preparation for the force transaction inclusion.
- [#1613](https://github.com/FuelLabs/fuel-core/pull/1613): Add api endpoint to retrieve a message by its nonce.
- [#1612](https://github.com/FuelLabs/fuel-core/pull/1612): Use `AtomicView` in all services for consistent results.
- [#1597](https://github.com/FuelLabs/fuel-core/pull/1597): Unify namespacing for `libp2p` modules
- [#1591](https://github.com/FuelLabs/fuel-core/pull/1591): Simplify libp2p dependencies and not depend on all sub modules directly.
- [#1590](https://github.com/FuelLabs/fuel-core/pull/1590): Use `AtomicView` in the `TxPool` to read the state of the database during insertion of the transactions.
- [#1587](https://github.com/FuelLabs/fuel-core/pull/1587): Use `BlockHeight` as a primary key for the `FuelsBlock` table.
- [#1585](https://github.com/FuelLabs/fuel-core/pull/1585): Let `NetworkBehaviour` macro generate `FuelBehaviorEvent` in p2p
- [#1579](https://github.com/FuelLabs/fuel-core/pull/1579): The change extracts the off-chain-related logic from the executor and moves it to the GraphQL off-chain worker. It creates two new concepts - Off-chain and On-chain databases where the GraphQL worker has exclusive ownership of the database and may modify it without intersecting with the On-chain database.
- [#1577](https://github.com/FuelLabs/fuel-core/pull/1577): Moved insertion of sealed blocks into the `BlockImporter` instead of the executor.
- [#1574](https://github.com/FuelLabs/fuel-core/pull/1574): Penalizes peers for sending invalid responses or for not replying at all.
- [#1601](https://github.com/FuelLabs/fuel-core/pull/1601): Fix formatting in docs and check that `cargo doc` passes in the CI.
- [#1636](https://github.com/FuelLabs/fuel-core/pull/1636): Add more docs to GraphQL DAP API.

#### Breaking

- [#1725](https://github.com/FuelLabs/fuel-core/pull/1725): All API endpoints now are prefixed with `/v1` version. New usage looks like: `/v1/playground`, `/v1/graphql`, `/v1/graphql-sub`, `/v1/metrics`, `/v1/health`.
- [#1722](https://github.com/FuelLabs/fuel-core/pull/1722): Bugfix: Zero `predicate_gas_used` field during validation of the produced block.
- [#1714](https://github.com/FuelLabs/fuel-core/pull/1714): The change bumps the `fuel-vm` to `0.47.1`. It breaks several breaking changes into the protocol:
  - All malleable fields are zero during the execution and unavailable through the GTF getters. Accessing them via the memory directly is still possible, but they are zero.
  - The `Transaction` doesn't define the gas price anymore. The gas price is defined by the block producer and recorded in the `Mint` transaction at the end of the block. A price of future blocks can be fetched through a [new API nedopoint](https://github.com/FuelLabs/fuel-core/issues/1641) and the price of the last block can be fetch or via the block or another [API endpoint](https://github.com/FuelLabs/fuel-core/issues/1647).
  - The `GasPrice` policy is replaced with the `Tip` policy. The user may specify in the native tokens how much he wants to pay the block producer to include his transaction in the block. It is the prioritization mechanism to incentivize the block producer to include users transactions earlier.
  - The `MaxFee` policy is mandatory to set. Without it, the transaction pool will reject the transaction. Since the block producer defines the gas price, the only way to control how much user agreed to pay can be done only through this policy.
  - The `maturity` field is removed from the `Input::Coin`. The same affect can be achieve with the `Maturity` policy on the transaction and predicate. This changes breaks how input coin is created and removes the passing of this argument.
  - The metadata of the `Checked<Tx>` doesn't contain `max_fee` and `min_fee` anymore. Only `max_gas` and `min_gas`. The `max_fee` is controlled by the user via the `MaxFee` policy.
  - Added automatic `impl` of traits `StorageWrite` and `StorageRead` for `StructuredStorage`. Tables that use a `Blueprint` can be read and written using these interfaces provided by structured storage types.

- [#1712](https://github.com/FuelLabs/fuel-core/pull/1712): Make `ContractUtxoInfo` type a version-able enum for use in the `ContractsLatestUtxo`table.
- [#1657](https://github.com/FuelLabs/fuel-core/pull/1657): Changed `CROO` gas price type from `Word` to `DependentGasPrice`. The dependent gas price values are dummy values while awaiting updated benchmarks.
- [#1671](https://github.com/FuelLabs/fuel-core/pull/1671): The GraphQL API uses block height instead of the block id where it is possible. The transaction status contains `block_height` instead of the `block_id`.
- [#1675](https://github.com/FuelLabs/fuel-core/pull/1675): Simplify GQL schema by disabling contract resolvers in most cases, and just return a ContractId scalar instead.
- [#1658](https://github.com/FuelLabs/fuel-core/pull/1658): Receipts are part of the transaction status. 
    Removed `reason` from the `TransactionExecutionResult::Failed`. It can be calculated based on the program state and receipts.
    Also, it is not possible to fetch `receipts` from the `Transaction` directly anymore. Instead, you need to fetch `status` and its receipts.
- [#1646](https://github.com/FuelLabs/fuel-core/pull/1646): Remove redundant receipts from queries.
- [#1639](https://github.com/FuelLabs/fuel-core/pull/1639): Make Merkle metadata, i.e. `SparseMerkleMetadata` and `DenseMerkleMetadata` type version-able enums
- [#1632](https://github.com/FuelLabs/fuel-core/pull/1632): Make `Message` type a version-able enum
- [#1631](https://github.com/FuelLabs/fuel-core/pull/1631): Modify api endpoint to dry run multiple transactions.
- [#1629](https://github.com/FuelLabs/fuel-core/pull/1629): Use a separate database for each data domain. Each database has its own folder where data is stored.
- [#1628](https://github.com/FuelLabs/fuel-core/pull/1628): Make `CompressedCoin` type a version-able enum
- [#1616](https://github.com/FuelLabs/fuel-core/pull/1616): Make `BlockHeader` type a version-able enum
- [#1614](https://github.com/FuelLabs/fuel-core/pull/1614): Use the default consensus key regardless of trigger mode. The change is breaking because it removes the `--dev-keys` argument. If the `debug` flag is set, the default consensus key will be used, regardless of the trigger mode.
- [#1596](https://github.com/FuelLabs/fuel-core/pull/1596): Make `Consensus` type a version-able enum
- [#1593](https://github.com/FuelLabs/fuel-core/pull/1593): Make `Block` type a version-able enum
- [#1576](https://github.com/FuelLabs/fuel-core/pull/1576): The change moves the implementation of the storage traits for required tables from `fuel-core` to `fuel-core-storage` crate. The change also adds a more flexible configuration of the encoding/decoding per the table and allows the implementation of specific behaviors for the table in a much easier way. It unifies the encoding between database, SMTs, and iteration, preventing mismatching bytes representation on the Rust type system level. Plus, it increases the re-usage of the code by applying the same blueprint to other tables.
    
    It is a breaking PR because it changes database encoding/decoding for some tables.
    
    ### StructuredStorage
    
    The change adds a new type `StructuredStorage`. It is a wrapper around the key-value storage that implements the storage traits(`StorageInspect`, `StorageMutate`, `StorageRead`, etc) for the tables with blueprint. This blueprint works in tandem with the `TableWithBlueprint` trait. The table may implement `TableWithBlueprint` specifying the blueprint, as an example:
    
    ```rust
    impl TableWithBlueprint for ContractsRawCode {
        type Blueprint = Plain<Raw, Raw>;
    
        fn column() -> Column {
            Column::ContractsRawCode
        }
    }
    ```
    
    It is a definition of the blueprint for the `ContractsRawCode` table. It has a plain blueprint meaning it simply encodes/decodes bytes and stores/loads them into/from the storage. As a key codec and value codec, it uses a `Raw` encoding/decoding that simplifies writing bytes and loads them back into the memory without applying any serialization or deserialization algorithm.
    
    If the table implements `TableWithBlueprint` and the selected codec satisfies all blueprint requirements, the corresponding storage traits for that table are implemented on the `StructuredStorage` type.
    
    ### Codecs
    
    Each blueprint allows customizing the key and value codecs. It allows the use of different codecs for different tables, taking into account the complexity and weight of the data and providing a way of more optimal implementation.
    
    That property may be very useful to perform migration in a more easier way. Plus, it also can be a `no_std` migration potentially allowing its fraud proving.
    
    An example of migration:
    
    ```rust
    /// Define the table for V1 value encoding/decoding.
    impl TableWithBlueprint for ContractsRawCodeV1 {
        type Blueprint = Plain<Raw, Raw>;
    
        fn column() -> Column {
            Column::ContractsRawCode
        }
    }
    
    /// Define the table for V2 value encoding/decoding.
    /// It uses `Postcard` codec for the value instead of `Raw` codec.
    ///
    /// # Dev-note: The columns is the same.
    impl TableWithBlueprint for ContractsRawCodeV2 {
        type Blueprint = Plain<Raw, Postcard>;
    
        fn column() -> Column {
            Column::ContractsRawCode
        }
    }
    
    fn migration(storage: &mut Database) {
        let mut iter = storage.iter_all::<ContractsRawCodeV1>(None);
        while let Ok((key, value)) = iter.next() {
            // Insert into the same table but with another codec.
            storage.storage::<ContractsRawCodeV2>().insert(key, value);
        }
    }
    ```
    
    ### Structures
    
    The blueprint of the table defines its behavior. As an example, a `Plain` blueprint simply encodes/decodes bytes and stores/loads them into/from the storage. The `SMT` blueprint builds a sparse merkle tree on top of the key-value pairs.
    
    Implementing a blueprint one time, we can apply it to any table satisfying the requirements of this blueprint. It increases the re-usage of the code and minimizes duplication.
    
    It can be useful if we decide to create global roots for all required tables that are used in fraud proving.
    
    ```rust
    impl TableWithBlueprint for SpentMessages {
        type Blueprint = Plain<Raw, Postcard>;
    
        fn column() -> Column {
            Column::SpentMessages
        }
    }
                     |
                     |
                    \|/
    
    impl TableWithBlueprint for SpentMessages {
        type Blueprint =
            Sparse<Raw, Postcard, SpentMessagesMerkleMetadata, SpentMessagesMerkleNodes>;
    
        fn column() -> Column {
            Column::SpentMessages
        }
    }
    ```
    
    ### Side changes
    
    #### `iter_all`
    The `iter_all` functionality now accepts the table instead of `K` and `V` generics. It is done to use the correct codec during deserialization. Also, the table definition provides the column.
    
    #### Duplicated unit tests
    
    The `fuel-core-storage` crate provides macros that generate unit tests. Almost all tables had the same test like `get`, `insert`, `remove`, `exist`. All duplicated tests were moved to macros. The unique one still stays at the same place where it was before.
    
    #### `StorageBatchMutate`
    
    Added a new `StorageBatchMutate` trait that we can move to `fuel-storage` crate later. It allows batch operations on the storage. It may be more performant in some cases.

- [#1573](https://github.com/FuelLabs/fuel-core/pull/1573): Remove nested p2p request/response encoding. Only breaks p2p networking compatibility with older fuel-core versions, but is otherwise fully internal.


## [Version 0.22.4]

### Added

- [#1743](https://github.com/FuelLabs/fuel-core/pull/1743): Added blacklisting of the transactions on the `TxPool` level.
  ```shell
        --tx-blacklist-addresses <TX_BLACKLIST_ADDRESSES>
            The list of banned addresses ignored by the `TxPool`
            
            [env: TX_BLACKLIST_ADDRESSES=]
  
        --tx-blacklist-coins <TX_BLACKLIST_COINS>
            The list of banned coins ignored by the `TxPool`
            
            [env: TX_BLACKLIST_COINS=]
  
        --tx-blacklist-messages <TX_BLACKLIST_MESSAGES>
            The list of banned messages ignored by the `TxPool`
            
            [env: TX_BLACKLIST_MESSAGES=]
  
        --tx-blacklist-contracts <TX_BLACKLIST_CONTRACTS>
            The list of banned contracts ignored by the `TxPool`
            
            [env: TX_BLACKLIST_CONTRACTS=]
  ```

## [Version 0.22.3]

### Added

- [#1732](https://github.com/FuelLabs/fuel-core/pull/1732): Added `Clone` bounds to most datatypes of `fuel-core-client`.

## [Version 0.22.2]

### Added

- [#1729](https://github.com/FuelLabs/fuel-core/pull/1729): Exposed the `schema.sdl` file from `fuel-core-client`. The user can create his own queries by using this file.

## [Version 0.22.1]

### Fixed
- [#1664](https://github.com/FuelLabs/fuel-core/pull/1664): Fixed long database initialization after restart of the node by setting limit to the WAL file.


## [Version 0.22.0]

### Added

- [#1515](https://github.com/FuelLabs/fuel-core/pull/1515): Added support of `--version` command for `fuel-core-keygen` binary.
- [#1504](https://github.com/FuelLabs/fuel-core/pull/1504): A `Success` or `Failure` variant of `TransactionStatus` returned by a query now contains the associated receipts generated by transaction execution.

#### Breaking
- [#1531](https://github.com/FuelLabs/fuel-core/pull/1531): Make `fuel-core-executor` `no_std` compatible. It affects the `fuel-core` crate because it uses the `fuel-core-executor` crate. The change is breaking because of moved types.
- [#1524](https://github.com/FuelLabs/fuel-core/pull/1524): Adds information about connected peers to the GQL API.

### Changed

- [#1517](https://github.com/FuelLabs/fuel-core/pull/1517): Changed default gossip heartbeat interval to 500ms. 
- [#1520](https://github.com/FuelLabs/fuel-core/pull/1520): Extract `executor` into `fuel-core-executor` crate.

### Fixed

#### Breaking
- [#1536](https://github.com/FuelLabs/fuel-core/pull/1536): The change fixes the contracts tables to not touch SMT nodes of foreign contracts. Before, it was possible to invalidate the SMT from another contract. It is a breaking change and requires re-calculating the whole state from the beginning with new SMT roots. 
- [#1542](https://github.com/FuelLabs/fuel-core/pull/1542): Migrates information about peers to NodeInfo instead of ChainInfo. It also elides information about peers in the default node_info query.

## [Version 0.21.0]

This release focuses on preparing `fuel-core` for the mainnet environment:
- Most of the changes improved the security and stability of the node.
- The gas model was reworked to cover all aspects of execution.
- The benchmarking system was significantly enhanced, covering worst scenarios.
- A new set of benchmarks was added to track the accuracy of gas prices.
- Optimized heavy operations and removed/replaced exploitable functionality.

Besides that, there are more concrete changes:
- Unified naming conventions for all CLI arguments. Added dependencies between related fields to avoid misconfiguration in case of missing arguments. Added `--debug` flag that enables additional functionality like a debugger.
- Improved telemetry to cover the internal work of services and added support for the Pyroscope, allowing it to generate real-time flamegraphs to track performance.
- Improved stability of the P2P layer and adjusted the updating of reputation. The speed of block synchronization was significantly increased.
- The node is more stable and resilient. Improved DoS resistance and resource management. Fixed critical bugs during state transition.
- Reworked the `Mint` transaction to accumulate the fee from block production inside the contract defined by the block producer.

FuelVM received a lot of safety and stability improvements:
- The audit helped identify some bugs and errors that have been successfully fixed.
- Updated the gas price model to charge for resources used during the transaction lifecycle.
- Added `no_std` and 32 bit system support. This opens doors for fraud proving in the future.
- Removed the `ChainId` from the `PredicateId` calculation, allowing the use of predicates cross-chain.
- Improvements in the performance of some storage-related opcodes.
- Support the `ECAL` instruction that allows adding custom functionality to the VM. It can be used to create unique rollups or advanced indexers in the future.
- Support of [transaction policies](https://github.com/FuelLabs/fuel-vm/blob/master/CHANGELOG.md#version-0420) provides additional safety for the user. 
    It also allows the implementation of a multi-dimensional price model in the future, making the transaction execution cheaper and allowing more transactions that don't affect storage.
- Refactored errors, returning more detailed errors to the user, simplifying debugging.

### Added

- [#1503](https://github.com/FuelLabs/fuel-core/pull/1503): Add `gtf` opcode sanity check.
- [#1502](https://github.com/FuelLabs/fuel-core/pull/1502): Added price benchmark for `vm_initialization`.
- [#1501](https://github.com/FuelLabs/fuel-core/pull/1501): Add a CLI command for generating a fee collection contract.
- [#1492](https://github.com/FuelLabs/fuel-core/pull/1492): Support backward iteration in the RocksDB. It allows backward queries that were not allowed before.
- [#1490](https://github.com/FuelLabs/fuel-core/pull/1490): Add push and pop benchmarks.
- [#1485](https://github.com/FuelLabs/fuel-core/pull/1485): Prepare rc release of fuel core v0.21
- [#1476](https://github.com/FuelLabs/fuel-core/pull/1453): Add the majority of the "other" benchmarks for contract opcodes.
- [#1473](https://github.com/FuelLabs/fuel-core/pull/1473): Expose fuel-core version as a constant
- [#1469](https://github.com/FuelLabs/fuel-core/pull/1469): Added support of bloom filter for RocksDB tables and increased the block cache.
- [#1465](https://github.com/FuelLabs/fuel-core/pull/1465): Improvements for keygen cli and crates
- [#1642](https://github.com/FuelLabs/fuel-core/pull/1462): Added benchmark to measure the performance of contract state and contract ID calculation; use for gas costing.
- [#1457](https://github.com/FuelLabs/fuel-core/pull/1457): Fixing incorrect measurement for fast(µs) opcodes.
- [#1456](https://github.com/FuelLabs/fuel-core/pull/1456): Added flushing of the RocksDB during a graceful shutdown.
- [#1456](https://github.com/FuelLabs/fuel-core/pull/1456): Added more logs to track the service lifecycle.
- [#1453](https://github.com/FuelLabs/fuel-core/pull/1453): Add the majority of the "sanity" benchmarks for contract opcodes.
- [#1452](https://github.com/FuelLabs/fuel-core/pull/1452): Added benchmark to measure the performance of contract root calculation when utilizing the maximum contract size; used for gas costing of contract root during predicate owner validation.
- [#1449](https://github.com/FuelLabs/fuel-core/pull/1449): Fix coin pagination in e2e test client.
- [#1447](https://github.com/FuelLabs/fuel-core/pull/1447): Add timeout for continuous e2e tests
- [#1444](https://github.com/FuelLabs/fuel-core/pull/1444): Add "sanity" benchmarks for memory opcodes.
- [#1437](https://github.com/FuelLabs/fuel-core/pull/1437): Add some transaction throughput tests for basic transfers.
- [#1436](https://github.com/FuelLabs/fuel-core/pull/1436): Add a github action to continuously test beta-4.
- [#1433](https://github.com/FuelLabs/fuel-core/pull/1433): Add "sanity" benchmarks for flow opcodes.
- [#1432](https://github.com/FuelLabs/fuel-core/pull/1432): Add a new `--api-request-timeout` argument to control TTL for GraphQL requests.
- [#1430](https://github.com/FuelLabs/fuel-core/pull/1430): Add "sanity" benchmarks for crypto opcodes.
- [#1426](https://github.com/FuelLabs/fuel-core/pull/1426) Split keygen into a create and a binary.
- [#1419](https://github.com/FuelLabs/fuel-core/pull/1419): Add additional "sanity" benchmarks for arithmetic op code instructions.
- [#1411](https://github.com/FuelLabs/fuel-core/pull/1411): Added WASM and `no_std` compatibility.
- [#1405](https://github.com/FuelLabs/fuel-core/pull/1405): Use correct names for service metrics.
- [#1400](https://github.com/FuelLabs/fuel-core/pull/1400): Add releasy beta to fuel-core so that new commits to fuel-core master triggers fuels-rs.
- [#1371](https://github.com/FuelLabs/fuel-core/pull/1371): Add new client function for querying the `MessageStatus` for a specific message (by `Nonce`).
- [#1356](https://github.com/FuelLabs/fuel-core/pull/1356): Add peer reputation reporting to heartbeat code.
- [#1355](https://github.com/FuelLabs/fuel-core/pull/1355): Added new metrics related to block importing, such as tps, sync delays etc.
- [#1339](https://github.com/FuelLabs/fuel-core/pull/1339): Adds `baseAssetId` to `FeeParameters` in the GraphQL API.
- [#1331](https://github.com/FuelLabs/fuel-core/pull/1331): Add peer reputation reporting to block import code.
- [#1324](https://github.com/FuelLabs/fuel-core/pull/1324): Added pyroscope profiling to fuel-core, intended to be used by a secondary docker image that has debug symbols enabled.
- [#1309](https://github.com/FuelLabs/fuel-core/pull/1309): Add documentation for running debug builds with CLion and Visual Studio Code.  
- [#1308](https://github.com/FuelLabs/fuel-core/pull/1308): Add support for loading .env files when compiling with the `env` feature. This allows users to conveniently supply CLI arguments in a secure and IDE-agnostic way. 
- [#1304](https://github.com/FuelLabs/fuel-core/pull/1304): Implemented `submit_and_await_commit_with_receipts` method for `FuelClient`.
- [#1286](https://github.com/FuelLabs/fuel-core/pull/1286): Include readable names for test cases where missing.
- [#1274](https://github.com/FuelLabs/fuel-core/pull/1274): Added tests to benchmark block synchronization.
- [#1263](https://github.com/FuelLabs/fuel-core/pull/1263): Add gas benchmarks for `ED19` and `ECR1` instructions.

### Changed

- [#1512](https://github.com/FuelLabs/fuel-core/pull/1512): Internally simplify merkle_contract_state_range.
- [#1507](https://github.com/FuelLabs/fuel-core/pull/1507): Updated chain configuration to be ready for beta 5 network. It includes opcode prices from the latest benchmark and contract for the block producer.
- [#1477](https://github.com/FuelLabs/fuel-core/pull/1477): Upgraded the Rust version used in CI and containers to 1.73.0. Also includes associated Clippy changes.
- [#1469](https://github.com/FuelLabs/fuel-core/pull/1469): Replaced usage of `MemoryTransactionView` by `Checkpoint` database in the benchmarks.
- [#1468](https://github.com/FuelLabs/fuel-core/pull/1468): Bumped version of the `fuel-vm` to `v0.40.0`. It brings some breaking changes into consensus parameters API because of changes in the underlying types.
- [#1466](https://github.com/FuelLabs/fuel-core/pull/1466): Handling overflows during arithmetic operations.
- [#1460](https://github.com/FuelLabs/fuel-core/pull/1460): Change tracking branch from main to master for releasy tests.
- [#1454](https://github.com/FuelLabs/fuel-core/pull/1454): Update gas benchmarks for opcodes that append receipts.
- [#1440](https://github.com/FuelLabs/fuel-core/pull/1440): Don't report reserved nodes that send invalid transactions.
- [#1439](https://github.com/FuelLabs/fuel-core/pull/1439): Reduced memory BMT consumption during creation of the header.
- [#1434](https://github.com/FuelLabs/fuel-core/pull/1434): Continue gossiping transactions to reserved peers regardless of gossiping reputation score.
- [#1408](https://github.com/FuelLabs/fuel-core/pull/1408): Update gas benchmarks for storage opcodes to use a pre-populated database to get more accurate worst-case costs.
- [#1399](https://github.com/FuelLabs/fuel-core/pull/1399): The Relayer now queries Ethereum for its latest finalized block instead of using a configurable "finalization period" to presume finality.
- [#1397](https://github.com/FuelLabs/fuel-core/pull/1397): Improved keygen. Created a crate to be included from forc plugins and upgraded internal library to drop requirement of protoc to build
- [#1395](https://github.com/FuelLabs/fuel-core/pull/1395): Add DependentCost benchmarks for `k256`, `s256` and `mcpi` instructions.
- [#1393](https://github.com/FuelLabs/fuel-core/pull/1393): Increase heartbeat timeout from `2` to `60` seconds, as suggested in [this issue](https://github.com/FuelLabs/fuel-core/issues/1330).
- [#1392](https://github.com/FuelLabs/fuel-core/pull/1392): Fixed an overflow in `message_proof`.
- [#1390](https://github.com/FuelLabs/fuel-core/pull/1390): Up the `ethers` version to `2` to fix an issue with `tungstenite`.
- [#1383](https://github.com/FuelLabs/fuel-core/pull/1383): Disallow usage of `log` crate internally in favor of `tracing` crate.
- [#1380](https://github.com/FuelLabs/fuel-core/pull/1380): Add preliminary, hard-coded config values for heartbeat peer reputation, removing `todo`.
- [#1377](https://github.com/FuelLabs/fuel-core/pull/1377): Remove `DiscoveryEvent` and use `KademliaEvent` directly in `DiscoveryBehavior`.
- [#1366](https://github.com/FuelLabs/fuel-core/pull/1366): Improve caching during docker builds in CI by replacing gha
- [#1358](https://github.com/FuelLabs/fuel-core/pull/1358): Upgraded the Rust version used in CI to 1.72.0. Also includes associated Clippy changes.
- [#1349](https://github.com/FuelLabs/fuel-core/pull/1349): Updated peer-to-peer transactions API to support multiple blocks in a single request, and updated block synchronization to request multiple blocks based on the configured range of headers.
- [#1342](https://github.com/FuelLabs/fuel-core/pull/1342): Add error handling for P2P requests to return `None` to requester and log error.
- [#1318](https://github.com/FuelLabs/fuel-core/pull/1318): Modified block synchronization to use asynchronous task execution when retrieving block headers.
- [#1314](https://github.com/FuelLabs/fuel-core/pull/1314): Removed `types::ConsensusParameters` in favour of `fuel_tx:ConsensusParameters`.
- [#1302](https://github.com/FuelLabs/fuel-core/pull/1302): Removed the usage of flake and building of the bridge contract ABI.
    It simplifies the maintenance and updating of the events, requiring only putting the event definition into the codebase of the relayer.
- [#1293](https://github.com/FuelLabs/fuel-core/issues/1293): Parallelized the `estimate_predicates` endpoint to utilize all available threads.
- [#1270](https://github.com/FuelLabs/fuel-core/pull/1270): Modify the way block headers are retrieved from peers to be done in batches.

#### Breaking
- [#1506](https://github.com/FuelLabs/fuel-core/pull/1506): Added validation of the coin's fields during block production and validation. Before, it was possible to submit a transaction that didn't match the coin's values in the database, allowing printing/using unavailable assets.
- [#1491](https://github.com/FuelLabs/fuel-core/pull/1491): Removed unused request and response variants from the Gossipsub implementation, as well as related definitions and tests. Specifically, this removes gossiping of `ConsensusVote` and `NewBlock` events.
- [#1472](https://github.com/FuelLabs/fuel-core/pull/1472): Upgraded `fuel-vm` to `v0.42.0`. It introduces transaction policies that changes layout of the transaction. FOr more information check the [v0.42.0](https://github.com/FuelLabs/fuel-vm/pull/635) release.
- [#1470](https://github.com/FuelLabs/fuel-core/pull/1470): Divide `DependentCost` into "light" and "heavy" operations.
- [#1464](https://github.com/FuelLabs/fuel-core/pull/1464): Avoid possible truncation of higher bits. It may invalidate the code that truncated higher bits causing different behavior on 32-bit vs. 64-bit systems. The change affects some endpoints that now require lesser integers.
- [#1432](https://github.com/FuelLabs/fuel-core/pull/1432): All subscriptions and requests have a TTL now. So each subscription lifecycle is limited in time. If the subscription is closed because of TTL, it means that you subscribed after your transaction had been dropped by the network.
- [#1407](https://github.com/FuelLabs/fuel-core/pull/1407): The recipient is a `ContractId` instead of `Address`. The block producer should deploy its contract to receive the transaction fee. The collected fee is zero until the recipient contract is set.
- [#1407](https://github.com/FuelLabs/fuel-core/pull/1407): The `Mint` transaction is reworked with new fields to support the account-base model. It affects serialization and deserialization of the transaction and also affects GraphQL schema.
- [#1407](https://github.com/FuelLabs/fuel-core/pull/1407): The `Mint` transaction is the last transaction in the block instead of the first.
- [#1374](https://github.com/FuelLabs/fuel-core/pull/1374): Renamed `base_chain_height` to `da_height` and return current relayer height instead of latest Fuel block height.
- [#1367](https://github.com/FuelLabs/fuel-core/pull/1367): Update to the latest version of fuel-vm.
- [#1363](https://github.com/FuelLabs/fuel-core/pull/1363): Change message_proof api to take `nonce` instead of `message_id`
- [#1355](https://github.com/FuelLabs/fuel-core/pull/1355): Removed the `metrics` feature flag from the fuel-core crate, and metrics are now included by default.
- [#1339](https://github.com/FuelLabs/fuel-core/pull/1339): Added a new required field called `base_asset_id` to the `FeeParameters` definition in `ConsensusParameters`, as well as default values for `base_asset_id` in the `beta` and `dev` chain specifications.
- [#1322](https://github.com/FuelLabs/fuel-core/pull/1322):
  The `debug` flag is added to the CLI. The flag should be used for local development only. Enabling debug mode:
      - Allows GraphQL Endpoints to arbitrarily advance blocks.
      - Enables debugger GraphQL Endpoints.
      - Allows setting `utxo_validation` to `false`.
- [#1318](https://github.com/FuelLabs/fuel-core/pull/1318): Removed the `--sync-max-header-batch-requests` CLI argument, and renamed `--sync-max-get-txns` to `--sync-block-stream-buffer-size` to better represent the current behavior in the import.
- [#1290](https://github.com/FuelLabs/fuel-core/pull/1290): Standardize CLI args to use `-` instead of `_`.
- [#1279](https://github.com/FuelLabs/fuel-core/pull/1279): Added a new CLI flag to enable the Relayer service `--enable-relayer`, and disabled the Relayer service by default. When supplying the `--enable-relayer` flag, the `--relayer` argument becomes mandatory, and omitting it is an error. Similarly, providing a `--relayer` argument without the `--enable-relayer` flag is an error. Lastly, providing the `--keypair` or `--network` arguments will also produce an error if the `--enable-p2p` flag is not set.
- [#1262](https://github.com/FuelLabs/fuel-core/pull/1262): The `ConsensusParameters` aggregates all configuration data related to the consensus. It contains many fields that are segregated by the usage. The API of some functions was affected to use lesser types instead the whole `ConsensusParameters`. It is a huge breaking change requiring repetitively monotonically updating all places that use the `ConsensusParameters`. But during updating, consider that maybe you can use lesser types. Usage of them may simplify signatures of methods and make them more user-friendly and transparent.

### Removed

#### Breaking
- [#1484](https://github.com/FuelLabs/fuel-core/pull/1484): Removed `--network` CLI argument. Now the name of the network is fetched form chain configuration.
- [#1399](https://github.com/FuelLabs/fuel-core/pull/1399): Removed `relayer-da-finalization` parameter from the relayer CLI.
- [#1338](https://github.com/FuelLabs/fuel-core/pull/1338): Updated GraphQL client to use `DependentCost` for `k256`, `mcpi`, `s256`, `scwq`, `swwq` opcodes.
- [#1322](https://github.com/FuelLabs/fuel-core/pull/1322): The `manual_blocks_enabled` flag is removed from the CLI. The analog is a `debug` flag.<|MERGE_RESOLUTION|>--- conflicted
+++ resolved
@@ -5,8 +5,10 @@
 and this project adheres to [Semantic Versioning](http://semver.org/).
 
 ## [Unreleased]
+
 ### Added
 - [2350](https://github.com/FuelLabs/fuel-core/pull/2350): Added a new CLI flag `graphql-number-of-threads` to limit the number of threads used by the GraphQL service. The default value is `2`, `0` enables the old behavior.
+- [2335](https://github.com/FuelLabs/fuel-core/pull/2335): Added CLI arguments for configuring GraphQL query costs.
 
 ### Fixed
 - [2345](https://github.com/FuelLabs/fuel-core/pull/2345): In PoA increase priority of block creation timer trigger compare to txpool event management
@@ -16,13 +18,8 @@
 - [2341](https://github.com/FuelLabs/fuel-core/pull/2341): Updated all pagination queries to work with the async stream instead of the sync iterator.
 - [2350](https://github.com/FuelLabs/fuel-core/pull/2350): Limited the number of threads used by the GraphQL service.
 
-<<<<<<< HEAD
 #### Breaking
 - [2341](https://github.com/FuelLabs/fuel-core/pull/2341): The maximum number of processed coins from the `coins_to_spend` query is limited to `max_inputs`.
-=======
-### Added
-- [2335](https://github.com/FuelLabs/fuel-core/pull/2335): Added CLI arguments for configuring GraphQL query costs.
->>>>>>> 7528047a
 
 ## [Version 0.39.0]
 
