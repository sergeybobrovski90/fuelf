# Change Log
All notable changes to this project will be documented in this file.

The format is based on [Keep a Changelog](http://keepachangelog.com/)
and this project adheres to [Semantic Versioning](http://semver.org/).

## [Unreleased]

Description of the upcoming release here.

### Added
<<<<<<< HEAD
- [#](https://github.com/FuelLabs/fuel-core/pull/1462): Added benchmark to measure the performance of contract state and contract ID calculation; use for gas costing.
=======
- [#1465](https://github.com/FuelLabs/fuel-core/pull/1465): Improvements for keygen cli and crates
>>>>>>> 457cd943
- [#1457](https://github.com/FuelLabs/fuel-core/pull/1457): Fixing incorrect measurement for fast(µs) opcodes.
- [#1456](https://github.com/FuelLabs/fuel-core/pull/1456): Added flushing of the RocksDB during a graceful shutdown.
- [#1456](https://github.com/FuelLabs/fuel-core/pull/1456): Added more logs to track the service lifecycle.
- [#1449](https://github.com/FuelLabs/fuel-core/pull/1449): Fix coin pagination in e2e test client.
- [#1452](https://github.com/FuelLabs/fuel-core/pull/1452): Added benchmark to measure the performance of contract root calculation when utilizing the maximum contract size; used for gas costing of contract root during predicate owner validation.   
- [#1449](https://github.com/FuelLabs/fuel-core/pull/1449): fix coin pagination in e2e test client
- [#1447](https://github.com/FuelLabs/fuel-core/pull/1447): Add timeout for continuous e2e tests
- [#1444](https://github.com/FuelLabs/fuel-core/pull/1444): Add "sanity" benchmarks for memory opcodes.
- [#1437](https://github.com/FuelLabs/fuel-core/pull/1437): Add some transaction throughput tests for basic transfers.
- [#1436](https://github.com/FuelLabs/fuel-core/pull/1436): Add a github action to continuously test beta-4.
- [#1433](https://github.com/FuelLabs/fuel-core/pull/1433): Add "sanity" benchmarks for flow opcodes.
- [#1430](https://github.com/FuelLabs/fuel-core/pull/1430): Add "sanity" benchmarks for crypto opcodes.
- [#1432](https://github.com/FuelLabs/fuel-core/pull/1432): Add a new `--api-request-timeout` argument to control TTL for GraphQL requests.
- [#1426](https://github.com/FuelLabs/fuel-core/pull/1426) Split keygen into a create and a binary
- [#1419](https://github.com/FuelLabs/fuel-core/pull/1419): Add additional "sanity" benchmarks for arithmetic op code instructions.
- [#1411](https://github.com/FuelLabs/fuel-core/pull/1411): Added WASM and `no_std` compatibility.
- [#1400](https://github.com/FuelLabs/fuel-core/pull/1400): Add releasy beta to fuel-core so that new commits to fuel-core master triggers fuels-rs.
- [#1371](https://github.com/FuelLabs/fuel-core/pull/1371): Add new client function for querying the `MessageStatus` for a specific message (by `Nonce`)
- [#1356](https://github.com/FuelLabs/fuel-core/pull/1356): Add peer reputation reporting to heartbeat code
- [#1355](https://github.com/FuelLabs/fuel-core/pull/1355): Added new metrics related to block importing, such as tps, sync delays etc
- [#1339](https://github.com/FuelLabs/fuel-core/pull/1339): Adds `baseAssetId` to `FeeParameters` in the GraphQL API.
- [#1331](https://github.com/FuelLabs/fuel-core/pull/1331): Add peer reputation reporting to block import code
- [#1324](https://github.com/FuelLabs/fuel-core/pull/1324): Added pyroscope profiling to fuel-core, intended to be used by a secondary docker image that has debug symbols enabled.
- [#1309](https://github.com/FuelLabs/fuel-core/pull/1309): Add documentation for running debug builds with CLion and Visual Studio Code.  
- [#1308](https://github.com/FuelLabs/fuel-core/pull/1308): Add support for loading .env files when compiling with the `env` feature. This allows users to conveniently supply CLI arguments in a secure and IDE-agnostic way. 
- [#1304](https://github.com/FuelLabs/fuel-core/pull/1304): Implemented `submit_and_await_commit_with_receipts` method for `FuelClient`.
- [#1286](https://github.com/FuelLabs/fuel-core/pull/1286): Include readable names for test cases where missing.
- [#1274](https://github.com/FuelLabs/fuel-core/pull/1274): Added tests to benchmark block synchronization.
- [#1263](https://github.com/FuelLabs/fuel-core/pull/1263): Add gas benchmarks for `ED19` and `ECR1` instructions.
- [#1331](https://github.com/FuelLabs/fuel-core/pull/1331): Add peer reputation reporting to block import code
- [#1405](https://github.com/FuelLabs/fuel-core/pull/1405): Use correct names for service metrics.

### Changed

- [#1468](https://github.com/FuelLabs/fuel-core/pull/1468): Bumped version of the `fuel-vm` to `v0.40.0`. It brings some breaking changes into consensus parameters API because of changes in the underlying types.
- [#1460](https://github.com/FuelLabs/fuel-core/pull/1460): Change tracking branch from main to master for releasy tests.
- [#1440](https://github.com/FuelLabs/fuel-core/pull/1440): Don't report reserved nodes that send invalid transactions.
- [#1439](https://github.com/FuelLabs/fuel-core/pull/1439): Reduced memory BMT consumption during creation of the header.
- [#1434](https://github.com/FuelLabs/fuel-core/pull/1434): Continue gossiping transactions to reserved peers regardless of gossiping reputation score.
- [#1399](https://github.com/FuelLabs/fuel-core/pull/1399): The Relayer now queries Ethereum for its latest finalized block instead of using a configurable "finalization period" to presume finality.
- [#1397](https://github.com/FuelLabs/fuel-core/pull/1397): Improved keygen. Created a crate to be included from forc plugins and upgraded internal library to drop requirement of protoc to build
- [#1349](https://github.com/FuelLabs/fuel-core/pull/1349): Updated peer-to-peer transactions API to support multiple blocks in a single request, and updated block synchronization to request multiple blocks based on the configured range of headers.
- [#1380](https://github.com/FuelLabs/fuel-core/pull/1380): Add preliminary, hard-coded config values for heartbeat peer reputation, removing `todo`.
- [#1377](https://github.com/FuelLabs/fuel-core/pull/1377): Remove `DiscoveryEvent` and use `KademliaEvent` directly in `DiscoveryBehavior`.
- [#1366](https://github.com/FuelLabs/fuel-core/pull/1366): Improve caching during docker builds in CI by replacing gha
- [#1358](https://github.com/FuelLabs/fuel-core/pull/1358): Upgraded the Rust version used in CI to 1.72.0. Also includes associated Clippy changes.
- [#1318](https://github.com/FuelLabs/fuel-core/pull/1318): Modified block synchronization to use asynchronous task execution when retrieving block headers.
- [#1314](https://github.com/FuelLabs/fuel-core/pull/1314): Removed `types::ConsensusParameters` in favour of `fuel_tx:ConsensusParameters`.
- [#1302](https://github.com/FuelLabs/fuel-core/pull/1302): Removed the usage of flake and building of the bridge contract ABI.
    It simplifies the maintenance and updating of the events, requiring only putting the event definition into the codebase of the relayer.
- [#1293](https://github.com/FuelLabs/fuel-core/issues/1293): Parallelized the `estimate_predicates` endpoint to utilize all available threads.
- [#1270](https://github.com/FuelLabs/fuel-core/pull/1270): Modify the way block headers are retrieved from peers to be done in batches.
- [#1342](https://github.com/FuelLabs/fuel-core/pull/1342): Add error handling for P2P requests to return `None` to requester and log error.
- [#1383](https://github.com/FuelLabs/fuel-core/pull/1383): Disallow usage of `log` crate internally in favor of `tracing` crate.
- [#1390](https://github.com/FuelLabs/fuel-core/pull/1390): Up the `ethers` version to `2` to fix an issue with `tungstenite`.
- [#1392](https://github.com/FuelLabs/fuel-core/pull/1392): Fixed an overflow in `message_proof`.
- [#1393](https://github.com/FuelLabs/fuel-core/pull/1393): Increase heartbeat timeout from `2` to `60` seconds, as suggested in [this issue](https://github.com/FuelLabs/fuel-core/issues/1330).
- [#1395](https://github.com/FuelLabs/fuel-core/pull/1395): Add DependentCost benchmarks for `k256`, `s256` and `mcpi` instructions.
- [#1408](https://github.com/FuelLabs/fuel-core/pull/1408): Update gas benchmarks for storage opcodes to use a pre-populated database to get more accurate worst-case costs.

#### Breaking
- [#1464](https://github.com/FuelLabs/fuel-core/pull/1464): Avoid possible truncation of higher bits. It may invalidate the code that truncated higher bits causing different behavior on 32-bit vs. 64-bit systems. The change affects some endpoints that now require lesser integers.
- [#1432](https://github.com/FuelLabs/fuel-core/pull/1432): All subscriptions and requests have a TTL now. So each subscription lifecycle is limited in time. If the subscription is closed because of TTL, it means that you subscribed after your transaction had been dropped by the network.
- [#1407](https://github.com/FuelLabs/fuel-core/pull/1407): The recipient is a `ContractId` instead of `Address`. The block producer should deploy its contract to receive the transaction fee. The collected fee is zero until the recipient contract is set.
- [#1407](https://github.com/FuelLabs/fuel-core/pull/1407): The `Mint` transaction is reworked with new fields to support the account-base model. It affects serialization and deserialization of the transaction and also affects GraphQL schema.
- [#1407](https://github.com/FuelLabs/fuel-core/pull/1407): The `Mint` transaction is the last transaction in the block instead of the first.
- [#1374](https://github.com/FuelLabs/fuel-core/pull/1374): Renamed `base_chain_height` to `da_height` and return current relayer height instead of latest Fuel block height.
- [#1363](https://github.com/FuelLabs/fuel-core/pull/1363): Change message_proof api to take `nonce` instead of `message_id`
- [#1339](https://github.com/FuelLabs/fuel-core/pull/1339): Added a new required field called `base_asset_id` to the `FeeParameters` definition in `ConsensusParameters`, as well as default values for `base_asset_id` in the `beta` and `dev` chainspecs.
- [#1355](https://github.com/FuelLabs/fuel-core/pull/1355): Removed the `metrics` feature flag from the fuel-core crate, and metrics are now included by default.
- [#1322](https://github.com/FuelLabs/fuel-core/pull/1322):
  The `debug` flag is added to the CLI. The flag should be used for local development only. Enabling debug mode:
      - Allows GraphQL Endpoints to arbitrarily advance blocks.
      - Enables debugger GraphQL Endpoints.
      - Allows setting `utxo_validation` to `false`.
- [#1318](https://github.com/FuelLabs/fuel-core/pull/1318): Removed the `--sync-max-header-batch-requests` CLI argument, and renamed `--sync-max-get-txns` to `--sync-block-stream-buffer-size` to better represent the current behavior in the import.
- [#1290](https://github.com/FuelLabs/fuel-core/pull/1290): Standardize CLI args to use `-` instead of `_`.
- [#1279](https://github.com/FuelLabs/fuel-core/pull/1279): Added a new CLI flag to enable the Relayer service `--enable-relayer`, and disabled the Relayer service by default. When supplying the `--enable-relayer` flag, the `--relayer` argument becomes mandatory, and omitting it is an error. Similarly, providing a `--relayer` argument without the `--enable-relayer` flag is an error. Lastly, providing the `--keypair` or `--network` arguments will also produce an error if the `--enable-p2p` flag is not set.
- [#1262](https://github.com/FuelLabs/fuel-core/pull/1262): The `ConsensusParameters` aggregates all configuration data related to the consensus. It contains many fields that are segregated by the usage. The API of some functions was affected to use lesser types instead the whole `ConsensusParameters`. It is a huge breaking change requiring repetitively monotonically updating all places that use the `ConsensusParameters`. But during updating, consider that maybe you can use lesser types. Usage of them may simplify signatures of methods and make them more user-friendly and transparent.
- [#1367](https://github.com/FuelLabs/fuel-core/pull/1367): Update to the latest version of fuel-vm.

### Removed

#### Breaking
- [#1399](https://github.com/FuelLabs/fuel-core/pull/1399): Removed `relayer-da-finalization` parameter from the relayer CLI.
- [#1338](https://github.com/FuelLabs/fuel-core/pull/1338): Updated GraphQL client to use `DependentCost` for `k256`, `mcpi`, `s256`, `scwq`, `swwq` opcodes.
- [#1322](https://github.com/FuelLabs/fuel-core/pull/1322): The `manual_blocks_enabled` flag is removed from the CLI. The analog is a `debug` flag.<|MERGE_RESOLUTION|>--- conflicted
+++ resolved
@@ -9,11 +9,8 @@
 Description of the upcoming release here.
 
 ### Added
-<<<<<<< HEAD
-- [#](https://github.com/FuelLabs/fuel-core/pull/1462): Added benchmark to measure the performance of contract state and contract ID calculation; use for gas costing.
-=======
+- [#1642](https://github.com/FuelLabs/fuel-core/pull/1462): Added benchmark to measure the performance of contract state and contract ID calculation; use for gas costing.
 - [#1465](https://github.com/FuelLabs/fuel-core/pull/1465): Improvements for keygen cli and crates
->>>>>>> 457cd943
 - [#1457](https://github.com/FuelLabs/fuel-core/pull/1457): Fixing incorrect measurement for fast(µs) opcodes.
 - [#1456](https://github.com/FuelLabs/fuel-core/pull/1456): Added flushing of the RocksDB during a graceful shutdown.
 - [#1456](https://github.com/FuelLabs/fuel-core/pull/1456): Added more logs to track the service lifecycle.
