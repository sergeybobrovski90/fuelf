# Change Log
All notable changes to this project will be documented in this file.

The format is based on [Keep a Changelog](http://keepachangelog.com/)
and this project adheres to [Semantic Versioning](http://semver.org/).

## [Unreleased]

Description of the upcoming release here.

### Added

<<<<<<< HEAD
- [#1453](https://github.com/FuelLabs/fuel-core/pull/1453): Add the majority of the "sanity" benchmarks for contract opcodes.
=======
- [#1473](https://github.com/FuelLabs/fuel-core/pull/1473): Expose fuel-core version as a constant
>>>>>>> 6313ab73
- [#1469](https://github.com/FuelLabs/fuel-core/pull/1469): Added support of bloom filter for RocksDB tables and increased the block cache.
- [#1642](https://github.com/FuelLabs/fuel-core/pull/1462): Added benchmark to measure the performance of contract state and contract ID calculation; use for gas costing.
- [#1465](https://github.com/FuelLabs/fuel-core/pull/1465): Improvements for keygen cli and crates
- [#1457](https://github.com/FuelLabs/fuel-core/pull/1457): Fixing incorrect measurement for fast(µs) opcodes.
- [#1456](https://github.com/FuelLabs/fuel-core/pull/1456): Added flushing of the RocksDB during a graceful shutdown.
- [#1456](https://github.com/FuelLabs/fuel-core/pull/1456): Added more logs to track the service lifecycle.
- [#1449](https://github.com/FuelLabs/fuel-core/pull/1449): Fix coin pagination in e2e test client.
- [#1452](https://github.com/FuelLabs/fuel-core/pull/1452): Added benchmark to measure the performance of contract root calculation when utilizing the maximum contract size; used for gas costing of contract root during predicate owner validation.   
- [#1447](https://github.com/FuelLabs/fuel-core/pull/1447): Add timeout for continuous e2e tests
- [#1444](https://github.com/FuelLabs/fuel-core/pull/1444): Add "sanity" benchmarks for memory opcodes.
- [#1437](https://github.com/FuelLabs/fuel-core/pull/1437): Add some transaction throughput tests for basic transfers.
- [#1436](https://github.com/FuelLabs/fuel-core/pull/1436): Add a github action to continuously test beta-4.
- [#1433](https://github.com/FuelLabs/fuel-core/pull/1433): Add "sanity" benchmarks for flow opcodes.
- [#1430](https://github.com/FuelLabs/fuel-core/pull/1430): Add "sanity" benchmarks for crypto opcodes.
- [#1432](https://github.com/FuelLabs/fuel-core/pull/1432): Add a new `--api-request-timeout` argument to control TTL for GraphQL requests.
- [#1426](https://github.com/FuelLabs/fuel-core/pull/1426) Split keygen into a create and a binary
- [#1419](https://github.com/FuelLabs/fuel-core/pull/1419): Add additional "sanity" benchmarks for arithmetic op code instructions.
- [#1411](https://github.com/FuelLabs/fuel-core/pull/1411): Added WASM and `no_std` compatibility.
- [#1400](https://github.com/FuelLabs/fuel-core/pull/1400): Add releasy beta to fuel-core so that new commits to fuel-core master triggers fuels-rs.
- [#1371](https://github.com/FuelLabs/fuel-core/pull/1371): Add new client function for querying the `MessageStatus` for a specific message (by `Nonce`)
- [#1356](https://github.com/FuelLabs/fuel-core/pull/1356): Add peer reputation reporting to heartbeat code
- [#1355](https://github.com/FuelLabs/fuel-core/pull/1355): Added new metrics related to block importing, such as tps, sync delays etc
- [#1339](https://github.com/FuelLabs/fuel-core/pull/1339): Adds `baseAssetId` to `FeeParameters` in the GraphQL API.
- [#1331](https://github.com/FuelLabs/fuel-core/pull/1331): Add peer reputation reporting to block import code
- [#1324](https://github.com/FuelLabs/fuel-core/pull/1324): Added pyroscope profiling to fuel-core, intended to be used by a secondary docker image that has debug symbols enabled.
- [#1309](https://github.com/FuelLabs/fuel-core/pull/1309): Add documentation for running debug builds with CLion and Visual Studio Code.  
- [#1308](https://github.com/FuelLabs/fuel-core/pull/1308): Add support for loading .env files when compiling with the `env` feature. This allows users to conveniently supply CLI arguments in a secure and IDE-agnostic way. 
- [#1304](https://github.com/FuelLabs/fuel-core/pull/1304): Implemented `submit_and_await_commit_with_receipts` method for `FuelClient`.
- [#1286](https://github.com/FuelLabs/fuel-core/pull/1286): Include readable names for test cases where missing.
- [#1274](https://github.com/FuelLabs/fuel-core/pull/1274): Added tests to benchmark block synchronization.
- [#1263](https://github.com/FuelLabs/fuel-core/pull/1263): Add gas benchmarks for `ED19` and `ECR1` instructions.
- [#1331](https://github.com/FuelLabs/fuel-core/pull/1331): Add peer reputation reporting to block import code
- [#1405](https://github.com/FuelLabs/fuel-core/pull/1405): Use correct names for service metrics.

### Changed

- [#1469](https://github.com/FuelLabs/fuel-core/pull/1469): Replaced usage of `MemoryTransactionView` by `Checkpoint` database in the benchmarks.
- [#1466](https://github.com/FuelLabs/fuel-core/pull/1466): Handling overflows during arithmetic operations.
- [#1468](https://github.com/FuelLabs/fuel-core/pull/1468): Bumped version of the `fuel-vm` to `v0.40.0`. It brings some breaking changes into consensus parameters API because of changes in the underlying types.
- [#1460](https://github.com/FuelLabs/fuel-core/pull/1460): Change tracking branch from main to master for releasy tests.
- [#1440](https://github.com/FuelLabs/fuel-core/pull/1440): Don't report reserved nodes that send invalid transactions.
- [#1439](https://github.com/FuelLabs/fuel-core/pull/1439): Reduced memory BMT consumption during creation of the header.
- [#1434](https://github.com/FuelLabs/fuel-core/pull/1434): Continue gossiping transactions to reserved peers regardless of gossiping reputation score.
- [#1399](https://github.com/FuelLabs/fuel-core/pull/1399): The Relayer now queries Ethereum for its latest finalized block instead of using a configurable "finalization period" to presume finality.
- [#1397](https://github.com/FuelLabs/fuel-core/pull/1397): Improved keygen. Created a crate to be included from forc plugins and upgraded internal library to drop requirement of protoc to build
- [#1349](https://github.com/FuelLabs/fuel-core/pull/1349): Updated peer-to-peer transactions API to support multiple blocks in a single request, and updated block synchronization to request multiple blocks based on the configured range of headers.
- [#1380](https://github.com/FuelLabs/fuel-core/pull/1380): Add preliminary, hard-coded config values for heartbeat peer reputation, removing `todo`.
- [#1377](https://github.com/FuelLabs/fuel-core/pull/1377): Remove `DiscoveryEvent` and use `KademliaEvent` directly in `DiscoveryBehavior`.
- [#1366](https://github.com/FuelLabs/fuel-core/pull/1366): Improve caching during docker builds in CI by replacing gha
- [#1358](https://github.com/FuelLabs/fuel-core/pull/1358): Upgraded the Rust version used in CI to 1.72.0. Also includes associated Clippy changes.
- [#1318](https://github.com/FuelLabs/fuel-core/pull/1318): Modified block synchronization to use asynchronous task execution when retrieving block headers.
- [#1314](https://github.com/FuelLabs/fuel-core/pull/1314): Removed `types::ConsensusParameters` in favour of `fuel_tx:ConsensusParameters`.
- [#1302](https://github.com/FuelLabs/fuel-core/pull/1302): Removed the usage of flake and building of the bridge contract ABI.
    It simplifies the maintenance and updating of the events, requiring only putting the event definition into the codebase of the relayer.
- [#1293](https://github.com/FuelLabs/fuel-core/issues/1293): Parallelized the `estimate_predicates` endpoint to utilize all available threads.
- [#1270](https://github.com/FuelLabs/fuel-core/pull/1270): Modify the way block headers are retrieved from peers to be done in batches.
- [#1342](https://github.com/FuelLabs/fuel-core/pull/1342): Add error handling for P2P requests to return `None` to requester and log error.
- [#1383](https://github.com/FuelLabs/fuel-core/pull/1383): Disallow usage of `log` crate internally in favor of `tracing` crate.
- [#1390](https://github.com/FuelLabs/fuel-core/pull/1390): Up the `ethers` version to `2` to fix an issue with `tungstenite`.
- [#1392](https://github.com/FuelLabs/fuel-core/pull/1392): Fixed an overflow in `message_proof`.
- [#1393](https://github.com/FuelLabs/fuel-core/pull/1393): Increase heartbeat timeout from `2` to `60` seconds, as suggested in [this issue](https://github.com/FuelLabs/fuel-core/issues/1330).
- [#1395](https://github.com/FuelLabs/fuel-core/pull/1395): Add DependentCost benchmarks for `k256`, `s256` and `mcpi` instructions.
- [#1408](https://github.com/FuelLabs/fuel-core/pull/1408): Update gas benchmarks for storage opcodes to use a pre-populated database to get more accurate worst-case costs.

#### Breaking

- [#1464](https://github.com/FuelLabs/fuel-core/pull/1464): Avoid possible truncation of higher bits. It may invalidate the code that truncated higher bits causing different behavior on 32-bit vs. 64-bit systems. The change affects some endpoints that now require lesser integers.
- [#1432](https://github.com/FuelLabs/fuel-core/pull/1432): All subscriptions and requests have a TTL now. So each subscription lifecycle is limited in time. If the subscription is closed because of TTL, it means that you subscribed after your transaction had been dropped by the network.
- [#1407](https://github.com/FuelLabs/fuel-core/pull/1407): The recipient is a `ContractId` instead of `Address`. The block producer should deploy its contract to receive the transaction fee. The collected fee is zero until the recipient contract is set.
- [#1407](https://github.com/FuelLabs/fuel-core/pull/1407): The `Mint` transaction is reworked with new fields to support the account-base model. It affects serialization and deserialization of the transaction and also affects GraphQL schema.
- [#1407](https://github.com/FuelLabs/fuel-core/pull/1407): The `Mint` transaction is the last transaction in the block instead of the first.
- [#1374](https://github.com/FuelLabs/fuel-core/pull/1374): Renamed `base_chain_height` to `da_height` and return current relayer height instead of latest Fuel block height.
- [#1363](https://github.com/FuelLabs/fuel-core/pull/1363): Change message_proof api to take `nonce` instead of `message_id`
- [#1339](https://github.com/FuelLabs/fuel-core/pull/1339): Added a new required field called `base_asset_id` to the `FeeParameters` definition in `ConsensusParameters`, as well as default values for `base_asset_id` in the `beta` and `dev` chainspecs.
- [#1355](https://github.com/FuelLabs/fuel-core/pull/1355): Removed the `metrics` feature flag from the fuel-core crate, and metrics are now included by default.
- [#1322](https://github.com/FuelLabs/fuel-core/pull/1322):
  The `debug` flag is added to the CLI. The flag should be used for local development only. Enabling debug mode:
      - Allows GraphQL Endpoints to arbitrarily advance blocks.
      - Enables debugger GraphQL Endpoints.
      - Allows setting `utxo_validation` to `false`.
- [#1318](https://github.com/FuelLabs/fuel-core/pull/1318): Removed the `--sync-max-header-batch-requests` CLI argument, and renamed `--sync-max-get-txns` to `--sync-block-stream-buffer-size` to better represent the current behavior in the import.
- [#1290](https://github.com/FuelLabs/fuel-core/pull/1290): Standardize CLI args to use `-` instead of `_`.
- [#1279](https://github.com/FuelLabs/fuel-core/pull/1279): Added a new CLI flag to enable the Relayer service `--enable-relayer`, and disabled the Relayer service by default. When supplying the `--enable-relayer` flag, the `--relayer` argument becomes mandatory, and omitting it is an error. Similarly, providing a `--relayer` argument without the `--enable-relayer` flag is an error. Lastly, providing the `--keypair` or `--network` arguments will also produce an error if the `--enable-p2p` flag is not set.
- [#1262](https://github.com/FuelLabs/fuel-core/pull/1262): The `ConsensusParameters` aggregates all configuration data related to the consensus. It contains many fields that are segregated by the usage. The API of some functions was affected to use lesser types instead the whole `ConsensusParameters`. It is a huge breaking change requiring repetitively monotonically updating all places that use the `ConsensusParameters`. But during updating, consider that maybe you can use lesser types. Usage of them may simplify signatures of methods and make them more user-friendly and transparent.
- [#1367](https://github.com/FuelLabs/fuel-core/pull/1367): Update to the latest version of fuel-vm.

### Removed

#### Breaking
- [#1399](https://github.com/FuelLabs/fuel-core/pull/1399): Removed `relayer-da-finalization` parameter from the relayer CLI.
- [#1338](https://github.com/FuelLabs/fuel-core/pull/1338): Updated GraphQL client to use `DependentCost` for `k256`, `mcpi`, `s256`, `scwq`, `swwq` opcodes.
- [#1322](https://github.com/FuelLabs/fuel-core/pull/1322): The `manual_blocks_enabled` flag is removed from the CLI. The analog is a `debug` flag.<|MERGE_RESOLUTION|>--- conflicted
+++ resolved
@@ -10,11 +10,8 @@
 
 ### Added
 
-<<<<<<< HEAD
 - [#1453](https://github.com/FuelLabs/fuel-core/pull/1453): Add the majority of the "sanity" benchmarks for contract opcodes.
-=======
 - [#1473](https://github.com/FuelLabs/fuel-core/pull/1473): Expose fuel-core version as a constant
->>>>>>> 6313ab73
 - [#1469](https://github.com/FuelLabs/fuel-core/pull/1469): Added support of bloom filter for RocksDB tables and increased the block cache.
 - [#1642](https://github.com/FuelLabs/fuel-core/pull/1462): Added benchmark to measure the performance of contract state and contract ID calculation; use for gas costing.
 - [#1465](https://github.com/FuelLabs/fuel-core/pull/1465): Improvements for keygen cli and crates
