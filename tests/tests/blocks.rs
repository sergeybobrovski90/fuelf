--- conflicted
+++ resolved
@@ -96,14 +96,7 @@
     client.submit_and_await_commit(&tx).await.unwrap();
 
     let transaction_response = client
-<<<<<<< HEAD
-        .transaction(&format!(
-            "{:#x}",
-            tx.id(&ConsensusParameters::DEFAULT.chain_id)
-        ))
-=======
-        .transaction(&tx.id(&ConsensusParameters::DEFAULT))
->>>>>>> 819081e1
+        .transaction(&tx.id(&ConsensusParameters::DEFAULT.chain_id))
         .await
         .unwrap();
 
@@ -178,14 +171,7 @@
     client.submit_and_await_commit(&tx).await.unwrap();
 
     let transaction_response = client
-<<<<<<< HEAD
-        .transaction(&format!(
-            "{:#x}",
-            tx.id(&ConsensusParameters::DEFAULT.chain_id)
-        ))
-=======
-        .transaction(&tx.id(&ConsensusParameters::DEFAULT))
->>>>>>> 819081e1
+        .transaction(&tx.id(&ConsensusParameters::DEFAULT.chain_id))
         .await
         .unwrap();
 
