--- conflicted
+++ resolved
@@ -18,65 +18,11 @@
     fuel_asm::*,
     fuel_crypto::*,
     fuel_tx::*,
-<<<<<<< HEAD
-};
-use rand::{
-    rngs::StdRng,
-    Rng,
-    SeedableRng,
 };
 use rstest::rstest;
 
-#[tokio::test]
-async fn can_submit_genesis_message() {
-    let mut rng = StdRng::seed_from_u64(1234);
-
-    let secret_key: SecretKey = rng.gen();
-    let pk = secret_key.public_key();
-
-    let msg1 = MessageConfig {
-        sender: rng.gen(),
-        recipient: Input::owner(&pk),
-        nonce: rng.gen(),
-        amount: rng.gen(),
-        data: vec![rng.gen()],
-        da_height: DaBlockHeight(0),
-    };
-    let tx1 = TransactionBuilder::script(vec![op::ret(0)].into_iter().collect(), vec![])
-        .gas_limit(100000)
-        .add_unsigned_message_input(
-            secret_key,
-            msg1.sender,
-            msg1.nonce,
-            msg1.amount,
-            msg1.data.clone(),
-        )
-        .finalize_as_transaction();
-
-    let mut node_config = Config::local_node();
-    node_config.chain_conf.initial_state = Some(StateConfig {
-        messages: Some(vec![msg1]),
-        ..Default::default()
-    });
-    node_config.utxo_validation = true;
-
-    let srv = FuelService::new_node(node_config.clone()).await.unwrap();
-    let client = FuelClient::from(srv.bound_address);
-
-    // verify tx is successful
-    let status = client.submit_and_await_commit(&tx1).await.unwrap();
-    assert!(
-        matches!(status, TransactionStatus::Success { .. }),
-        "expected success, received {status:?}",
-    );
-}
-=======
-};
-use rstest::rstest;
-
 #[cfg(feature = "relayer")]
 mod relayer;
->>>>>>> b4063be2
 
 #[tokio::test]
 async fn messages_returns_messages_for_all_owners() {
