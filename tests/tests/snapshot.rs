--- conflicted
+++ resolved
@@ -42,22 +42,10 @@
             contract_id,
             code: vec![8; 32],
             salt: Salt::new([9; 32]),
-<<<<<<< HEAD
-=======
-            state: Some(vec![
-                (Bytes32::new([5u8; 32]), Bytes32::new([8u8; 32]).to_vec()),
-                (Bytes32::new([7u8; 32]), Bytes32::new([9u8; 32]).to_vec()),
-            ]),
-            balances: Some(vec![
-                (AssetId::new([3u8; 32]), 100),
-                (AssetId::new([10u8; 32]), 10000),
-            ]),
->>>>>>> 634bc16d
             tx_id: Some(rng.gen()),
             output_index: Some(rng.gen()),
             tx_pointer_block_height: Some(BlockHeight::from(10)),
             tx_pointer_tx_idx: Some(rng.gen()),
-<<<<<<< HEAD
         }],
         contract_balance: vec![
             ContractBalanceConfig {
@@ -75,12 +63,12 @@
             ContractStateConfig {
                 contract_id,
                 key: Bytes32::new([5u8; 32]),
-                value: Bytes32::new([8u8; 32]),
+                value: [8u8; 32].to_vec(),
             },
             ContractStateConfig {
                 contract_id,
                 key: Bytes32::new([7u8; 32]),
-                value: Bytes32::new([9u8; 32]),
+                value: [9u8; 32].to_vec(),
             },
         ],
         coins: vec![
@@ -92,7 +80,6 @@
         .map(|(owner, amount, asset_id)| CoinConfig {
             tx_pointer_block_height: Some(Default::default()),
             tx_pointer_tx_idx: Some(0),
-            maturity: Some(Default::default()),
             owner,
             amount,
             asset_id,
@@ -100,28 +87,6 @@
         })
         .collect(),
         messages: vec![MessageConfig {
-=======
-        }]),
-        coins: Some(
-            vec![
-                (owner, 50, AssetId::new([8u8; 32])),
-                (owner, 100, AssetId::new([3u8; 32])),
-                (owner, 150, AssetId::new([5u8; 32])),
-            ]
-            .into_iter()
-            .map(|(owner, amount, asset_id)| CoinConfig {
-                tx_id: None,
-                output_index: None,
-                tx_pointer_block_height: Some(Default::default()),
-                tx_pointer_tx_idx: Some(0),
-                owner,
-                amount,
-                asset_id,
-            })
-            .collect(),
-        ),
-        messages: Some(vec![MessageConfig {
->>>>>>> 634bc16d
             sender: rng.gen(),
             recipient: rng.gen(),
             nonce: Nonce::from(rng.gen_range(0..1000)),
