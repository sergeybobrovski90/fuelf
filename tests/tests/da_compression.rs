use core::time::Duration;
use fuel_core::{
    chain_config::TESTNET_WALLET_SECRETS,
    fuel_core_graphql_api::{
        da_compression::{
            DbTx,
            DecompressDbTx,
        },
        worker_service::DaCompressionConfig,
    },
    p2p_test_helpers::*,
    service::{
        Config,
        FuelService,
    },
};
use fuel_core_client::client::{
    pagination::PaginationRequest,
    types::TransactionStatus,
    FuelClient,
};
<<<<<<< HEAD
use fuel_core_compression::VersionedCompressedBlock;
=======
use fuel_core_compression::{
    decompress::decompress,
    VersionedCompressedBlock,
};
use fuel_core_poa::signer::SignMode;
use fuel_core_storage::transactional::{
    HistoricalView,
    IntoTransaction,
};
>>>>>>> e1ff8d47
use fuel_core_types::{
    fuel_asm::{
        op,
        RegId,
    },
    fuel_crypto::SecretKey,
    fuel_tx::{
        Address,
        GasCosts,
        Input,
        TransactionBuilder,
        TxPointer,
    },
    secrecy::Secret,
    signer::SignMode,
};
use rand::{
    rngs::StdRng,
    SeedableRng,
};
use std::str::FromStr;

#[tokio::test]
async fn can_fetch_da_compressed_block_from_graphql() {
    let mut rng = StdRng::seed_from_u64(10);
    let poa_secret = SecretKey::random(&mut rng);

    let mut config = Config::local_node();
    config.consensus_signer = SignMode::Key(Secret::new(poa_secret.into()));
    config.utxo_validation = true;
    let compression_config = fuel_core_compression::Config {
        temporal_registry_retention: Duration::from_secs(3600),
    };
    config.da_compression = DaCompressionConfig::Enabled(compression_config);
    let srv = FuelService::new_node(config).await.unwrap();
    let client = FuelClient::from(srv.bound_address);

    let wallet_secret =
        SecretKey::from_str(TESTNET_WALLET_SECRETS[1]).expect("Expected valid secret");
    let wallet_address = Address::from(*wallet_secret.public_key().hash());

    let coin = client
        .coins(
            &wallet_address,
            None,
            PaginationRequest {
                cursor: None,
                results: 1,
                direction: fuel_core_client::client::pagination::PageDirection::Forward,
            },
        )
        .await
        .expect("Unable to get coins")
        .results
        .into_iter()
        .next()
        .expect("Expected at least one coin");

    let tx =
        TransactionBuilder::script([op::ret(RegId::ONE)].into_iter().collect(), vec![])
            .max_fee_limit(0)
            .script_gas_limit(1_000_000)
            .with_gas_costs(GasCosts::free())
            .add_unsigned_coin_input(
                wallet_secret,
                coin.utxo_id,
                coin.amount,
                coin.asset_id,
                TxPointer::new(coin.block_created.into(), coin.tx_created_idx),
            )
            .finalize_as_transaction();

    let status = client.submit_and_await_commit(&tx).await.unwrap();

    let block_height = match status {
        TransactionStatus::Success { block_height, .. } => block_height,
        other => {
            panic!("unexpected result {other:?}")
        }
    };

    let block = client
        .da_compressed_block(block_height)
        .await
        .unwrap()
        .expect("Unable to get compressed block");
    let block: VersionedCompressedBlock = postcard::from_bytes(&block).unwrap();

    // Reuse the existing offchain db to decompress the block
    let db = &srv.shared.database;
    let mut tx_inner = db.off_chain().clone().into_transaction();
    let db_tx = DecompressDbTx {
        db_tx: DbTx {
            db_tx: &mut tx_inner,
        },
        onchain_db: db.on_chain().view_at(&0u32.into()).unwrap(),
    };
    let decompressed = decompress(compression_config, db_tx, block).await.unwrap();

    assert!(decompressed.transactions.len() == 2);
}

#[tokio::test(flavor = "multi_thread")]
async fn da_compressed_blocks_are_available_from_non_block_producing_nodes() {
    let mut rng = StdRng::seed_from_u64(line!() as u64);

    // Create a producer and a validator that share the same key pair.
    let secret = SecretKey::random(&mut rng);
    let pub_key = Input::owner(&secret.public_key());

    let mut config = Config::local_node();
    config.da_compression = DaCompressionConfig::Enabled(fuel_core_compression::Config {
        temporal_registry_retention: Duration::from_secs(3600),
    });

    let Nodes {
        mut producers,
        mut validators,
        bootstrap_nodes: _dont_drop,
    } = make_nodes(
        [Some(BootstrapSetup::new(pub_key))],
        [Some(
            ProducerSetup::new(secret).with_txs(1).with_name("Alice"),
        )],
        [Some(ValidatorSetup::new(pub_key).with_name("Bob"))],
        Some(config),
    )
    .await;

    let producer = producers.pop().unwrap();
    let mut validator = validators.pop().unwrap();

    let v_client = FuelClient::from(validator.node.shared.graph_ql.bound_address);

    // Insert some txs
    let expected = producer.insert_txs().await;
    validator.consistency_20s(&expected).await;

    let block_height = 1u32.into();

    let block = v_client
        .da_compressed_block(block_height)
        .await
        .unwrap()
        .expect("Compressed block not available from validator");
    let _: VersionedCompressedBlock = postcard::from_bytes(&block).unwrap();
}<|MERGE_RESOLUTION|>--- conflicted
+++ resolved
@@ -19,9 +19,6 @@
     types::TransactionStatus,
     FuelClient,
 };
-<<<<<<< HEAD
-use fuel_core_compression::VersionedCompressedBlock;
-=======
 use fuel_core_compression::{
     decompress::decompress,
     VersionedCompressedBlock,
@@ -31,7 +28,6 @@
     HistoricalView,
     IntoTransaction,
 };
->>>>>>> e1ff8d47
 use fuel_core_types::{
     fuel_asm::{
         op,
