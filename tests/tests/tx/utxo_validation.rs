//! Tests involving client behavior when utxo-validation is enabled

use crate::helpers::{
    TestContext,
    TestSetupBuilder,
};
use fuel_core_client::client::{
    types::TransactionStatus,
    PageDirection,
    PaginationRequest,
};
use fuel_core_types::{
    fuel_asm::*,
    fuel_crypto::*,
    fuel_tx::*,
};
use futures::future::join_all;
use itertools::Itertools;
use rand::{
    rngs::StdRng,
    Rng,
    SeedableRng,
};
use std::collections::BTreeSet;

#[tokio::test]
async fn submit_utxo_verified_tx_with_min_gas_price() {
    let mut rng = StdRng::seed_from_u64(2322);
    let mut test_builder = TestSetupBuilder::new(2322);
    let (_, contract_id) = test_builder.setup_contract(vec![], None);
    // initialize 10 random transactions that transfer coins and call a contract
    let transactions = (1..=10)
        .into_iter()
        .map(|i| {
            TransactionBuilder::script(
                op::ret(RegId::ONE).to_bytes().into_iter().collect(),
                vec![],
            )
            .gas_limit(10000)
            .gas_price(1)
            .add_unsigned_coin_input(
                SecretKey::random(&mut rng),
                rng.gen(),
                1000 + i,
                Default::default(),
                Default::default(),
                0,
            )
            .add_input(Input::Contract {
                utxo_id: Default::default(),
                balance_root: Default::default(),
                state_root: Default::default(),
                tx_pointer: Default::default(),
                contract_id,
            })
            .add_output(Output::Change {
                amount: 0,
                asset_id: Default::default(),
                to: rng.gen(),
            })
            .add_output(Output::Contract {
                input_index: 1,
                balance_root: Default::default(),
                state_root: Default::default(),
            })
            .finalize()
        })
        .collect_vec();

    // setup genesis block with coins that transactions can spend
    test_builder.config_coin_inputs_from_transactions(&transactions.iter().collect_vec());

    // spin up node
    let TestContext {
        client,
        srv: _dont_drop,
        ..
    } = test_builder.finalize().await;

    // submit transactions and verify their status
    for tx in transactions {
        let tx = tx.into();
        client.submit_and_await_commit(&tx).await.unwrap();
        // verify that the tx returned from the api matches the submitted tx
        let ret_tx = client
            .transaction(&tx.id().to_string())
            .await
            .unwrap()
            .unwrap()
            .transaction;

        let transaction_result = client
            .transaction_status(&ret_tx.id().to_string())
            .await
            .ok()
            .unwrap();

        if let TransactionStatus::Success { block_id, .. } = transaction_result.clone() {
            let block_exists = client.block(&block_id).await.unwrap();

            assert!(block_exists.is_some());
        }

        // Once https://github.com/FuelLabs/fuel-core/issues/50 is resolved this should rely on the Submitted Status rather than Success
        assert!(matches!(
            transaction_result,
            TransactionStatus::Success { .. }
        ));
    }
}

#[tokio::test]
async fn submit_utxo_verified_tx_below_min_gas_price_fails() {
    // initialize transaction
    let tx = TransactionBuilder::script(
        op::ret(RegId::ONE).to_bytes().into_iter().collect(),
        vec![],
    )
    .gas_limit(100)
    .gas_price(1)
    .finalize_as_transaction();

    // initialize node with higher minimum gas price
    let mut test_builder = TestSetupBuilder::new(2322u64);
    test_builder.min_gas_price = 10;
    let TestContext {
        client,
        srv: _dont_drop,
        ..
    } = test_builder.finalize().await;

    let result = client.submit(&tx).await;

    assert!(result.is_err());
    assert!(result
        .err()
        .unwrap()
        .to_string()
        .contains("The gas price is too low"));
}

// verify that dry run can disable utxo_validation by simulating a transaction with unsigned
// non-existent coin inputs
#[tokio::test]
async fn dry_run_override_utxo_validation() {
    let mut rng = StdRng::seed_from_u64(2322);

    let asset_id = rng.gen();
    let tx = TransactionBuilder::script(
        op::ret(RegId::ONE).to_bytes().into_iter().collect(),
        vec![],
    )
    .gas_limit(10000)
    .add_input(Input::coin_signed(
        rng.gen(),
        rng.gen(),
        1000,
        AssetId::default(),
        Default::default(),
        0,
        Default::default(),
    ))
    .add_input(Input::coin_signed(
        rng.gen(),
        rng.gen(),
        rng.gen(),
        asset_id,
        Default::default(),
        0,
        Default::default(),
    ))
    .add_output(Output::change(rng.gen(), 0, asset_id))
    .add_witness(Default::default())
    .finalize_as_transaction();

    let context = TestSetupBuilder::new(2322).finalize().await;

    let log = context.client.dry_run_opt(&tx, Some(false)).await.unwrap();
    assert_eq!(2, log.len());

    assert!(matches!(log[0],
        Receipt::Return {
            val, ..
        } if val == 1));
}

// verify that dry run without utxo-validation override respects the node setting
#[tokio::test]
async fn dry_run_no_utxo_validation_override() {
    let mut rng = StdRng::seed_from_u64(2322);

    let asset_id = rng.gen();
    // construct a tx with invalid inputs
<<<<<<< HEAD
    let tx = TransactionBuilder::script(
        op::ret(RegId::ONE).to_bytes().into_iter().collect(),
        vec![],
    )
    .gas_limit(1000)
    .add_input(Input::coin_signed(
        rng.gen(),
        rng.gen(),
        1000,
        AssetId::default(),
        Default::default(),
        0,
        Default::default(),
    ))
    .add_input(Input::coin_signed(
        rng.gen(),
        rng.gen(),
        rng.gen(),
        asset_id,
        Default::default(),
        0,
        Default::default(),
    ))
    .add_output(Output::change(rng.gen(), 0, asset_id))
    .add_witness(Default::default())
    .finalize_as_transaction();
=======
    let tx = TransactionBuilder::script(vec![], vec![])
        .gas_limit(1000)
        .add_input(Input::coin_signed(
            rng.gen(),
            rng.gen(),
            1000,
            AssetId::default(),
            Default::default(),
            0,
            Default::default(),
        ))
        .add_input(Input::coin_signed(
            rng.gen(),
            rng.gen(),
            rng.gen(),
            asset_id,
            Default::default(),
            0,
            Default::default(),
        ))
        .add_output(Output::change(rng.gen(), 0, asset_id))
        .add_witness(Default::default())
        .finalize_as_transaction();
>>>>>>> b4063be2

    let client = TestSetupBuilder::new(2322).finalize().await.client;

    // verify that the client validated the inputs and failed the tx
    let res = client.dry_run_opt(&tx, None).await;
    assert!(res.is_err());
}

#[tokio::test(flavor = "multi_thread", worker_threads = 8)]
async fn concurrent_tx_submission_produces_expected_blocks() {
    const TEST_TXS: usize = 10;

    let mut rng = StdRng::seed_from_u64(2322u64);
    let mut test_builder = TestSetupBuilder::new(100);

    // generate random txs
    let secret = SecretKey::random(&mut rng);
    let txs = (0..TEST_TXS)
        .into_iter()
        .map(|i| {
            TransactionBuilder::script(
                op::ret(RegId::ONE).to_bytes().into_iter().collect(),
                vec![],
            )
            .gas_limit(10000)
            .add_unsigned_coin_input(
                secret,
                rng.gen(),
                rng.gen_range((100000 + i as u64)..(200000 + i as u64)),
                Default::default(),
                Default::default(),
                0,
            )
            .add_output(Output::change(rng.gen(), 0, Default::default()))
            .finalize()
        })
        .collect_vec();

    // collect all tx ids
    let tx_ids: BTreeSet<_> = txs.iter().map(|tx| tx.id()).collect();

    // setup the genesis coins for spending
    test_builder.config_coin_inputs_from_transactions(&txs.iter().collect_vec());
    let txs: Vec<Transaction> = txs.into_iter().map(Into::into).collect_vec();

    let TestContext {
        client,
        srv: _dont_drop,
        ..
    } = test_builder.finalize().await;

    let tasks = txs.iter().map(|tx| client.submit_and_await_commit(tx));

    let tx_status: Vec<TransactionStatus> = join_all(tasks)
        .await
        .into_iter()
        .try_collect()
        .expect("expected successful transactions");

    // assert all txs are successful
    for status in tx_status {
        assert!(
            matches!(status, TransactionStatus::Success { .. }),
            "expected successful tx status, got: {status:?}"
        );
    }

    let total_blocks = client
        .blocks(PaginationRequest {
            results: TEST_TXS * 2,
            direction: PageDirection::Forward,
            cursor: None,
        })
        .await
        .unwrap();

    // ensure block heights are all unique
    let deduped = total_blocks
        .results
        .iter()
        .map(|b| b.header.height.0)
        .dedup()
        .collect_vec();

    // ensure all transactions are included across all the blocks
    let included_txs: BTreeSet<Bytes32> = total_blocks
        .results
        .iter()
        .flat_map(|b| {
            b.transactions
                .iter()
                .skip(1 /* coinbase */)
                .map(|t| t.id.clone().into())
        })
        .dedup_with_count()
        .map(|(count, id)| {
            assert_eq!(count, 1, "duplicate tx detected {id}");
            id
        })
        .collect();

    assert_eq!(total_blocks.results.len(), deduped.len());
    assert_eq!(included_txs, tx_ids);
}<|MERGE_RESOLUTION|>--- conflicted
+++ resolved
@@ -191,34 +191,6 @@
 
     let asset_id = rng.gen();
     // construct a tx with invalid inputs
-<<<<<<< HEAD
-    let tx = TransactionBuilder::script(
-        op::ret(RegId::ONE).to_bytes().into_iter().collect(),
-        vec![],
-    )
-    .gas_limit(1000)
-    .add_input(Input::coin_signed(
-        rng.gen(),
-        rng.gen(),
-        1000,
-        AssetId::default(),
-        Default::default(),
-        0,
-        Default::default(),
-    ))
-    .add_input(Input::coin_signed(
-        rng.gen(),
-        rng.gen(),
-        rng.gen(),
-        asset_id,
-        Default::default(),
-        0,
-        Default::default(),
-    ))
-    .add_output(Output::change(rng.gen(), 0, asset_id))
-    .add_witness(Default::default())
-    .finalize_as_transaction();
-=======
     let tx = TransactionBuilder::script(vec![], vec![])
         .gas_limit(1000)
         .add_input(Input::coin_signed(
@@ -242,7 +214,6 @@
         .add_output(Output::change(rng.gen(), 0, asset_id))
         .add_witness(Default::default())
         .finalize_as_transaction();
->>>>>>> b4063be2
 
     let client = TestSetupBuilder::new(2322).finalize().await.client;
 
