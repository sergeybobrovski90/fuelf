--- conflicted
+++ resolved
@@ -2,41 +2,20 @@
 
 use fuel_core::chain_config::{
     ChainConfig,
+    Encoder,
     SnapshotMetadata,
     StateConfig,
     StateEncoding,
-    StateWriter,
 };
 use fuel_core_types::fuel_tx::GasCosts;
 
-<<<<<<< HEAD
 #[test_case::test_case( "./../deployment/scripts/chainspec/beta" ; "Beta chainconfig" )]
 #[test_case::test_case( "./../deployment/scripts/chainspec/dev" ; "Dev chainconfig"  )]
 fn test_deployment_chainconfig(path: impl AsRef<Path>) -> anyhow::Result<()> {
     let path = path.as_ref();
     let stored_snapshot = SnapshotMetadata::read(path).unwrap();
-    let mut chain_config = ChainConfig::from_snapshot(&stored_snapshot)?;
-    let state_config = StateConfig::from_snapshot(stored_snapshot.clone())?;
-=======
-#[test_case::test_case(
-    "./../deployment/scripts/chainspec/beta",
-    include_str!("../../deployment/scripts/chainspec/beta/chain_config.json"),
-    include_str!("../../deployment/scripts/chainspec/beta/state_config.json");
-    "Beta chainconfig"
-)]
-#[test_case::test_case(
-    "./../deployment/scripts/chainspec/dev",
-    include_str!("../../deployment/scripts/chainspec/dev/chain_config.json"),
-    include_str!("../../deployment/scripts/chainspec/dev/state_config.json");
-    "Dev chainconfig" 
-)]
-fn test_deployment_chainconfig(path: &str, chain_bytes: &str, state_bytes: &str) {
-    let mut chain_config =
-        ChainConfig::load(path).expect("Should be able to load chain config");
-    let snapshot = SnapshotMetadata::read(path).unwrap();
-    let state_config = StateConfig::from_snapshot_metadata(snapshot)
-        .expect("Should be able to load state config");
->>>>>>> c4946de6
+    let mut chain_config = ChainConfig::from_snapshot_metadata(&stored_snapshot)?;
+    let state_config = StateConfig::from_snapshot_metadata(stored_snapshot.clone())?;
 
     // Deployment configuration should use gas costs from benchmarks.
     let benchmark_gas_costs =
@@ -46,7 +25,7 @@
     let temp_dir = tempfile::tempdir()?;
     let generated_snapshot = SnapshotMetadata::write_json(temp_dir.path())?;
     chain_config.write(generated_snapshot.chain_config())?;
-    StateWriter::for_snapshot(&generated_snapshot)?.write(state_config)?;
+    Encoder::for_snapshot(&generated_snapshot)?.write(state_config)?;
 
     let chain_config_bytes = std::fs::read_to_string(generated_snapshot.chain_config())?;
     let stored_chain_config = std::fs::read_to_string(stored_snapshot.chain_config())?;
