use fuel_core::{
    chain_config::{
        CoinConfig,
        MessageConfig,
        StateConfig,
        StateStreamer,
    },
    service::{
        Config,
        FuelService,
    },
};
use fuel_core_client::client::{
    pagination::{
        PageDirection,
        PaginationRequest,
    },
    types::{
        primitives::{
            Address,
            AssetId,
        },
        CoinType,
    },
    FuelClient,
};
use fuel_core_types::{
    blockchain::primitives::DaBlockHeight,
    fuel_tx::{
        Input,
        Output,
        TransactionBuilder,
    },
};

#[tokio::test]
async fn balance() {
    let owner = Address::default();
    let asset_id = AssetId::BASE;

    // setup config
<<<<<<< HEAD
    let chain_state = StateConfig {
        contracts: vec![],
        coins: vec![
            (owner, 50, asset_id),
            (owner, 100, asset_id),
            (owner, 150, asset_id),
        ]
        .into_iter()
        .map(|(owner, amount, asset_id)| CoinConfig {
            tx_id: None,
            output_index: None,
            tx_pointer_block_height: None,
            tx_pointer_tx_idx: None,
            maturity: None,
            owner,
            amount,
            asset_id,
        })
        .collect(),
        messages: vec![(owner, 60), (owner, 90)]
=======
    let mut config = Config::local_node();
    config.state_config = StateConfig {
        contracts: None,
        coins: Some(
            vec![
                (owner, 50, asset_id),
                (owner, 100, asset_id),
                (owner, 150, asset_id),
            ]
>>>>>>> b3f20988
            .into_iter()
            .enumerate()
            .map(|(nonce, (owner, amount))| MessageConfig {
                sender: owner,
                recipient: owner,
                nonce: (nonce as u64).into(),
                amount,
                data: vec![],
                da_height: DaBlockHeight::from(1usize),
            })
            .collect(),
        ..Default::default()
    };
    let config = Config {
        state_streamer: StateStreamer::in_memory(chain_state, 1),
        ..Config::local_node()
    };

    // setup server & client
    let srv = FuelService::new_node(config).await.unwrap();
    let client = FuelClient::from(srv.bound_address);

    // run test
    let balance = client.balance(&owner, Some(&asset_id)).await.unwrap();
    assert_eq!(balance, 450);

    // spend some coins and check again
    let coins_per_asset = client
        .coins_to_spend(&owner, vec![(asset_id, 1, None)], None)
        .await
        .unwrap();

    let mut tx = TransactionBuilder::script(vec![], vec![])
        .gas_limit(1_000_000)
        .to_owned();
    for coins in coins_per_asset {
        for coin in coins {
            match coin {
                CoinType::Coin(coin) => tx.add_input(Input::coin_signed(
                    coin.utxo_id,
                    coin.owner,
                    coin.amount,
                    coin.asset_id,
                    Default::default(),
                    0,
                    coin.maturity.into(),
                )),
                CoinType::MessageCoin(message) => {
                    tx.add_input(Input::message_coin_signed(
                        message.sender,
                        message.recipient,
                        message.amount,
                        message.nonce,
                        0,
                    ))
                }
                CoinType::Unknown => panic!("Unknown coin"),
            };
        }
    }
    let tx = tx
        .add_output(Output::Coin {
            to: Address::new([1u8; 32]),
            amount: 1,
            asset_id,
        })
        .add_output(Output::Change {
            to: owner,
            amount: 0,
            asset_id,
        })
        .add_witness(Default::default())
        .finalize_as_transaction();

    client.submit_and_await_commit(&tx).await.unwrap();

    let balance = client.balance(&owner, Some(&asset_id)).await.unwrap();
    assert_eq!(balance, 449);
}

#[tokio::test]
async fn first_5_balances() {
    let owner = Address::from([10u8; 32]);
    let asset_ids = (0..=5u8)
        .map(|i| AssetId::new([i; 32]))
        .collect::<Vec<AssetId>>();

    let all_owners = [Address::default(), owner, Address::from([20u8; 32])];
    let coins = {
        // setup all coins for all owners
        let mut coins = vec![];
        for owner in all_owners.iter() {
            coins.extend(
                asset_ids
                    .clone()
                    .into_iter()
                    .flat_map(|asset_id| {
                        vec![
                            (owner, 50, asset_id),
                            (owner, 100, asset_id),
                            (owner, 150, asset_id),
                        ]
                    })
                    .map(|(owner, amount, asset_id)| CoinConfig {
                        tx_id: None,
                        output_index: None,
                        tx_pointer_block_height: None,
                        tx_pointer_tx_idx: None,
                        maturity: None,
                        owner: *owner,
                        amount,
                        asset_id,
                    }),
            );
        }
        coins
    };

    let messages = {
        // setup all messages for all owners
        let mut messages = vec![];
        let mut nonce = 0;
        for owner in all_owners.iter() {
            messages.extend(vec![(owner, 60), (owner, 90)].into_iter().map(
                |(owner, amount)| {
                    let message = MessageConfig {
                        sender: *owner,
                        recipient: *owner,
                        nonce: (nonce as u64).into(),
                        amount,
                        data: vec![],
                        da_height: DaBlockHeight::from(1usize),
                    };
                    nonce += 1;
                    message
                },
            ))
        }
        messages
    };

    // setup config
<<<<<<< HEAD
    let chain_state = StateConfig {
        contracts: vec![],
        coins,
        messages,
=======
    let mut config = Config::local_node();
    config.state_config = StateConfig {
        contracts: None,
        coins: Some(coins),
        messages: Some(messages),
>>>>>>> b3f20988
        ..Default::default()
    };
    let config = Config {
        state_streamer: StateStreamer::in_memory(chain_state, 1),
        ..Config::local_node()
    };

    // setup server & client
    let srv = FuelService::new_node(config).await.unwrap();
    let client = FuelClient::from(srv.bound_address);

    // run test
    let balances = client
        .balances(
            &owner,
            PaginationRequest {
                cursor: None,
                results: 5,
                direction: PageDirection::Forward,
            },
        )
        .await
        .unwrap();
    let balances = balances.results;
    assert!(!balances.is_empty());
    assert_eq!(balances.len(), 5);

    // Base asset is 3 coins and 2 messages = 50 + 100 + 150 + 60 + 90
    assert_eq!(balances[0].asset_id, asset_ids[0]);
    assert_eq!(balances[0].amount, 450);

    // Other assets are 3 coins = 50 + 100 + 150
    for i in 1..5 {
        assert_eq!(balances[i].asset_id, asset_ids[i]);
        assert_eq!(balances[i].amount, 300);
    }
}<|MERGE_RESOLUTION|>--- conflicted
+++ resolved
@@ -39,8 +39,7 @@
     let asset_id = AssetId::BASE;
 
     // setup config
-<<<<<<< HEAD
-    let chain_state = StateConfig {
+    let state_config = StateConfig {
         contracts: vec![],
         coins: vec![
             (owner, 50, asset_id),
@@ -60,17 +59,6 @@
         })
         .collect(),
         messages: vec![(owner, 60), (owner, 90)]
-=======
-    let mut config = Config::local_node();
-    config.state_config = StateConfig {
-        contracts: None,
-        coins: Some(
-            vec![
-                (owner, 50, asset_id),
-                (owner, 100, asset_id),
-                (owner, 150, asset_id),
-            ]
->>>>>>> b3f20988
             .into_iter()
             .enumerate()
             .map(|(nonce, (owner, amount))| MessageConfig {
@@ -85,7 +73,7 @@
         ..Default::default()
     };
     let config = Config {
-        state_streamer: StateStreamer::in_memory(chain_state, 1),
+        state_streamer: StateStreamer::in_memory(state_config, 1),
         ..Config::local_node()
     };
 
@@ -213,22 +201,14 @@
     };
 
     // setup config
-<<<<<<< HEAD
-    let chain_state = StateConfig {
+    let state_config = StateConfig {
         contracts: vec![],
         coins,
         messages,
-=======
-    let mut config = Config::local_node();
-    config.state_config = StateConfig {
-        contracts: None,
-        coins: Some(coins),
-        messages: Some(messages),
->>>>>>> b3f20988
         ..Default::default()
     };
     let config = Config {
-        state_streamer: StateStreamer::in_memory(chain_state, 1),
+        state_streamer: StateStreamer::in_memory(state_config, 1),
         ..Config::local_node()
     };
 
