use crate::helpers::TestContext;
use fuel_core::{
    chain_config::{
        CoinConfig,
        MessageConfig,
        StateConfig,
        StateReader,
    },
    coins_query::CoinsQueryError,
    service::{
        Config,
        FuelService,
    },
};
use fuel_core_client::client::{
    types::CoinType,
    FuelClient,
};
use fuel_core_types::fuel_tx::*;
use rand::{
    prelude::StdRng,
    SeedableRng,
};

mod coin {
    use super::*;
    use fuel_core::chain_config::StateReader;
    use fuel_core_client::client::types::CoinType;
    use fuel_core_types::fuel_crypto::SecretKey;
    use rand::Rng;

    async fn setup(
        owner: Address,
        asset_id_a: AssetId,
        asset_id_b: AssetId,
    ) -> TestContext {
        // setup config
<<<<<<< HEAD
        let state = StateConfig {
            contracts: vec![],
            coins: vec![
                (owner, 50, asset_id_a),
                (owner, 100, asset_id_a),
                (owner, 150, asset_id_a),
                (owner, 50, asset_id_b),
                (owner, 100, asset_id_b),
                (owner, 150, asset_id_b),
            ]
            .into_iter()
            .map(|(owner, amount, asset_id)| CoinConfig {
                tx_id: None,
                output_index: None,
                tx_pointer_block_height: None,
                tx_pointer_tx_idx: None,
                maturity: None,
                owner,
                amount,
                asset_id,
            })
            .collect(),
            messages: vec![],
            ..Default::default()
        };
        let config = Config {
            state_reader: StateReader::in_memory(state, 1),
            ..Config::local_node()
=======
        let mut config = Config::local_node();
        config.state_config = StateConfig {
            contracts: None,
            coins: Some(
                vec![
                    (owner, 50, asset_id_a),
                    (owner, 100, asset_id_a),
                    (owner, 150, asset_id_a),
                    (owner, 50, asset_id_b),
                    (owner, 100, asset_id_b),
                    (owner, 150, asset_id_b),
                ]
                .into_iter()
                .map(|(owner, amount, asset_id)| CoinConfig {
                    tx_id: None,
                    output_index: None,
                    tx_pointer_block_height: None,
                    tx_pointer_tx_idx: None,
                    maturity: None,
                    owner,
                    amount,
                    asset_id,
                })
                .collect(),
            ),
            messages: None,
            ..Default::default()
>>>>>>> c4946de6
        };

        // setup server & client
        let srv = FuelService::new_node(config).await.unwrap();
        let client = FuelClient::from(srv.bound_address);

        TestContext {
            srv,
            rng: StdRng::seed_from_u64(0x123),
            client,
        }
    }

    #[rstest::rstest]
    #[tokio::test]
    async fn coins_to_spend(
        #[values(Address::default(), Address::from([5; 32]), Address::from([16; 32]))]
        owner: Address,
        #[values(AssetId::new([16u8; 32]), AssetId::new([1u8; 32]))] asset_id_a: AssetId,
        #[values(AssetId::new([2u8; 32]), AssetId::new([99u8; 32]))] asset_id_b: AssetId,
    ) {
        query_target_1(owner, asset_id_a, asset_id_b).await;
        query_target_300(owner, asset_id_a, asset_id_b).await;
        exclude_all(owner, asset_id_a, asset_id_b).await;
        query_more_than_we_have(owner, asset_id_a, asset_id_b).await;
        query_limit_coins(owner, asset_id_a, asset_id_b).await;
    }

    #[tokio::test]
    async fn excludes_spent_coins() {
        let mut rng = StdRng::seed_from_u64(1234);
        let asset_id_a: AssetId = rng.gen();
        let asset_id_b: AssetId = rng.gen();
        let secret_key: SecretKey = SecretKey::random(&mut rng);
        let pk = secret_key.public_key();
        let owner = Input::owner(&pk);
        let context = setup(owner, asset_id_a, asset_id_b).await;
        // select all available coins to spend
        let coins_per_asset = context
            .client
            .coins_to_spend(
                &owner,
                vec![(asset_id_a, 300, None), (asset_id_b, 300, None)],
                None,
            )
            .await
            .unwrap();

        // spend all coins
        let mut script = TransactionBuilder::script(vec![], vec![]);

        for asset_group in coins_per_asset {
            for asset in asset_group {
                if let CoinType::Coin(coin) = asset {
                    script.add_unsigned_coin_input(
                        secret_key,
                        coin.utxo_id,
                        coin.amount,
                        coin.asset_id,
                        Default::default(),
                        coin.maturity.into(),
                    );
                }
            }
        }
        // send change to different address
        script.add_output(Output::change(rng.gen(), 0, asset_id_a));
        script.add_output(Output::change(rng.gen(), 0, asset_id_b));
        let tx = script.finalize_as_transaction();

        context.client.submit_and_await_commit(&tx).await.unwrap();

        // select all available asset a coins to spend
        let remaining_coins_a = context
            .client
            .coins_to_spend(&owner, vec![(asset_id_a, 1, None)], None)
            .await;
        // there should be none left
        assert!(remaining_coins_a.is_err());

        // select all available asset a coins to spend
        let remaining_coins_b = context
            .client
            .coins_to_spend(&owner, vec![(asset_id_b, 1, None)], None)
            .await;
        // there should be none left
        assert!(remaining_coins_b.is_err())
    }

    async fn query_target_1(owner: Address, asset_id_a: AssetId, asset_id_b: AssetId) {
        let context = setup(owner, asset_id_a, asset_id_b).await;

        // spend_query for 1 a and 1 b
        let coins_per_asset = context
            .client
            .coins_to_spend(
                &owner,
                vec![(asset_id_a, 1, None), (asset_id_b, 1, None)],
                None,
            )
            .await
            .unwrap();
        assert_eq!(coins_per_asset.len(), 2);
        assert_eq!(coins_per_asset[0].len(), 1);
        assert!(coins_per_asset[0].amount() >= 1);
        assert_eq!(coins_per_asset[1].len(), 1);
        assert!(coins_per_asset[1].amount() >= 1);
    }

    async fn query_target_300(owner: Address, asset_id_a: AssetId, asset_id_b: AssetId) {
        let context = setup(owner, asset_id_a, asset_id_b).await;

        // spend_query for 300 a and 300 b
        let coins_per_asset = context
            .client
            .coins_to_spend(
                &owner,
                vec![(asset_id_a, 300, None), (asset_id_b, 300, None)],
                None,
            )
            .await
            .unwrap();
        assert_eq!(coins_per_asset.len(), 2);
        assert_eq!(coins_per_asset[0].len(), 3);
        assert!(coins_per_asset[0].amount() >= 300);
        assert_eq!(coins_per_asset[1].len(), 3);
        assert!(coins_per_asset[1].amount() >= 300);
    }

    async fn exclude_all(owner: Address, asset_id_a: AssetId, asset_id_b: AssetId) {
        let context = setup(owner, asset_id_a, asset_id_b).await;

        // query all coins
        let coins_per_asset = context
            .client
            .coins_to_spend(
                &owner,
                vec![(asset_id_a, 300, None), (asset_id_b, 300, None)],
                None,
            )
            .await
            .unwrap();

        // spend_query for 1 a and 1 b, but with all coins excluded
        let all_utxos = coins_per_asset
            .iter()
            .flat_map(|coins| {
                coins.iter().filter_map(|b| match b {
                    CoinType::Coin(c) => Some(c.utxo_id),
                    CoinType::MessageCoin(_) => None,
                    CoinType::Unknown => None,
                })
            })
            .collect();
        let coins_per_asset = context
            .client
            .coins_to_spend(
                &owner,
                vec![(asset_id_a, 1, None), (asset_id_b, 1, None)],
                Some((all_utxos, vec![])),
            )
            .await;
        assert!(coins_per_asset.is_err());
        assert_eq!(
            coins_per_asset.unwrap_err().to_string(),
            CoinsQueryError::InsufficientCoins {
                asset_id: asset_id_a,
                collected_amount: 0,
            }
            .to_str_error_string()
        );
    }

    async fn query_more_than_we_have(
        owner: Address,
        asset_id_a: AssetId,
        asset_id_b: AssetId,
    ) {
        let context = setup(owner, asset_id_a, asset_id_b).await;

        // not enough coins
        let coins_per_asset = context
            .client
            .coins_to_spend(
                &owner,
                vec![(asset_id_a, 301, None), (asset_id_b, 301, None)],
                None,
            )
            .await;
        assert!(coins_per_asset.is_err());
        assert_eq!(
            coins_per_asset.unwrap_err().to_string(),
            CoinsQueryError::InsufficientCoins {
                asset_id: asset_id_a,
                collected_amount: 300,
            }
            .to_str_error_string()
        );
    }

    async fn query_limit_coins(owner: Address, asset_id_a: AssetId, asset_id_b: AssetId) {
        let context = setup(owner, asset_id_a, asset_id_b).await;

        // not enough inputs
        let coins_per_asset = context
            .client
            .coins_to_spend(
                &owner,
                vec![(asset_id_a, 300, Some(2)), (asset_id_b, 300, Some(2))],
                None,
            )
            .await;
        assert!(coins_per_asset.is_err());
        assert_eq!(
            coins_per_asset.unwrap_err().to_string(),
            CoinsQueryError::MaxCoinsReached.to_str_error_string()
        );
    }
}

mod message_coin {
    use fuel_core::chain_config::StateReader;
    use fuel_core_client::client::types::CoinType;
    use fuel_core_types::{
        blockchain::primitives::DaBlockHeight,
        fuel_crypto::SecretKey,
    };
    use rand::Rng;

    use super::*;

    async fn setup(owner: Address) -> (AssetId, TestContext) {
        let base_asset_id = AssetId::BASE;

        // setup config
<<<<<<< HEAD
        let state = StateConfig {
            contracts: vec![],
            coins: vec![],
            messages: vec![(owner, 50), (owner, 100), (owner, 150)]
                .into_iter()
                .enumerate()
                .map(|(nonce, (owner, amount))| MessageConfig {
                    sender: owner,
                    recipient: owner,
                    nonce: (nonce as u64).into(),
                    amount,
                    data: vec![],
                    da_height: DaBlockHeight::from(1u64),
                })
                .collect(),
            ..Default::default()
        };
        let config = Config {
            state_reader: StateReader::in_memory(state, 1),
            ..Config::local_node()
=======
        let mut config = Config::local_node();
        config.state_config = StateConfig {
            contracts: None,
            coins: None,
            messages: Some(
                vec![(owner, 50), (owner, 100), (owner, 150)]
                    .into_iter()
                    .enumerate()
                    .map(|(nonce, (owner, amount))| MessageConfig {
                        sender: owner,
                        recipient: owner,
                        nonce: (nonce as u64).into(),
                        amount,
                        data: vec![],
                        da_height: DaBlockHeight::from(1u64),
                    })
                    .collect(),
            ),
            ..Default::default()
>>>>>>> c4946de6
        };

        // setup server & client
        let srv = FuelService::new_node(config).await.unwrap();
        let client = FuelClient::from(srv.bound_address);
        let context = TestContext {
            srv,
            rng: StdRng::seed_from_u64(0x123),
            client,
        };

        (base_asset_id, context)
    }

    #[rstest::rstest]
    #[tokio::test]
    async fn coins_to_spend(
        #[values(Address::default(), Address::from([5; 32]), Address::from([16; 32]))]
        owner: Address,
    ) {
        query_target_1(owner).await;
        query_target_300(owner).await;
        exclude_all(owner).await;
        query_more_than_we_have(owner).await;
        query_limit_coins(owner).await;
    }

    #[tokio::test]
    async fn excludes_spent_coins() {
        let mut rng = StdRng::seed_from_u64(1234);

        let secret_key: SecretKey = SecretKey::random(&mut rng);
        let pk = secret_key.public_key();
        let owner = Input::owner(&pk);
        let (base_asset_id, context) = setup(owner).await;
        // select all available coins to spend
        let coins_per_asset = context
            .client
            .coins_to_spend(&owner, vec![(base_asset_id, 300, None)], None)
            .await
            .unwrap();

        // spend all coins
        let mut script = TransactionBuilder::script(vec![], vec![]);

        coins_per_asset[0].iter().for_each(|coin| {
            if let CoinType::MessageCoin(message) = coin {
                script.add_unsigned_message_input(
                    secret_key,
                    message.sender,
                    message.nonce,
                    message.amount,
                    vec![],
                );
            }
        });
        // send change to different address
        script.add_output(Output::change(rng.gen(), 0, base_asset_id));
        let tx = script.finalize_as_transaction();

        context.client.submit_and_await_commit(&tx).await.unwrap();

        // select all available coins to spend
        let remaining_coins = context
            .client
            .coins_to_spend(&owner, vec![(base_asset_id, 1, None)], None)
            .await;
        // there should be none left
        assert!(remaining_coins.is_err())
    }

    async fn query_target_1(owner: Address) {
        let (base_asset_id, context) = setup(owner).await;

        // query coins for `base_asset_id` and target 1
        let coins_per_asset = context
            .client
            .coins_to_spend(&owner, vec![(base_asset_id, 1, None)], None)
            .await
            .unwrap();
        assert_eq!(coins_per_asset.len(), 1);
    }

    async fn query_target_300(owner: Address) {
        let (base_asset_id, context) = setup(owner).await;

        // query for 300 base assets
        let coins_per_asset = context
            .client
            .coins_to_spend(&owner, vec![(base_asset_id, 300, None)], None)
            .await
            .unwrap();
        assert_eq!(coins_per_asset.len(), 1);
        assert_eq!(coins_per_asset[0].len(), 3);
    }

    async fn exclude_all(owner: Address) {
        let (base_asset_id, context) = setup(owner).await;

        // query for 300 base assets
        let coins_per_asset = context
            .client
            .coins_to_spend(&owner, vec![(base_asset_id, 300, None)], None)
            .await
            .unwrap();

        // query base assets, but with all coins excluded
        let all_message_ids = coins_per_asset
            .iter()
            .flat_map(|coins| {
                coins.iter().filter_map(|b| match b {
                    CoinType::Coin(_) => None,
                    CoinType::MessageCoin(m) => Some(m.nonce),
                    CoinType::Unknown => None,
                })
            })
            .collect();
        let coins_per_asset = context
            .client
            .coins_to_spend(
                &owner,
                vec![(base_asset_id, 1, None)],
                Some((vec![], all_message_ids)),
            )
            .await;
        assert!(coins_per_asset.is_err());
        assert_eq!(
            coins_per_asset.unwrap_err().to_string(),
            CoinsQueryError::InsufficientCoins {
                asset_id: base_asset_id,
                collected_amount: 0,
            }
            .to_str_error_string()
        );
    }

    async fn query_more_than_we_have(owner: Address) {
        let (base_asset_id, context) = setup(owner).await;

        // max coins reached
        let coins_per_asset = context
            .client
            .coins_to_spend(&owner, vec![(base_asset_id, 301, None)], None)
            .await;
        assert!(coins_per_asset.is_err());
        assert_eq!(
            coins_per_asset.unwrap_err().to_string(),
            CoinsQueryError::InsufficientCoins {
                asset_id: base_asset_id,
                collected_amount: 300,
            }
            .to_str_error_string()
        );
    }

    async fn query_limit_coins(owner: Address) {
        let (base_asset_id, context) = setup(owner).await;

        // not enough inputs
        let coins_per_asset = context
            .client
            .coins_to_spend(&owner, vec![(base_asset_id, 300, Some(2))], None)
            .await;
        assert!(coins_per_asset.is_err());
        assert_eq!(
            coins_per_asset.unwrap_err().to_string(),
            CoinsQueryError::MaxCoinsReached.to_str_error_string()
        );
    }
}

// It is combination of coins and deposit coins test cases.
mod all_coins {
    use fuel_core::chain_config::StateReader;
    use fuel_core_client::client::types::CoinType;
    use fuel_core_types::blockchain::primitives::DaBlockHeight;

    use super::*;

    async fn setup(owner: Address, asset_id_b: AssetId) -> (AssetId, TestContext) {
        let asset_id_a = AssetId::BASE;

        // setup config
        let state = StateConfig {
            contracts: vec![],
            coins: vec![
                (owner, 100, asset_id_a),
                (owner, 50, asset_id_b),
                (owner, 100, asset_id_b),
                (owner, 150, asset_id_b),
            ]
            .into_iter()
            .map(|(owner, amount, asset_id)| CoinConfig {
                tx_id: None,
                output_index: None,
                tx_pointer_block_height: None,
                tx_pointer_tx_idx: None,
                maturity: None,
                owner,
                amount,
                asset_id,
            })
            .collect(),
            messages: vec![(owner, 50), (owner, 150)]
                .into_iter()
                .enumerate()
                .map(|(nonce, (owner, amount))| MessageConfig {
                    sender: owner,
                    recipient: owner,
                    nonce: (nonce as u64).into(),
                    amount,
                    data: vec![],
                    da_height: DaBlockHeight::from(1u64),
                })
                .collect(),
<<<<<<< HEAD
            ..Default::default()
        };
        let config = Config {
            state_reader: StateReader::in_memory(state, 1),
            ..Config::local_node()
=======
            ),
            messages: Some(
                vec![(owner, 50), (owner, 150)]
                    .into_iter()
                    .enumerate()
                    .map(|(nonce, (owner, amount))| MessageConfig {
                        sender: owner,
                        recipient: owner,
                        nonce: (nonce as u64).into(),
                        amount,
                        data: vec![],
                        da_height: DaBlockHeight::from(1u64),
                    })
                    .collect(),
            ),
            ..Default::default()
>>>>>>> c4946de6
        };

        // setup server & client
        let srv = FuelService::new_node(config).await.unwrap();
        let client = FuelClient::from(srv.bound_address);
        let context = TestContext {
            srv,
            rng: StdRng::seed_from_u64(0x123),
            client,
        };

        (asset_id_a, context)
    }

    #[rstest::rstest]
    #[tokio::test]
    async fn coins_to_spend(
        #[values(Address::default(), Address::from([5; 32]), Address::from([16; 32]))]
        owner: Address,
        #[values(AssetId::new([1u8; 32]), AssetId::new([99u8; 32]))] asset_id_b: AssetId,
    ) {
        query_target_1(owner, asset_id_b).await;
        query_target_300(owner, asset_id_b).await;
        exclude_all(owner, asset_id_b).await;
        query_more_than_we_have(owner, asset_id_b).await;
        query_limit_coins(owner, asset_id_b).await;
    }

    async fn query_target_1(owner: Address, asset_id_b: AssetId) {
        let (asset_id_a, context) = setup(owner, asset_id_b).await;

        // query coins for `base_asset_id` and target 1
        let coins_per_asset = context
            .client
            .coins_to_spend(
                &owner,
                vec![(asset_id_a, 1, None), (asset_id_b, 1, None)],
                None,
            )
            .await
            .unwrap();
        assert_eq!(coins_per_asset.len(), 2);
        assert_eq!(coins_per_asset[0].len(), 1);
        assert!(coins_per_asset[0].amount() >= 1);
        assert_eq!(coins_per_asset[1].len(), 1);
        assert!(coins_per_asset[1].amount() >= 1);
    }

    async fn query_target_300(owner: Address, asset_id_b: AssetId) {
        let (asset_id_a, context) = setup(owner, asset_id_b).await;

        // query for 300 base assets
        let coins_per_asset = context
            .client
            .coins_to_spend(
                &owner,
                vec![(asset_id_a, 300, None), (asset_id_b, 300, None)],
                None,
            )
            .await
            .unwrap();
        assert_eq!(coins_per_asset.len(), 2);
        assert_eq!(coins_per_asset[0].len(), 3);
        assert!(coins_per_asset[0].amount() >= 300);
        assert_eq!(coins_per_asset[1].len(), 3);
        assert!(coins_per_asset[1].amount() >= 300);
    }

    async fn exclude_all(owner: Address, asset_id_b: AssetId) {
        let (asset_id_a, context) = setup(owner, asset_id_b).await;

        // query for 300 base assets
        let coins_per_asset = context
            .client
            .coins_to_spend(
                &owner,
                vec![(asset_id_a, 300, None), (asset_id_b, 300, None)],
                None,
            )
            .await
            .unwrap();

        // query base assets, but with all coins excluded
        let all_message_ids: Vec<_> = coins_per_asset
            .iter()
            .flat_map(|coins| {
                coins.iter().filter_map(|b| match b {
                    CoinType::Coin(_) => None,
                    CoinType::MessageCoin(m) => Some(m.nonce),
                    CoinType::Unknown => None,
                })
            })
            .collect();
        let all_utxo_ids: Vec<_> = coins_per_asset
            .iter()
            .flat_map(|coins| {
                coins.iter().filter_map(|b| match b {
                    CoinType::Coin(c) => Some(c.utxo_id),
                    CoinType::MessageCoin(_) => None,
                    CoinType::Unknown => None,
                })
            })
            .collect();

        // After setup we have 4 `Coin`s and 2 `Message`s
        assert_eq!(all_utxo_ids.len(), 4);
        assert_eq!(all_message_ids.len(), 2);

        let coins_per_asset = context
            .client
            .coins_to_spend(
                &owner,
                vec![(asset_id_a, 1, None), (asset_id_b, 1, None)],
                Some((all_utxo_ids, all_message_ids)),
            )
            .await;
        assert!(coins_per_asset.is_err());
        assert_eq!(
            coins_per_asset.unwrap_err().to_string(),
            CoinsQueryError::InsufficientCoins {
                asset_id: asset_id_a,
                collected_amount: 0,
            }
            .to_str_error_string()
        );
    }

    async fn query_more_than_we_have(owner: Address, asset_id_b: AssetId) {
        let (asset_id_a, context) = setup(owner, asset_id_b).await;

        // max coins reached
        let coins_per_asset = context
            .client
            .coins_to_spend(
                &owner,
                vec![(asset_id_a, 301, None), (asset_id_b, 301, None)],
                None,
            )
            .await;
        assert!(coins_per_asset.is_err());
        assert_eq!(
            coins_per_asset.unwrap_err().to_string(),
            CoinsQueryError::InsufficientCoins {
                asset_id: asset_id_a,
                collected_amount: 300,
            }
            .to_str_error_string()
        );
    }

    async fn query_limit_coins(owner: Address, asset_id_b: AssetId) {
        let (asset_id_a, context) = setup(owner, asset_id_b).await;

        // not enough inputs
        let coins_per_asset = context
            .client
            .coins_to_spend(
                &owner,
                vec![(asset_id_a, 300, Some(2)), (asset_id_b, 300, Some(2))],
                None,
            )
            .await;
        assert!(coins_per_asset.is_err());
        assert_eq!(
            coins_per_asset.unwrap_err().to_string(),
            CoinsQueryError::MaxCoinsReached.to_str_error_string()
        );
    }
}

async fn empty_setup() -> TestContext {
    // setup config
<<<<<<< HEAD
    let config = Config {
        state_reader: StateReader::in_memory(StateConfig::default(), 1),
        ..Config::local_node()
    };
=======
    let mut config = Config::local_node();
    config.state_config = StateConfig::default();
>>>>>>> c4946de6

    // setup server & client
    let srv = FuelService::new_node(config).await.unwrap();
    let client = FuelClient::from(srv.bound_address);

    TestContext {
        srv,
        rng: StdRng::seed_from_u64(0x123),
        client,
    }
}

#[rstest::rstest]
#[tokio::test]
async fn coins_to_spend_empty(
    #[values(Address::default(), Address::from([5; 32]), Address::from([16; 32]))]
    owner: Address,
) {
    let context = empty_setup().await;

    // empty spend_query
    let coins_per_asset = context
        .client
        .coins_to_spend(&owner, vec![], None)
        .await
        .unwrap();
    assert!(coins_per_asset.is_empty());
}

#[rstest::rstest]
#[tokio::test]
async fn coins_to_spend_error_duplicate_asset_query(
    #[values(Address::default(), Address::from([5; 32]), Address::from([16; 32]))]
    owner: Address,
    #[values(AssetId::new([1u8; 32]), AssetId::new([99u8; 32]))] asset_id: AssetId,
) {
    let context = empty_setup().await;

    // the queries with the same id
    let coins_per_asset = context
        .client
        .coins_to_spend(
            &owner,
            vec![
                (asset_id, 1, None),
                (asset_id, 2, None),
                (asset_id, 3, None),
            ],
            None,
        )
        .await;
    assert!(coins_per_asset.is_err());
    assert_eq!(
        coins_per_asset.unwrap_err().to_string(),
        CoinsQueryError::DuplicateAssets(asset_id).to_str_error_string()
    );
}

trait ToStdErrorString {
    fn to_str_error_string(self) -> String;
}

impl ToStdErrorString for CoinsQueryError {
    fn to_str_error_string(self) -> String {
        fuel_core_client::client::from_strings_errors_to_std_error(vec![self.to_string()])
            .to_string()
    }
}

trait CumulativeAmount {
    fn amount(&self) -> u64;
}

impl CumulativeAmount for Vec<CoinType> {
    fn amount(&self) -> u64 {
        self.iter().map(|coin| coin.amount()).sum()
    }
}<|MERGE_RESOLUTION|>--- conflicted
+++ resolved
@@ -2,9 +2,9 @@
 use fuel_core::{
     chain_config::{
         CoinConfig,
+        Decoder,
         MessageConfig,
         StateConfig,
-        StateReader,
     },
     coins_query::CoinsQueryError,
     service::{
@@ -24,7 +24,7 @@
 
 mod coin {
     use super::*;
-    use fuel_core::chain_config::StateReader;
+    use fuel_core::chain_config::Decoder;
     use fuel_core_client::client::types::CoinType;
     use fuel_core_types::fuel_crypto::SecretKey;
     use rand::Rng;
@@ -35,7 +35,6 @@
         asset_id_b: AssetId,
     ) -> TestContext {
         // setup config
-<<<<<<< HEAD
         let state = StateConfig {
             contracts: vec![],
             coins: vec![
@@ -62,37 +61,8 @@
             ..Default::default()
         };
         let config = Config {
-            state_reader: StateReader::in_memory(state, 1),
+            state_reader: Decoder::in_memory(state, 1),
             ..Config::local_node()
-=======
-        let mut config = Config::local_node();
-        config.state_config = StateConfig {
-            contracts: None,
-            coins: Some(
-                vec![
-                    (owner, 50, asset_id_a),
-                    (owner, 100, asset_id_a),
-                    (owner, 150, asset_id_a),
-                    (owner, 50, asset_id_b),
-                    (owner, 100, asset_id_b),
-                    (owner, 150, asset_id_b),
-                ]
-                .into_iter()
-                .map(|(owner, amount, asset_id)| CoinConfig {
-                    tx_id: None,
-                    output_index: None,
-                    tx_pointer_block_height: None,
-                    tx_pointer_tx_idx: None,
-                    maturity: None,
-                    owner,
-                    amount,
-                    asset_id,
-                })
-                .collect(),
-            ),
-            messages: None,
-            ..Default::default()
->>>>>>> c4946de6
         };
 
         // setup server & client
@@ -314,7 +284,7 @@
 }
 
 mod message_coin {
-    use fuel_core::chain_config::StateReader;
+    use fuel_core::chain_config::Decoder;
     use fuel_core_client::client::types::CoinType;
     use fuel_core_types::{
         blockchain::primitives::DaBlockHeight,
@@ -328,7 +298,6 @@
         let base_asset_id = AssetId::BASE;
 
         // setup config
-<<<<<<< HEAD
         let state = StateConfig {
             contracts: vec![],
             coins: vec![],
@@ -347,29 +316,8 @@
             ..Default::default()
         };
         let config = Config {
-            state_reader: StateReader::in_memory(state, 1),
+            state_reader: Decoder::in_memory(state, 1),
             ..Config::local_node()
-=======
-        let mut config = Config::local_node();
-        config.state_config = StateConfig {
-            contracts: None,
-            coins: None,
-            messages: Some(
-                vec![(owner, 50), (owner, 100), (owner, 150)]
-                    .into_iter()
-                    .enumerate()
-                    .map(|(nonce, (owner, amount))| MessageConfig {
-                        sender: owner,
-                        recipient: owner,
-                        nonce: (nonce as u64).into(),
-                        amount,
-                        data: vec![],
-                        da_height: DaBlockHeight::from(1u64),
-                    })
-                    .collect(),
-            ),
-            ..Default::default()
->>>>>>> c4946de6
         };
 
         // setup server & client
@@ -543,7 +491,7 @@
 
 // It is combination of coins and deposit coins test cases.
 mod all_coins {
-    use fuel_core::chain_config::StateReader;
+    use fuel_core::chain_config::Decoder;
     use fuel_core_client::client::types::CoinType;
     use fuel_core_types::blockchain::primitives::DaBlockHeight;
 
@@ -585,30 +533,11 @@
                     da_height: DaBlockHeight::from(1u64),
                 })
                 .collect(),
-<<<<<<< HEAD
             ..Default::default()
         };
         let config = Config {
-            state_reader: StateReader::in_memory(state, 1),
+            state_reader: Decoder::in_memory(state, 1),
             ..Config::local_node()
-=======
-            ),
-            messages: Some(
-                vec![(owner, 50), (owner, 150)]
-                    .into_iter()
-                    .enumerate()
-                    .map(|(nonce, (owner, amount))| MessageConfig {
-                        sender: owner,
-                        recipient: owner,
-                        nonce: (nonce as u64).into(),
-                        amount,
-                        data: vec![],
-                        da_height: DaBlockHeight::from(1u64),
-                    })
-                    .collect(),
-            ),
-            ..Default::default()
->>>>>>> c4946de6
         };
 
         // setup server & client
@@ -781,15 +710,10 @@
 
 async fn empty_setup() -> TestContext {
     // setup config
-<<<<<<< HEAD
     let config = Config {
-        state_reader: StateReader::in_memory(StateConfig::default(), 1),
+        state_reader: Decoder::in_memory(StateConfig::default(), 1),
         ..Config::local_node()
     };
-=======
-    let mut config = Config::local_node();
-    config.state_config = StateConfig::default();
->>>>>>> c4946de6
 
     // setup server & client
     let srv = FuelService::new_node(config).await.unwrap();
