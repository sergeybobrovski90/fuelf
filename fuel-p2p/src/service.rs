use crate::codecs::bincode::BincodeCodec;
use crate::gossipsub::topics::GossipTopic;
<<<<<<< HEAD
=======
use crate::request_response::messages::OutboundResponse;
>>>>>>> 7eb5a7b4
use crate::{
    behavior::{FuelBehaviour, FuelBehaviourEvent},
    config::{build_transport, P2PConfig},
    gossipsub::messages::GossipsubBroadcastRequest,
    peer_info::PeerInfo,
    request_response::messages::{
<<<<<<< HEAD
        RequestError, RequestMessage, ResponseChannelItem, ResponseError, ResponseMessage,
=======
        RequestError, RequestMessage, ResponseChannelItem, ResponseError,
>>>>>>> 7eb5a7b4
    },
};
use futures::prelude::*;
use libp2p::{
    gossipsub::{error::PublishError, MessageId, Topic},
    identity::Keypair,
    multiaddr::Protocol,
    request_response::RequestId,
    swarm::SwarmEvent,
    Multiaddr, PeerId, Swarm,
};
use rand::Rng;
use std::{collections::HashMap, error::Error};
use tracing::warn;

/// Listens to the events on the p2p network
/// And forwards them to the Orchestrator
pub struct FuelP2PService {
    /// Store the local peer id
    pub local_peer_id: PeerId,
    /// Swarm handler for FuelBehaviour
    swarm: Swarm<FuelBehaviour<BincodeCodec>>,
}

#[allow(clippy::large_enum_variant)]
#[derive(Debug, Clone)]
pub enum FuelP2PEvent {
    Behaviour(FuelBehaviourEvent),
    NewListenAddr(Multiaddr),
}

impl FuelP2PService {
    pub async fn new(local_keypair: Keypair, config: P2PConfig) -> Result<Self, Box<dyn Error>> {
        let local_peer_id = PeerId::from(local_keypair.public());

        // configure and build P2P Serivce
        let transport = build_transport(local_keypair.clone()).await;
        let behaviour = FuelBehaviour::new(
            local_keypair,
            &config,
            BincodeCodec::new(config.max_block_size),
        );
        let mut swarm = Swarm::new(transport, behaviour, local_peer_id);

        // set up node's address to listen on
        let listen_multiaddr = {
            let mut m = Multiaddr::from(config.address);
            m.push(Protocol::Tcp(config.tcp_port));
            m
        };

        // subscribe to gossipsub topics with the network name suffix
        for topic in config.topics {
            let t = Topic::new(format!("{}/{}", topic, config.network_name));
            swarm.behaviour_mut().subscribe_to_topic(&t).unwrap();
        }

        // start listening at the given address
        swarm.listen_on(listen_multiaddr)?;

        Ok(Self {
            swarm,
            local_peer_id,
        })
    }

    pub fn get_peer_info(&self, peer_id: PeerId) -> Option<&PeerInfo> {
        self.swarm.behaviour().get_peer_info(&peer_id)
    }

    pub fn get_peers(&self) -> &HashMap<PeerId, PeerInfo> {
        self.swarm.behaviour().get_peers()
    }

    pub fn subscribe_to_topic(&mut self, topic: &GossipTopic) -> bool {
        match self.swarm.behaviour_mut().subscribe_to_topic(topic) {
            Ok(value) => value,
            Err(e) => {
                warn!(target: "fuel-libp2p", "Failed to subscribe to topic: {:?} with error: {:?}", topic, e);
                false
            }
        }
    }

    pub fn unsubscribe_from_topic(&mut self, topic: &GossipTopic) -> bool {
        match self.swarm.behaviour_mut().unsubscribe_from_topic(topic) {
            Ok(value) => value,
            Err(e) => {
                warn!(target: "fuel-libp2p", "Failed to unsubscribe from topic: {:?} with error: {:?}", topic, e);
                false
            }
        }
    }

    pub fn publish_message(
        &mut self,
        message: GossipsubBroadcastRequest,
    ) -> Result<MessageId, PublishError> {
        self.swarm.behaviour_mut().publish_message(message)
    }

    pub async fn next_event(&mut self) -> FuelP2PEvent {
        loop {
            match self.swarm.select_next_some().await {
                SwarmEvent::Behaviour(fuel_behaviour) => {
                    return FuelP2PEvent::Behaviour(fuel_behaviour)
                }
                SwarmEvent::NewListenAddr { address, .. } => {
                    return FuelP2PEvent::NewListenAddr(address)
                }
                _ => {}
            }
        }
    }

    /// Sends RequestMessage to a peer
    /// If the peer is not defined it will pick one at random
    pub fn send_request_msg(
        &mut self,
        peer_id: Option<PeerId>,
        message_request: RequestMessage,
        channel_item: ResponseChannelItem,
    ) -> Result<RequestId, RequestError> {
        let peer_id = match peer_id {
            Some(peer_id) => peer_id,
            _ => {
                let connected_peers = self.get_peers();
                if connected_peers.is_empty() {
                    return Err(RequestError::NoPeersConnected);
                }
                let rand_index = rand::thread_rng().gen_range(0..connected_peers.len());
                *connected_peers.keys().nth(rand_index).unwrap()
            }
        };

        Ok(self
            .swarm
            .behaviour_mut()
            .send_request_msg(message_request, peer_id, channel_item))
    }

    /// Sends ResponseMessage to a peer that requested the data
    pub fn send_response_msg(
        &mut self,
        request_id: RequestId,
        message: OutboundResponse,
    ) -> Result<(), ResponseError> {
        self.swarm
            .behaviour_mut()
            .send_response_msg(request_id, message)
    }
}

#[cfg(test)]
mod tests {
    use super::{FuelBehaviourEvent, FuelP2PService};
    use crate::gossipsub::topics::{GossipTopic, NEW_TX_GOSSIP_TOPIC};
<<<<<<< HEAD
    use crate::request_response::messages::{RequestMessage, ResponseChannelItem, ResponseMessage};
=======
    use crate::request_response::messages::{
        OutboundResponse, RequestMessage, ResponseChannelItem,
    };
>>>>>>> 7eb5a7b4
    use crate::{config::P2PConfig, peer_info::PeerInfo, service::FuelP2PEvent};
    use ctor::ctor;
    use libp2p::{gossipsub::Topic, identity::Keypair};
    use std::collections::HashMap;
    use std::{
        net::{IpAddr, Ipv4Addr},
        sync::Arc,
        time::Duration,
    };
    use tokio::sync::{mpsc, oneshot};
    use tracing_attributes::instrument;
    use tracing_subscriber::{fmt, layer::SubscriberExt, EnvFilter};

    /// helper function for building default testing config
    fn build_p2p_config(network_name: &str) -> P2PConfig {
        P2PConfig {
            network_name: network_name.into(),
            address: IpAddr::V4(Ipv4Addr::from([0, 0, 0, 0])),
            tcp_port: 4000,
            max_block_size: 100_000,
            bootstrap_nodes: vec![],
            enable_mdns: false,
            max_peers_connected: 50,
            allow_private_addresses: true,
            enable_random_walk: true,
            connection_idle_timeout: Some(Duration::from_secs(120)),
            topics: vec![],
            max_mesh_size: 12,
            min_mesh_size: 4,
            ideal_mesh_size: 6,
            set_request_timeout: None,
            set_connection_keep_alive: None,
            info_interval: Some(Duration::from_secs(3)),
            identify_interval: Some(Duration::from_secs(5)),
        }
    }

    /// Conditionally initializes tracing, depending if RUST_LOG env variable is set
    /// Logs to stderr & to a file
    #[ctor]
    fn initialize_tracing() {
        if std::env::var_os("RUST_LOG").is_some() {
            let log_file = tracing_appender::rolling::daily("./logs", "p2p_logfile");

            let subscriber = tracing_subscriber::registry()
                .with(EnvFilter::from_default_env())
                .with(fmt::Layer::new().with_writer(std::io::stderr))
                .with(
                    fmt::Layer::new()
                        .compact()
                        .pretty()
                        .with_ansi(false) // disabling terminal color fixes this issue: https://github.com/tokio-rs/tracing/issues/1817
                        .with_writer(log_file),
                );

            tracing::subscriber::set_global_default(subscriber)
                .expect("Unable to set a global subscriber");
        }
    }

    /// helper function for building FuelP2PService    
    async fn build_fuel_p2p_service(p2p_config: P2PConfig) -> FuelP2PService {
        let keypair = Keypair::generate_secp256k1();
        let fuel_p2p_service = FuelP2PService::new(keypair, p2p_config).await.unwrap();

        fuel_p2p_service
    }

    #[tokio::test]
    #[instrument]
    async fn p2p_service_works() {
        let mut fuel_p2p_service =
            build_fuel_p2p_service(build_p2p_config("p2p_service_works")).await;

        loop {
            match fuel_p2p_service.next_event().await {
                FuelP2PEvent::NewListenAddr(_address) => {
                    // listener address registered, we are good to go
                    break;
                }
                other_event => {
                    tracing::error!("Unexpected event: {:?}", other_event);
                    panic!("Unexpected event")
                }
            }
        }
    }

    // Simulates 2 p2p nodes that are on the same network and should connect via mDNS
    // without any additional bootstrapping
    #[tokio::test]
    #[instrument]
    async fn nodes_connected_via_mdns() {
        // Node A
        let mut p2p_config = build_p2p_config("nodes_connected_via_mdns");
        p2p_config.tcp_port = 4001;
        p2p_config.enable_mdns = true;
        let mut node_a = build_fuel_p2p_service(p2p_config.clone()).await;

        // Node B
        p2p_config.tcp_port = 4002;
        let mut node_b = build_fuel_p2p_service(p2p_config).await;

        loop {
            tokio::select! {
                node_b_event = node_b.next_event() => {
                    if let FuelP2PEvent::Behaviour(FuelBehaviourEvent::PeerConnected(_)) = node_b_event {
                        // successfully connected to Node B
                        break
                    }
                    tracing::info!("Node B Event: {:?}", node_b_event);
                },
                node_a_event = node_a.next_event() => {
                    tracing::info!("Node A Event: {:?}", node_a_event);
                }
            };
        }
    }

    // Simulates 3 p2p nodes, Node B & Node C are bootstrapped with Node A
    // Using Identify Protocol Node C should be able to identify and connect to Node B
    #[tokio::test]
    #[instrument]
    async fn nodes_connected_via_identify() {
        // Node A
        let mut p2p_config = build_p2p_config("nodes_connected_via_identify");
        p2p_config.tcp_port = 4003;
        let mut node_a = build_fuel_p2p_service(p2p_config.clone()).await;

        let node_a_address = match node_a.next_event().await {
            FuelP2PEvent::NewListenAddr(address) => Some(address),
            _ => None,
        };

        // Node B
        p2p_config.tcp_port = 4004;
        p2p_config.bootstrap_nodes = vec![(node_a.local_peer_id, node_a_address.clone().unwrap())];
        let mut node_b = build_fuel_p2p_service(p2p_config.clone()).await;

        // Node C
        p2p_config.tcp_port = 4005;
        let mut node_c = build_fuel_p2p_service(p2p_config).await;

        loop {
            tokio::select! {
                node_a_event = node_a.next_event() => {
                    tracing::info!("Node A Event: {:?}", node_a_event);
                },
                node_b_event = node_b.next_event() => {
                    tracing::info!("Node B Event: {:?}", node_b_event);
                },

                node_c_event = node_c.next_event() => {
                    if let FuelP2PEvent::Behaviour(FuelBehaviourEvent::PeerConnected(peer_id)) = node_c_event {
                        // we have connected to Node B!
                        if peer_id == node_b.local_peer_id {
                            break
                        }
                    }

                    tracing::info!("Node C Event: {:?}", node_c_event);
                }
            };
        }
    }

    // Simulates 2 p2p nodes that connect to each other and consequently exchange Peer Info
    #[tokio::test]
    #[instrument]
    async fn peer_info_updates_work() {
        // Node A
        let mut p2p_config = build_p2p_config("peer_info_updates_work");
        p2p_config.tcp_port = 4006;
        let mut node_a = build_fuel_p2p_service(p2p_config.clone()).await;

        let node_a_address = match node_a.next_event().await {
            FuelP2PEvent::NewListenAddr(address) => Some(address),
            _ => None,
        };

        // Node B
        p2p_config.tcp_port = 4007;
        p2p_config.bootstrap_nodes = vec![(node_a.local_peer_id, node_a_address.clone().unwrap())];
        let mut node_b = build_fuel_p2p_service(p2p_config).await;

        loop {
            tokio::select! {
                node_a_event = node_a.next_event() => {
                    if let FuelP2PEvent::Behaviour(FuelBehaviourEvent::PeerInfoUpdated(peer_id)) = node_a_event {
                        if let Some(PeerInfo { peer_addresses, latest_ping, client_version, .. }) = node_a.swarm.behaviour().get_peer_info(&peer_id) {
                            // Exits after it verifies that:
                            // 1. Peer Addresses are known
                            // 2. Client Version is known
                            // 3. Node has been pinged and responded with success
                            if !peer_addresses.is_empty() && client_version.is_some() && latest_ping.is_some() {
                                break;
                            }
                        }
                    }

                    tracing::info!("Node A Event: {:?}", node_a_event);
                },
                node_b_event = node_b.next_event() => {
                    tracing::info!("Node B Event: {:?}", node_b_event);
                }
            };
        }
    }

    #[tokio::test]
    #[instrument]
    async fn gossipsub_exchanges_messages() {
        use crate::gossipsub::messages::{GossipsubBroadcastRequest, GossipsubMessage};
        use fuel_core_interfaces::common::fuel_tx::Transaction;
        use std::sync::Arc;

        let mut p2p_config = build_p2p_config("gossipsub_exchanges_messages");
        let topics = vec![NEW_TX_GOSSIP_TOPIC.into()];
        let selected_topic: GossipTopic = Topic::new(format!(
            "{}/{}",
            NEW_TX_GOSSIP_TOPIC, p2p_config.network_name
        ));

        let mut message_sent = false;

        // Node A
        p2p_config.tcp_port = 4008;
        p2p_config.topics = topics.clone();
        let mut node_a = build_fuel_p2p_service(p2p_config.clone()).await;

        let node_a_address = match node_a.next_event().await {
            FuelP2PEvent::NewListenAddr(address) => Some(address),
            _ => None,
        };

        // Node B
        p2p_config.tcp_port = 4009;
        p2p_config.bootstrap_nodes = vec![(node_a.local_peer_id, node_a_address.clone().unwrap())];
        let mut node_b = build_fuel_p2p_service(p2p_config.clone()).await;

        loop {
            tokio::select! {
                node_a_event = node_a.next_event() => {
                    if let FuelP2PEvent::Behaviour(FuelBehaviourEvent::PeerInfoUpdated(peer_id)) = node_a_event {
                        if let Some(PeerInfo { peer_addresses, .. }) = node_a.swarm.behaviour().get_peer_info(&peer_id) {
                            // verifies that we've got at least a single peer address to send message to
                            if !peer_addresses.is_empty() && !message_sent  {
                                message_sent = true;
                                let default_tx = GossipsubBroadcastRequest::NewTx(Arc::new(Transaction::default()));
                                node_a.publish_message(default_tx).unwrap();
                            }
                        }
                    }

                    tracing::info!("Node A Event: {:?}", node_a_event);
                },
                node_b_event = node_b.next_event() => {
                    if let FuelP2PEvent::Behaviour(FuelBehaviourEvent::GossipsubMessage { topic_hash, message, .. }) = node_b_event.clone() {
                        if topic_hash != selected_topic.hash() {
                            tracing::error!("Wrong topic hash, expected: {} - actual: {}", selected_topic.hash(), topic_hash);
                            panic!("Wrong Topic");
                        }

                        if let GossipsubMessage::NewTx(message) = message {
                            if message != Transaction::default() {
                                tracing::error!("Wrong p2p message {:?}", message);
                                panic!("Wrong GossipsubMessage")

                            }
                        }

                        break
                    }

                    tracing::info!("Node B Event: {:?}", node_b_event);
                }
            };
        }
    }

    #[tokio::test]
    #[instrument]
    async fn request_response_works() {
        use fuel_core_interfaces::common::fuel_tx::Transaction;
        use fuel_core_interfaces::model::{
            FuelBlock, FuelBlockConsensus, FuelBlockHeader, SealedFuelBlock,
        };

        let mut p2p_config = build_p2p_config("request_response_works");

        // Node A
        p2p_config.tcp_port = 4010;
        let mut node_a = build_fuel_p2p_service(p2p_config.clone()).await;

        let node_a_address = match node_a.next_event().await {
            FuelP2PEvent::NewListenAddr(address) => Some(address),
            _ => None,
        };

        // Node B
        p2p_config.tcp_port = 4011;
        p2p_config.bootstrap_nodes = vec![(node_a.local_peer_id, node_a_address.clone().unwrap())];
        let mut node_b = build_fuel_p2p_service(p2p_config.clone()).await;

        let (tx_test_end, mut rx_test_end) = mpsc::channel(1);

        let mut request_sent = false;

        loop {
            tokio::select! {
                message_sent = rx_test_end.recv() => {
                    // we received a signal to end the test
                    assert_eq!(message_sent, Some(true), "Received wrong block height!");
                    break;
                }
                node_a_event = node_a.next_event() => {
                    if let FuelP2PEvent::Behaviour(FuelBehaviourEvent::PeerInfoUpdated(peer_id)) = node_a_event {
                        if let Some(PeerInfo { peer_addresses, .. }) = node_a.swarm.behaviour().get_peer_info(&peer_id) {
                            // 0. verifies that we've got at least a single peer address to request messsage from
                            if !peer_addresses.is_empty() && !request_sent {
                                request_sent = true;

                                // 1. Simulating Oneshot channel from the NetworkOrchestrator
                                let (tx_orchestrator, rx_orchestrator) = oneshot::channel();

                                let requested_block_height = RequestMessage::RequestBlock(0_u64.into());
                                assert!(node_a.send_request_msg(None, requested_block_height, ResponseChannelItem::ResponseBlock(tx_orchestrator)).is_ok());

                                let tx_test_end = tx_test_end.clone();
                                tokio::spawn(async move {
                                    // 4. Simulating NetworkOrchestrator receving a message from Node B
                                    let response_message = rx_orchestrator.await;

                                    if let Ok(sealed_block) = response_message {
                                        let _ = tx_test_end.send(sealed_block.header.height == 0_u64.into()).await;
                                    } else {
                                        tracing::error!("Orchestrator failed to receive a message: {:?}", response_message);
                                        panic!("Message not received successfully!")
                                    }

                                });
                            }
                        }
                    }

                    tracing::info!("Node A Event: {:?}", node_a_event);
                },
                node_b_event = node_b.next_event() => {
                    // 2. Node B recieves the RequestMessage from Node A initiated by the NetworkOrchestrator
                    if let FuelP2PEvent::Behaviour(FuelBehaviourEvent::RequestMessage{ request_id, .. }) = node_b_event {
                        let block = FuelBlock {
                            header: FuelBlockHeader::default(),
                            transactions: vec![Transaction::default(), Transaction::default(), Transaction::default(), Transaction::default(), Transaction::default()],
                        };

                        let sealed_block = SealedFuelBlock {
                            block,
                            consensus: FuelBlockConsensus {
                                required_stake: 100_000,
                                validators: HashMap::default()
                            }
                        };

<<<<<<< HEAD
                        let _ = node_b.send_response_msg(request_id, ResponseMessage::ResponseBlock(sealed_block));
=======
                        let _ = node_b.send_response_msg(request_id, OutboundResponse::ResponseBlock(Arc::new(sealed_block)));
>>>>>>> 7eb5a7b4
                    }

                    tracing::info!("Node B Event: {:?}", node_b_event);
                }
            };
        }
    }

    #[tokio::test]
    #[instrument]
    async fn req_res_outbound_timeout_works() {
        let mut p2p_config = build_p2p_config("req_res_outbound_timeout_works");

        // Node A
        p2p_config.tcp_port = 4012;
        // setup request timeout to 0 in order for the Request to fail
        p2p_config.set_request_timeout = Some(Duration::from_secs(0));
        let mut node_a = build_fuel_p2p_service(p2p_config.clone()).await;

        let node_a_address = match node_a.next_event().await {
            FuelP2PEvent::NewListenAddr(address) => Some(address),
            _ => None,
        };

        // Node B
        p2p_config.tcp_port = 4013;
        p2p_config.bootstrap_nodes = vec![(node_a.local_peer_id, node_a_address.clone().unwrap())];
        let mut node_b = build_fuel_p2p_service(p2p_config.clone()).await;

        let (tx_test_end, mut rx_test_end) = tokio::sync::mpsc::channel(1);

        // track the request sent in order to aviod duplicate sending
        let mut request_sent = false;

        loop {
            tokio::select! {
                node_a_event = node_a.next_event() => {
                    if let FuelP2PEvent::Behaviour(FuelBehaviourEvent::PeerInfoUpdated(peer_id)) = node_a_event {
                        if let Some(PeerInfo { peer_addresses, .. }) = node_a.swarm.behaviour().get_peer_info(&peer_id) {
                            // 0. verifies that we've got at least a single peer address to request messsage from
                            if !peer_addresses.is_empty() && !request_sent {
                                request_sent = true;

                                // 1. Simulating Oneshot channel from the NetworkOrchestrator
                                let (tx_orchestrator, rx_orchestrator) = oneshot::channel();

                                // 2a. there should be ZERO pending outbound requests in the table
                                assert_eq!(node_a.swarm.behaviour().get_outbound_requests_table().len(), 0);

                                // Request successfully sent
                                let requested_block_height = RequestMessage::RequestBlock(0_u64.into());
                                assert!(node_a.send_request_msg(None, requested_block_height, ResponseChannelItem::ResponseBlock(tx_orchestrator)).is_ok());

                                // 2b. there should be ONE pending outbound requests in the table
                                assert_eq!(node_a.swarm.behaviour().get_outbound_requests_table().len(), 1);

                                let tx_test_end = tx_test_end.clone();

                                tokio::spawn(async move {
                                    // 3. Simulating NetworkOrchestrator receving a Timeout Error Message!
                                    if let Err(_) = rx_orchestrator.await {
                                        let _ = tx_test_end.send(()).await;
                                    }
                                });
                            }
                        }
                    }

                    tracing::info!("Node A Event: {:?}", node_a_event);
                },
                _ = rx_test_end.recv() => {
                    // we received a signal to end the test
                    // 4. there should be ZERO pending outbound requests in the table
                    // after the Outbound Request Failed with Timeout
                    assert_eq!(node_a.swarm.behaviour().get_outbound_requests_table().len(), 0);
                    break;
                },
                // will not receive the request at all
                node_b_event = node_b.next_event() => {
                    tracing::info!("Node B Event: {:?}", node_b_event);
                }
            };
        }
    }
}<|MERGE_RESOLUTION|>--- conflicted
+++ resolved
@@ -1,20 +1,13 @@
 use crate::codecs::bincode::BincodeCodec;
 use crate::gossipsub::topics::GossipTopic;
-<<<<<<< HEAD
-=======
 use crate::request_response::messages::OutboundResponse;
->>>>>>> 7eb5a7b4
 use crate::{
     behavior::{FuelBehaviour, FuelBehaviourEvent},
     config::{build_transport, P2PConfig},
     gossipsub::messages::GossipsubBroadcastRequest,
     peer_info::PeerInfo,
     request_response::messages::{
-<<<<<<< HEAD
-        RequestError, RequestMessage, ResponseChannelItem, ResponseError, ResponseMessage,
-=======
         RequestError, RequestMessage, ResponseChannelItem, ResponseError,
->>>>>>> 7eb5a7b4
     },
 };
 use futures::prelude::*;
@@ -172,13 +165,9 @@
 mod tests {
     use super::{FuelBehaviourEvent, FuelP2PService};
     use crate::gossipsub::topics::{GossipTopic, NEW_TX_GOSSIP_TOPIC};
-<<<<<<< HEAD
-    use crate::request_response::messages::{RequestMessage, ResponseChannelItem, ResponseMessage};
-=======
     use crate::request_response::messages::{
         OutboundResponse, RequestMessage, ResponseChannelItem,
     };
->>>>>>> 7eb5a7b4
     use crate::{config::P2PConfig, peer_info::PeerInfo, service::FuelP2PEvent};
     use ctor::ctor;
     use libp2p::{gossipsub::Topic, identity::Keypair};
@@ -542,11 +531,7 @@
                             }
                         };
 
-<<<<<<< HEAD
-                        let _ = node_b.send_response_msg(request_id, ResponseMessage::ResponseBlock(sealed_block));
-=======
                         let _ = node_b.send_response_msg(request_id, OutboundResponse::ResponseBlock(Arc::new(sealed_block)));
->>>>>>> 7eb5a7b4
                     }
 
                     tracing::info!("Node B Event: {:?}", node_b_event);
