--- conflicted
+++ resolved
@@ -1,8 +1,5 @@
-<<<<<<< HEAD
-=======
 use std::sync::Arc;
 
->>>>>>> 7eb5a7b4
 use fuel_core_interfaces::model::{BlockHeight, SealedFuelBlock};
 use serde::{Deserialize, Serialize};
 use tokio::sync::oneshot;
@@ -24,11 +21,6 @@
     ResponseBlock(SealedFuelBlock),
 }
 
-<<<<<<< HEAD
-#[derive(Debug)]
-pub enum ResponseChannelItem {
-    ResponseBlock(oneshot::Sender<SealedFuelBlock>),
-=======
 /// Holds oneshot channels for specific responses
 #[derive(Debug)]
 pub enum ResponseChannelItem {
@@ -47,7 +39,6 @@
 #[derive(Debug, Clone)]
 pub enum OutboundResponse {
     ResponseBlock(Arc<SealedFuelBlock>),
->>>>>>> 7eb5a7b4
 }
 
 #[derive(Debug)]
