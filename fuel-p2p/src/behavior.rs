use crate::{
    codecs::NetworkCodec,
    config::{P2PConfig, REQ_RES_TIMEOUT},
    discovery::{DiscoveryBehaviour, DiscoveryConfig, DiscoveryEvent},
    gossipsub::{
        self,
        messages::{GossipsubBroadcastRequest, GossipsubMessage as FuelGossipsubMessage},
        topics::{GossipTopic, GossipsubTopics},
    },
    peer_info::{PeerInfo, PeerInfoBehaviour, PeerInfoEvent},
    request_response::messages::{
<<<<<<< HEAD
        RequestMessage, ResponseChannelItem, ResponseError, ResponseMessage,
=======
        IntermediateResponse, OutboundResponse, RequestMessage, ResponseChannelItem, ResponseError,
        ResponseMessage,
>>>>>>> 7eb5a7b4
    },
};
use libp2p::{
    gossipsub::{
        error::{PublishError, SubscriptionError},
        Gossipsub, GossipsubEvent, MessageId, TopicHash,
    },
    identity::Keypair,
    request_response::{
        ProtocolSupport, RequestId, RequestResponse, RequestResponseConfig, RequestResponseEvent,
        RequestResponseMessage, ResponseChannel,
    },
    swarm::{
        NetworkBehaviour, NetworkBehaviourAction, NetworkBehaviourEventProcess, PollParameters,
    },
    NetworkBehaviour, PeerId,
};
use std::{
    collections::{HashMap, VecDeque},
    task::{Context, Poll},
};
use tracing::{debug, warn};

#[allow(clippy::large_enum_variant)]
#[derive(Debug, Clone)]
pub enum FuelBehaviourEvent {
    PeerConnected(PeerId),
    PeerDisconnected(PeerId),
    PeerIdentified(PeerId),
    PeerInfoUpdated(PeerId),
    GossipsubMessage {
        peer_id: PeerId,
        topic_hash: TopicHash,
        message: FuelGossipsubMessage,
    },
    RequestMessage {
        request_id: RequestId,
        request_message: RequestMessage,
    },
}

/// Holds additional Network data for FuelBehavior
#[derive(Debug)]
struct NetworkMetadata {
    gossipsub_topics: GossipsubTopics,
}

/// Handles all p2p protocols needed for Fuel.
#[derive(NetworkBehaviour)]
#[behaviour(
    out_event = "FuelBehaviourEvent",
    poll_method = "poll",
    event_process = true
)]
pub struct FuelBehaviour<Codec: NetworkCodec> {
    /// Node discovery
    discovery: DiscoveryBehaviour,

    /// Identify and periodically ping nodes
    peer_info: PeerInfoBehaviour,

    /// Message propagation for p2p
    gossipsub: Gossipsub,

    /// RequestResponse protocol
    request_response: RequestResponse<Codec>,

    /// Holds the Sender(s) part of the Oneshot Channel from the NetworkOrchestrator
    /// Once the ResponseMessage is received from the p2p Network
    /// It will send it to the NetworkOrchestrator via its unique Sender
    #[behaviour(ignore)]
    outbound_requests_table: HashMap<RequestId, ResponseChannelItem>,

    /// Holds the ResponseChannel(s) for the inbound requests from the p2p Network
    /// Once the Response is prepared by the NetworkOrchestrator
    /// It will send it to the specified Peer via its unique ResponseChannel
    #[behaviour(ignore)]
    inbound_requests_table: HashMap<RequestId, ResponseChannel<IntermediateResponse>>,

    /// Double-ended queue of FuelBehaviour Events
    #[behaviour(ignore)]
    events: VecDeque<FuelBehaviourEvent>,

    /// NetworkCodec used as <GossipsubCodec> for encoding and decoding of Gossipsub messages
    #[behaviour(ignore)]
    codec: Codec,

    /// Stores additional p2p network info
    #[behaviour(ignore)]
    network_metadata: NetworkMetadata,
}

impl<Codec: NetworkCodec> FuelBehaviour<Codec> {
    pub fn new(local_keypair: Keypair, p2p_config: &P2PConfig, codec: Codec) -> Self {
        let local_public_key = local_keypair.public();
        let local_peer_id = PeerId::from_public_key(&local_public_key);

        let discovery_config = {
            let mut discovery_config =
                DiscoveryConfig::new(local_peer_id, p2p_config.network_name.clone());

            discovery_config
                .enable_mdns(p2p_config.enable_mdns)
                .discovery_limit(p2p_config.max_peers_connected)
                .allow_private_addresses(p2p_config.allow_private_addresses)
                .with_bootstrap_nodes(p2p_config.bootstrap_nodes.clone())
                .enable_random_walk(p2p_config.enable_random_walk);

            if let Some(duration) = p2p_config.connection_idle_timeout {
                discovery_config.set_connection_idle_timeout(duration);
            }

            discovery_config
        };

        let peer_info = PeerInfoBehaviour::new(local_public_key, p2p_config);

        let req_res_protocol =
            std::iter::once((codec.get_req_res_protocol(), ProtocolSupport::Full));

        let mut req_res_config = RequestResponseConfig::default();
        req_res_config
            .set_request_timeout(p2p_config.set_request_timeout.unwrap_or(REQ_RES_TIMEOUT));
        req_res_config.set_connection_keep_alive(
            p2p_config
                .set_connection_keep_alive
                .unwrap_or(REQ_RES_TIMEOUT),
        );

        let request_response =
            RequestResponse::new(codec.clone(), req_res_protocol, req_res_config);

        let gossipsub_topics = GossipsubTopics::new(&p2p_config.network_name);
        let network_metadata = NetworkMetadata { gossipsub_topics };

        Self {
            discovery: discovery_config.finish(),
            gossipsub: gossipsub::build_gossipsub(&local_keypair, p2p_config),
            peer_info,
            request_response,

            outbound_requests_table: HashMap::default(),
            inbound_requests_table: HashMap::default(),
            events: VecDeque::default(),
            codec,
            network_metadata,
        }
    }

    pub fn get_peer_info(&self, peer_id: &PeerId) -> Option<&PeerInfo> {
        self.peer_info.get_peer_info(peer_id)
    }

    pub fn get_peers(&self) -> &HashMap<PeerId, PeerInfo> {
        self.peer_info.peers()
    }

    pub fn publish_message(
        &mut self,
        message: GossipsubBroadcastRequest,
    ) -> Result<MessageId, PublishError> {
        let topic = self
            .network_metadata
            .gossipsub_topics
            .get_gossipsub_topic(&message);
        match self.codec.encode(message) {
            Ok(encoded_data) => self.gossipsub.publish(topic, encoded_data),
            Err(e) => Err(PublishError::TransformFailed(e)),
        }
    }

    pub fn subscribe_to_topic(&mut self, topic: &GossipTopic) -> Result<bool, SubscriptionError> {
        self.gossipsub.subscribe(topic)
    }

    pub fn unsubscribe_from_topic(&mut self, topic: &GossipTopic) -> Result<bool, PublishError> {
        self.gossipsub.unsubscribe(topic)
    }

    pub fn send_request_msg(
        &mut self,
        message_request: RequestMessage,
        peer_id: PeerId,
        channel_item: ResponseChannelItem,
    ) -> RequestId {
        let request_id = self
            .request_response
            .send_request(&peer_id, message_request);

        self.outbound_requests_table
            .insert(request_id, channel_item);

        request_id
    }

    pub fn send_response_msg(
        &mut self,
        request_id: RequestId,
        message: OutboundResponse,
    ) -> Result<(), ResponseError> {
        match (
            self.codec.convert_to_intermediate(&message),
            self.inbound_requests_table.remove(&request_id),
        ) {
            (Ok(message), Some(channel)) => {
                if self
                    .request_response
                    .send_response(channel, message)
                    .is_err()
                {
                    debug!("Failed to send ResponseMessage for {:?}", request_id);
                    return Err(ResponseError::SendingResponseFailed);
                }
            }
            (Ok(_), None) => {
                debug!("ResponseChannel for {:?} does not exist!", request_id);
                return Err(ResponseError::ResponseChannelDoesNotExist);
            }
            _ => {}
        }

        Ok(())
    }

    // report events to the swarm
    fn poll(
        &mut self,
        _cx: &mut Context,
        _: &mut impl PollParameters,
    ) -> Poll<
        NetworkBehaviourAction<
            <Self as NetworkBehaviour>::OutEvent,
            <Self as NetworkBehaviour>::ConnectionHandler,
        >,
    > {
        match self.events.pop_front() {
            Some(event) => Poll::Ready(NetworkBehaviourAction::GenerateEvent(event)),
            _ => Poll::Pending,
        }
    }

    /// Getter for outbound_requests_table
    /// Used only in testing in `service.rs`
    #[allow(dead_code)]
    pub(super) fn get_outbound_requests_table(&self) -> &HashMap<RequestId, ResponseChannelItem> {
        &self.outbound_requests_table
    }
}

impl<Codec: NetworkCodec> NetworkBehaviourEventProcess<DiscoveryEvent> for FuelBehaviour<Codec> {
    fn inject_event(&mut self, event: DiscoveryEvent) {
        match event {
            DiscoveryEvent::Connected(peer_id, addresses) => {
                self.peer_info.insert_peer_addresses(&peer_id, addresses);

                self.events
                    .push_back(FuelBehaviourEvent::PeerConnected(peer_id));
            }
            DiscoveryEvent::Disconnected(peer_id) => self
                .events
                .push_back(FuelBehaviourEvent::PeerDisconnected(peer_id)),

            _ => {}
        }
    }
}

impl<Codec: NetworkCodec> NetworkBehaviourEventProcess<PeerInfoEvent> for FuelBehaviour<Codec> {
    fn inject_event(&mut self, event: PeerInfoEvent) {
        match event {
            PeerInfoEvent::PeerIdentified { peer_id, addresses } => {
                for address in addresses {
                    self.discovery.add_address(&peer_id, address.clone());
                }

                self.events
                    .push_back(FuelBehaviourEvent::PeerIdentified(peer_id));
            }

            PeerInfoEvent::PeerInfoUpdated { peer_id } => self
                .events
                .push_back(FuelBehaviourEvent::PeerInfoUpdated(peer_id)),
        }
    }
}

impl<Codec: NetworkCodec> NetworkBehaviourEventProcess<GossipsubEvent> for FuelBehaviour<Codec> {
    fn inject_event(&mut self, message: GossipsubEvent) {
        if let GossipsubEvent::Message {
            propagation_source,
            message,
            message_id: _,
        } = message
        {
            if let Some(correct_topic) = self
                .network_metadata
                .gossipsub_topics
                .get_gossipsub_tag(&message.topic)
            {
                match self.codec.decode(&message.data, correct_topic) {
                    Ok(decoded_message) => {
                        self.events.push_back(FuelBehaviourEvent::GossipsubMessage {
                            peer_id: propagation_source,
                            topic_hash: message.topic,
                            message: decoded_message,
                        })
                    }
                    Err(err) => {
                        warn!(target: "fuel-libp2p", "Failed to decode a message: {:?} with error: {:?}", &message.data, err);
                    }
                }
            } else {
                warn!(target: "fuel-libp2p", "GossipTopicTag does not exist for {:?}", &message.topic);
            }
        }
    }
}

impl<Codec: NetworkCodec>
    NetworkBehaviourEventProcess<RequestResponseEvent<RequestMessage, IntermediateResponse>>
    for FuelBehaviour<Codec>
{
    fn inject_event(&mut self, event: RequestResponseEvent<RequestMessage, IntermediateResponse>) {
        match event {
            RequestResponseEvent::Message { message, .. } => match message {
                RequestResponseMessage::Request {
                    request,
                    channel,
                    request_id,
                } => {
                    self.inbound_requests_table.insert(request_id, channel);
                    self.events.push_back(FuelBehaviourEvent::RequestMessage {
                        request_id,
                        request_message: request,
                    })
                }
                RequestResponseMessage::Response {
                    request_id,
                    response,
                } => {
<<<<<<< HEAD
                    if let Some(channel_item) = self.outbound_requests_table.remove(&request_id) {
                        match (channel_item, response) {
                            (
                                ResponseChannelItem::ResponseBlock(channel),
                                ResponseMessage::ResponseBlock(block),
                            ) => {
                                if channel.send(block).is_err() {
                                    debug!(
                                        "Failed to send through the channel for {:?}",
                                        request_id
                                    );
                                }
                            }
                        };
                    } else {
                        debug!("Send channel not found for {:?}", request_id);
=======
                    match (
                        self.outbound_requests_table.remove(&request_id),
                        self.codec.convert_to_response(&response),
                    ) {
                        (
                            Some(ResponseChannelItem::ResponseBlock(channel)),
                            Ok(ResponseMessage::ResponseBlock(block)),
                        ) => {
                            if channel.send(block).is_err() {
                                debug!("Failed to send through the channel for {:?}", request_id);
                            }
                        }

                        (Some(_), Err(e)) => {
                            debug!("Failed to convert IntermediateResponse into a ResponseMessage {:?} with {:?}", response, e);
                        }
                        (None, Ok(_)) => {
                            debug!("Send channel not found for {:?}", request_id);
                        }
                        _ => {}
>>>>>>> 7eb5a7b4
                    }
                }
            },
            RequestResponseEvent::InboundFailure {
                peer,
                error,
                request_id,
            } => {
                debug!(
                    "RequestResponse inbound error for peer: {:?} with id: {:?} and error: {:?}",
                    peer, request_id, error
                );
            }
            RequestResponseEvent::OutboundFailure {
                peer,
                error,
                request_id,
            } => {
                debug!(
                    "RequestResponse outbound error for peer: {:?} with id: {:?} and error: {:?}",
                    peer, request_id, error
                );

                let _ = self.outbound_requests_table.remove(&request_id);
            }
            _ => {}
        }
    }
}<|MERGE_RESOLUTION|>--- conflicted
+++ resolved
@@ -9,12 +9,8 @@
     },
     peer_info::{PeerInfo, PeerInfoBehaviour, PeerInfoEvent},
     request_response::messages::{
-<<<<<<< HEAD
-        RequestMessage, ResponseChannelItem, ResponseError, ResponseMessage,
-=======
         IntermediateResponse, OutboundResponse, RequestMessage, ResponseChannelItem, ResponseError,
         ResponseMessage,
->>>>>>> 7eb5a7b4
     },
 };
 use libp2p::{
@@ -355,24 +351,6 @@
                     request_id,
                     response,
                 } => {
-<<<<<<< HEAD
-                    if let Some(channel_item) = self.outbound_requests_table.remove(&request_id) {
-                        match (channel_item, response) {
-                            (
-                                ResponseChannelItem::ResponseBlock(channel),
-                                ResponseMessage::ResponseBlock(block),
-                            ) => {
-                                if channel.send(block).is_err() {
-                                    debug!(
-                                        "Failed to send through the channel for {:?}",
-                                        request_id
-                                    );
-                                }
-                            }
-                        };
-                    } else {
-                        debug!("Send channel not found for {:?}", request_id);
-=======
                     match (
                         self.outbound_requests_table.remove(&request_id),
                         self.codec.convert_to_response(&response),
@@ -393,7 +371,6 @@
                             debug!("Send channel not found for {:?}", request_id);
                         }
                         _ => {}
->>>>>>> 7eb5a7b4
                     }
                 }
             },
