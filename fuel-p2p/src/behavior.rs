use crate::{
    codecs::NetworkCodec,
    config::P2PConfig,
    discovery::{
        DiscoveryBehaviour,
        DiscoveryConfig,
        DiscoveryEvent,
    },
    gossipsub::{
        config::build_gossipsub_behaviour,
        topics::GossipTopic,
    },
    peer_info::{
        PeerInfo,
        PeerInfoBehaviour,
        PeerInfoEvent,
    },
    request_response::messages::{
        IntermediateResponse,
        RequestMessage,
    },
};
use libp2p::{
    gossipsub::{
        error::{
            PublishError,
            SubscriptionError,
        },
        Gossipsub,
        GossipsubEvent,
        MessageAcceptance,
        MessageId,
    },
    request_response::{
        ProtocolSupport,
        RequestId,
        RequestResponse,
        RequestResponseConfig,
        RequestResponseEvent,
        ResponseChannel,
    },
    Multiaddr,
    NetworkBehaviour,
    PeerId,
};
use std::collections::HashMap;

#[derive(Debug)]
pub enum FuelBehaviourEvent {
    Discovery(DiscoveryEvent),
    PeerInfo(PeerInfoEvent),
    Gossipsub(GossipsubEvent),
    RequestResponse(RequestResponseEvent<RequestMessage, IntermediateResponse>),
}

/// Handles all p2p protocols needed for Fuel.
#[derive(NetworkBehaviour)]
#[behaviour(out_event = "FuelBehaviourEvent")]
pub struct FuelBehaviour<Codec: NetworkCodec> {
    /// Node discovery
    discovery: DiscoveryBehaviour,

    /// Identify and periodically ping nodes
    peer_info: PeerInfoBehaviour,

    /// Message propagation for p2p
    gossipsub: Gossipsub,

    /// RequestResponse protocol
    request_response: RequestResponse<Codec>,
}

impl<Codec: NetworkCodec> FuelBehaviour<Codec> {
    pub fn new(p2p_config: &P2PConfig, codec: Codec) -> Self {
        let local_public_key = p2p_config.local_keypair.public();
        let local_peer_id = PeerId::from_public_key(&local_public_key);

        let discovery_config = {
            let mut discovery_config =
                DiscoveryConfig::new(local_peer_id, p2p_config.network_name.clone());

            discovery_config
                .enable_mdns(p2p_config.enable_mdns)
                .discovery_limit(p2p_config.max_peers_connected)
                .allow_private_addresses(p2p_config.allow_private_addresses)
                .with_bootstrap_nodes(p2p_config.bootstrap_nodes.clone())
                .enable_random_walk(p2p_config.enable_random_walk);

            if let Some(duration) = p2p_config.connection_idle_timeout {
                discovery_config.set_connection_idle_timeout(duration);
            }

            discovery_config
        };

        let peer_info = PeerInfoBehaviour::new(local_public_key, p2p_config);

        let req_res_protocol =
            std::iter::once((codec.get_req_res_protocol(), ProtocolSupport::Full));

        let mut req_res_config = RequestResponseConfig::default();
        req_res_config.set_request_timeout(p2p_config.set_request_timeout);
        req_res_config.set_connection_keep_alive(p2p_config.set_connection_keep_alive);

        let request_response =
            RequestResponse::new(codec, req_res_protocol, req_res_config);

        let gossipsub = build_gossipsub(&p2p_config.local_keypair, p2p_config);

        Self {
            discovery: discovery_config.finish(),
<<<<<<< HEAD
            gossipsub,
=======
            gossipsub: build_gossipsub_behaviour(p2p_config),
>>>>>>> 5df9fe8f
            peer_info,
            request_response,
        }
    }

    pub fn add_addresses_to_peer_info(
        &mut self,
        peer_id: &PeerId,
        addresses: Vec<Multiaddr>,
    ) {
        self.peer_info.insert_peer_addresses(peer_id, addresses);
    }

    pub fn add_addresses_to_discovery(
        &mut self,
        peer_id: &PeerId,
        addresses: Vec<Multiaddr>,
    ) {
        for address in addresses {
            self.discovery.add_address(peer_id, address.clone());
        }
    }

    pub fn get_peers(&self) -> &HashMap<PeerId, PeerInfo> {
        self.peer_info.peers()
    }

    pub fn publish_message(
        &mut self,
        topic: GossipTopic,
        encoded_data: Vec<u8>,
    ) -> Result<MessageId, PublishError> {
        self.gossipsub.publish(topic, encoded_data)
    }

    pub fn subscribe_to_topic(
        &mut self,
        topic: &GossipTopic,
    ) -> Result<bool, SubscriptionError> {
        self.gossipsub.subscribe(topic)
    }

    pub fn send_request_msg(
        &mut self,
        message_request: RequestMessage,
        peer_id: PeerId,
    ) -> RequestId {
        self.request_response
            .send_request(&peer_id, message_request)
    }

    pub fn send_response_msg(
        &mut self,
        channel: ResponseChannel<IntermediateResponse>,
        message: IntermediateResponse,
    ) -> Result<(), IntermediateResponse> {
        self.request_response.send_response(channel, message)
    }

    pub fn report_message_validation_result(
        &mut self,
        msg_id: &MessageId,
        propagation_source: &PeerId,
        acceptance: MessageAcceptance,
    ) -> Result<bool, PublishError> {
        self.gossipsub.report_message_validation_result(
            msg_id,
            propagation_source,
            acceptance,
        )
    }

    // Currently only used in testing, but should be useful for the NetworkOrchestrator API
    #[allow(dead_code)]
    pub fn get_peer_info(&self, peer_id: &PeerId) -> Option<&PeerInfo> {
        self.peer_info.get_peer_info(peer_id)
    }
}

impl From<DiscoveryEvent> for FuelBehaviourEvent {
    fn from(event: DiscoveryEvent) -> Self {
        FuelBehaviourEvent::Discovery(event)
    }
}

impl From<PeerInfoEvent> for FuelBehaviourEvent {
    fn from(event: PeerInfoEvent) -> Self {
        FuelBehaviourEvent::PeerInfo(event)
    }
}

impl From<GossipsubEvent> for FuelBehaviourEvent {
    fn from(event: GossipsubEvent) -> Self {
        FuelBehaviourEvent::Gossipsub(event)
    }
}

impl From<RequestResponseEvent<RequestMessage, IntermediateResponse>>
    for FuelBehaviourEvent
{
    fn from(event: RequestResponseEvent<RequestMessage, IntermediateResponse>) -> Self {
        FuelBehaviourEvent::RequestResponse(event)
    }
}<|MERGE_RESOLUTION|>--- conflicted
+++ resolved
@@ -105,15 +105,9 @@
         let request_response =
             RequestResponse::new(codec, req_res_protocol, req_res_config);
 
-        let gossipsub = build_gossipsub(&p2p_config.local_keypair, p2p_config);
-
         Self {
             discovery: discovery_config.finish(),
-<<<<<<< HEAD
-            gossipsub,
-=======
             gossipsub: build_gossipsub_behaviour(p2p_config),
->>>>>>> 5df9fe8f
             peer_info,
             request_response,
         }
