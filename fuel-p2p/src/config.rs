--- conflicted
+++ resolved
@@ -7,32 +7,23 @@
     },
 };
 
-<<<<<<< HEAD
-use futures::{
-    AsyncRead,
-    AsyncWrite,
-    Future,
-    FutureExt,
-=======
 use fuel_core_interfaces::common::secrecy::Zeroize;
 use futures::{
     future,
     AsyncRead,
     AsyncWrite,
+    Future,
+    FutureExt,
     TryFutureExt,
->>>>>>> 5cb5a69f
 };
 use libp2p::{
     core::{
         muxing::StreamMuxerBox,
         transport::Boxed,
-<<<<<<< HEAD
         upgrade::{
             read_length_prefixed,
             write_length_prefixed,
         },
-=======
->>>>>>> 5cb5a69f
         UpgradeInfo,
     },
     identity::{
@@ -59,15 +50,11 @@
     Transport,
 };
 
-use core::future::Future;
 use std::{
-<<<<<<< HEAD
+    collections::HashSet,
     error::Error,
     fmt,
     io,
-=======
-    collections::HashSet,
->>>>>>> 5cb5a69f
     net::{
         IpAddr,
         Ipv4Addr,
@@ -197,14 +184,7 @@
 /// TCP/IP, Websocket
 /// Noise as encryption layer
 /// mplex or yamux for multiplexing
-<<<<<<< HEAD
-pub(crate) fn build_transport(
-    local_keypair: Keypair,
-    checksum: Checksum,
-) -> Boxed<(PeerId, StreamMuxerBox)> {
-=======
 pub(crate) fn build_transport(p2p_config: &P2PConfig) -> Boxed<(PeerId, StreamMuxerBox)> {
->>>>>>> 5cb5a69f
     let transport = {
         let generate_tcp_transport =
             || TokioTcpTransport::new(TcpConfig::new().port_reuse(true).nodelay(true));
@@ -234,127 +214,22 @@
         libp2p::core::upgrade::SelectUpgrade::new(yamux_config, mplex_config)
     };
 
-<<<<<<< HEAD
-    let fuel_upgrade = FuelUpgrade::new(checksum);
-
-    transport
-        .upgrade(libp2p::core::upgrade::Version::V1)
-        .authenticate(auth_config)
-        .apply(fuel_upgrade)
-        .multiplex(multiplex_config)
-        .timeout(TRANSPORT_TIMEOUT)
-        .boxed()
-}
-
-/// When two nodes want to establish a connection they need to
-/// exchange the Hash of their respective Chain Id and Chain Config.
-/// The connection is only accepted if their hashes match.
-/// This is used to aviod peers having same network name but different configurations connecting to each other.
-#[derive(Debug, Clone)]
-struct FuelUpgrade {
-    checksum: Checksum,
-}
-
-impl FuelUpgrade {
-    fn new(checksum: Checksum) -> Self {
-        Self { checksum }
-    }
-}
-
-#[derive(Debug)]
-enum FuelUpgradeError {
-    IncorrectChecksum,
-    Io(io::Error),
-}
-
-impl fmt::Display for FuelUpgradeError {
-    fn fmt(&self, f: &mut fmt::Formatter<'_>) -> fmt::Result {
-        match self {
-            FuelUpgradeError::Io(e) => write!(f, "{}", e),            
-            FuelUpgradeError::IncorrectChecksum => f.write_str("Fuel node checksum does not match, either ChainId or ChainConfig are not the same, or both."),            
-        }
-    }
-}
-
-impl From<io::Error> for FuelUpgradeError {
-    fn from(e: io::Error) -> Self {
-        FuelUpgradeError::Io(e)
-    }
-}
-
-impl Error for FuelUpgradeError {
-    fn source(&self) -> Option<&(dyn Error + 'static)> {
-        match self {
-            FuelUpgradeError::Io(e) => Some(e),
-            FuelUpgradeError::IncorrectChecksum => None,
-        }
-    }
-}
-
-impl UpgradeInfo for FuelUpgrade {
-    type Info = &'static [u8];
-    type InfoIter = std::iter::Once<Self::Info>;
-
-    fn protocol_info(&self) -> Self::InfoIter {
-        std::iter::once(b"/fuel/upgrade/0")
-    }
-}
-
-impl<C> InboundUpgrade<C> for FuelUpgrade
-where
-    C: AsyncRead + AsyncWrite + Unpin + Send + 'static,
-{
-    type Output = C;
-    type Error = FuelUpgradeError;
-    type Future = Pin<Box<dyn Future<Output = Result<Self::Output, Self::Error>> + Send>>;
-
-    fn upgrade_inbound(self, mut socket: C, _: Self::Info) -> Self::Future {
-        async move {
-            let res = read_length_prefixed(&mut socket, self.checksum.len()).await?;
-            if res != self.checksum {
-                return Err(FuelUpgradeError::IncorrectChecksum)
-            }
-
-            write_length_prefixed(&mut socket, &self.checksum).await?;
-
-            Ok(socket)
-        }
-        .boxed()
-    }
-}
-
-impl<C> OutboundUpgrade<C> for FuelUpgrade
-where
-    C: AsyncRead + AsyncWrite + Unpin + Send + 'static,
-{
-    type Output = C;
-    type Error = FuelUpgradeError;
-    type Future = Pin<Box<dyn Future<Output = Result<Self::Output, Self::Error>> + Send>>;
-
-    fn upgrade_outbound(self, mut socket: C, _: Self::Info) -> Self::Future {
-        async move {
-            write_length_prefixed(&mut socket, &self.checksum).await?;
-
-            let res = read_length_prefixed(&mut socket, self.checksum.len()).await?;
-            if res != self.checksum {
-                return Err(FuelUpgradeError::IncorrectChecksum)
-            }
-            Ok(socket)
-        }
-        .boxed()
-=======
+    let fuel_upgrade = FuelUpgrade::new(p2p_config.checksum);
+
     if p2p_config.reserved_nodes_only_mode {
         transport
             .authenticate(NoiseWithReservedNodes::new(
                 noise_authenticated,
                 &p2p_config.reserved_nodes,
             ))
+            .apply(fuel_upgrade)
             .multiplex(multiplex_config)
             .timeout(TRANSPORT_TIMEOUT)
             .boxed()
     } else {
         transport
             .authenticate(noise_authenticated)
+            .apply(fuel_upgrade)
             .multiplex(multiplex_config)
             .timeout(TRANSPORT_TIMEOUT)
             .boxed()
@@ -461,6 +336,104 @@
                     accept_reserved_node(&self.reserved_nodes, remote_peer_id, io)
                 }),
         )
->>>>>>> 5cb5a69f
+    }
+}
+
+/// When two nodes want to establish a connection they need to
+/// exchange the Hash of their respective Chain Id and Chain Config.
+/// The connection is only accepted if their hashes match.
+/// This is used to aviod peers having same network name but different configurations connecting to each other.
+#[derive(Debug, Clone)]
+struct FuelUpgrade {
+    checksum: Checksum,
+}
+
+impl FuelUpgrade {
+    fn new(checksum: Checksum) -> Self {
+        Self { checksum }
+    }
+}
+
+#[derive(Debug)]
+enum FuelUpgradeError {
+    IncorrectChecksum,
+    Io(io::Error),
+}
+
+impl fmt::Display for FuelUpgradeError {
+    fn fmt(&self, f: &mut fmt::Formatter<'_>) -> fmt::Result {
+        match self {
+            FuelUpgradeError::Io(e) => write!(f, "{}", e),            
+            FuelUpgradeError::IncorrectChecksum => f.write_str("Fuel node checksum does not match, either ChainId or ChainConfig are not the same, or both."),            
+        }
+    }
+}
+
+impl From<io::Error> for FuelUpgradeError {
+    fn from(e: io::Error) -> Self {
+        FuelUpgradeError::Io(e)
+    }
+}
+
+impl Error for FuelUpgradeError {
+    fn source(&self) -> Option<&(dyn Error + 'static)> {
+        match self {
+            FuelUpgradeError::Io(e) => Some(e),
+            FuelUpgradeError::IncorrectChecksum => None,
+        }
+    }
+}
+
+impl UpgradeInfo for FuelUpgrade {
+    type Info = &'static [u8];
+    type InfoIter = std::iter::Once<Self::Info>;
+
+    fn protocol_info(&self) -> Self::InfoIter {
+        std::iter::once(b"/fuel/upgrade/0")
+    }
+}
+
+impl<C> InboundUpgrade<C> for FuelUpgrade
+where
+    C: AsyncRead + AsyncWrite + Unpin + Send + 'static,
+{
+    type Output = C;
+    type Error = FuelUpgradeError;
+    type Future = Pin<Box<dyn Future<Output = Result<Self::Output, Self::Error>> + Send>>;
+
+    fn upgrade_inbound(self, mut socket: C, _: Self::Info) -> Self::Future {
+        async move {
+            let res = read_length_prefixed(&mut socket, self.checksum.len()).await?;
+            if res != self.checksum {
+                return Err(FuelUpgradeError::IncorrectChecksum)
+            }
+
+            write_length_prefixed(&mut socket, &self.checksum).await?;
+
+            Ok(socket)
+        }
+        .boxed()
+    }
+}
+
+impl<C> OutboundUpgrade<C> for FuelUpgrade
+where
+    C: AsyncRead + AsyncWrite + Unpin + Send + 'static,
+{
+    type Output = C;
+    type Error = FuelUpgradeError;
+    type Future = Pin<Box<dyn Future<Output = Result<Self::Output, Self::Error>> + Send>>;
+
+    fn upgrade_outbound(self, mut socket: C, _: Self::Info) -> Self::Future {
+        async move {
+            write_length_prefixed(&mut socket, &self.checksum).await?;
+
+            let res = read_length_prefixed(&mut socket, self.checksum.len()).await?;
+            if res != self.checksum {
+                return Err(FuelUpgradeError::IncorrectChecksum)
+            }
+            Ok(socket)
+        }
+        .boxed()
     }
 }