use fuel_core::{
    chain_config::{
        MessageConfig,
        StateConfig,
    },
    service::{
        Config,
        FuelService,
    },
};
use fuel_core_interfaces::{
    common::{
        fuel_crypto::SecretKey,
        fuel_tx::TransactionBuilder,
        fuel_types::Address,
    },
    model::DaBlockHeight,
};
use fuel_gql_client::{
    client::{
        types::TransactionStatus,
        FuelClient,
        PageDirection,
        PaginationRequest,
    },
    fuel_tx::Input,
    prelude::Opcode,
};
use rand::{
    rngs::StdRng,
    Rng,
    SeedableRng,
};
use rstest::rstest;

#[tokio::test]
async fn can_submit_genesis_message() {
    let mut rng = StdRng::seed_from_u64(1234);

    let secret_key: SecretKey = rng.gen();
    let pk = secret_key.public_key();

    let msg1 = MessageConfig {
        sender: rng.gen(),
        recipient: Input::owner(&pk),
        nonce: rng.gen(),
        amount: rng.gen(),
        data: vec![rng.gen()],
        da_height: DaBlockHeight(0),
    };
    let tx1 =
        TransactionBuilder::script(vec![Opcode::RET(0)].into_iter().collect(), vec![])
            .gas_limit(100000)
            .add_unsigned_message_input(
                secret_key,
                msg1.sender,
                msg1.nonce,
                msg1.amount,
                msg1.data.clone(),
            )
            .finalize();

    let mut node_config = Config::local_node();
    node_config.chain_conf.initial_state = Some(StateConfig {
        messages: Some(vec![msg1]),
        ..Default::default()
    });
    node_config.utxo_validation = true;

    let srv = FuelService::new_node(node_config.clone()).await.unwrap();
    let client = FuelClient::from(srv.bound_address);

<<<<<<< HEAD
    let tx_id = client.submit(&tx1.into()).await.unwrap();

=======
>>>>>>> 7bb9ead7
    // verify tx is successful
    let status = client.submit_and_await_commit(&tx1).await.unwrap();
    assert!(
        matches!(status, TransactionStatus::Success { .. }),
        "expected success, received {:?}",
        status
    )
}

#[tokio::test]
async fn messages_returns_messages_for_all_owners() {
    // create some owners
    let owner_a = Address::new([1; 32]);
    let owner_b = Address::new([2; 32]);

    // create some messages for owner A
    let first_msg = MessageConfig {
        recipient: owner_a,
        nonce: 1,
        ..Default::default()
    };
    let second_msg = MessageConfig {
        recipient: owner_a,
        nonce: 2,
        ..Default::default()
    };

    // create a message for owner B
    let third_msg = MessageConfig {
        recipient: owner_b,
        nonce: 3,
        ..Default::default()
    };

    // configure the messages
    let mut config = Config::local_node();
    config.chain_conf.initial_state = Some(StateConfig {
        messages: Some(vec![first_msg, second_msg, third_msg]),
        ..Default::default()
    });

    // setup server & client
    let srv = FuelService::new_node(config).await.unwrap();
    let client = FuelClient::from(srv.bound_address);

    // get the messages
    let request = PaginationRequest {
        cursor: None,
        results: 5,
        direction: PageDirection::Forward,
    };
    let result = client.messages(None, request).await.unwrap();

    // verify that there are 3 messages stored in total
    assert_eq!(result.results.len(), 3);
}

#[tokio::test]
async fn messages_by_owner_returns_messages_for_the_given_owner() {
    // create some owners
    let owner_a = Address::new([1; 32]);
    let owner_b = Address::new([2; 32]);

    // create some messages for owner A
    let first_msg = MessageConfig {
        recipient: owner_a,
        nonce: 1,
        ..Default::default()
    };
    let second_msg = MessageConfig {
        recipient: owner_a,
        nonce: 2,
        ..Default::default()
    };

    // create a message for owner B
    let third_msg = MessageConfig {
        recipient: owner_b,
        nonce: 3,
        ..Default::default()
    };

    // configure the messages
    let mut config = Config::local_node();
    config.chain_conf.initial_state = Some(StateConfig {
        messages: Some(vec![first_msg, second_msg, third_msg]),
        ..Default::default()
    });

    // setup server & client
    let srv = FuelService::new_node(config).await.unwrap();
    let client = FuelClient::from(srv.bound_address);

    let request = PaginationRequest {
        cursor: None,
        results: 5,
        direction: PageDirection::Forward,
    };

    // get the messages from Owner A
    let result = client
        .messages(Some(&owner_a.to_string()), request.clone())
        .await
        .unwrap();

    // verify that Owner A has 2 messages
    assert_eq!(result.results.len(), 2);

    // verify messages owner matches
    for message in result.results {
        assert_eq!(message.recipient.0 .0, owner_a)
    }

    // get the messages from Owner B
    let result = client
        .messages(Some(&owner_b.to_string()), request.clone())
        .await
        .unwrap();

    // verify that Owner B has 1 message
    assert_eq!(result.results.len(), 1);

    assert_eq!(result.results[0].recipient.0 .0, owner_b);
}

#[rstest]
#[tokio::test]
async fn messages_empty_results_for_owner_with_no_messages(
    #[values(PageDirection::Forward, PageDirection::Backward)] direction: PageDirection,
    #[values(Address::new([16; 32]), Address::new([0; 32]))] owner: Address,
) {
    let srv = FuelService::new_node(Config::local_node()).await.unwrap();
    let client = FuelClient::from(srv.bound_address);

    let request = PaginationRequest {
        cursor: None,
        results: 5,
        direction,
    };

    let result = client
        .messages(Some(&owner.to_string()), request)
        .await
        .unwrap();

    assert_eq!(result.results.len(), 0);
}<|MERGE_RESOLUTION|>--- conflicted
+++ resolved
@@ -70,13 +70,8 @@
     let srv = FuelService::new_node(node_config.clone()).await.unwrap();
     let client = FuelClient::from(srv.bound_address);
 
-<<<<<<< HEAD
-    let tx_id = client.submit(&tx1.into()).await.unwrap();
-
-=======
->>>>>>> 7bb9ead7
     // verify tx is successful
-    let status = client.submit_and_await_commit(&tx1).await.unwrap();
+    let status = client.submit_and_await_commit(&tx1.into()).await.unwrap();
     assert!(
         matches!(status, TransactionStatus::Success { .. }),
         "expected success, received {:?}",
