use fuel_core::{
    chain_config::{
        CoinConfig,
        StateConfig,
    },
    service::{
        Config,
        FuelService,
    },
};
use fuel_core_interfaces::common::{
    fuel_tx::{
        field::Inputs,
        TransactionBuilder,
    },
    fuel_vm::prelude::*,
};
use fuel_gql_client::client::FuelClient;
use rand::{
    rngs::StdRng,
    Rng,
    SeedableRng,
};
use std::time::Duration;

fn create_node_config_from_inputs(inputs: &[Input]) -> Config {
    let mut node_config = Config::local_node();
    let mut initial_state = StateConfig::default();
    let mut coin_configs = vec![];

    for input in inputs {
        if let Input::CoinSigned {
            amount,
            owner,
            asset_id,
            utxo_id,
            ..
        }
        | Input::CoinPredicate {
            amount,
            owner,
            asset_id,
            utxo_id,
            ..
        } = input
        {
            let coin_config = CoinConfig {
                tx_id: Some(*utxo_id.tx_id()),
                output_index: Some(utxo_id.output_index() as u64),
                block_created: None,
                maturity: None,
                owner: *owner,
                amount: *amount,
                asset_id: *asset_id,
            };
            coin_configs.push(coin_config);
        };
    }

    initial_state.coins = Some(coin_configs);
    node_config.chain_conf.initial_state = Some(initial_state);
    node_config.utxo_validation = true;
    node_config.p2p.enable_mdns = true;
    node_config
}

#[tokio::test]
async fn test_tx_gossiping() {
    let mut rng = StdRng::seed_from_u64(2322);

    let tx = TransactionBuilder::script(vec![], vec![])
        .gas_limit(100)
        .gas_price(1)
        .add_unsigned_coin_input(
            SecretKey::random(&mut rng),
            rng.gen(),
            1000,
            Default::default(),
            Default::default(),
            0,
        )
        .add_output(Output::Change {
            amount: 0,
            asset_id: Default::default(),
            to: rng.gen(),
        })
        .finalize();

    let node_config = create_node_config_from_inputs(tx.inputs());
    let node_one = FuelService::new_node(node_config).await.unwrap();
    let client_one = FuelClient::from(node_one.bound_address);

    let node_config = create_node_config_from_inputs(tx.inputs());
    let node_two = FuelService::new_node(node_config).await.unwrap();
    let client_two = FuelClient::from(node_two.bound_address);

    tokio::time::sleep(Duration::new(3, 0)).await;

<<<<<<< HEAD
    let result = client_one.submit(&tx.into()).await.unwrap();
=======
    client_one.submit_and_await_commit(&tx).await.unwrap();
>>>>>>> 7bb9ead7

    let response = client_one.transaction(&tx.id().to_string()).await.unwrap();
    assert!(response.is_some());

    tokio::time::sleep(Duration::new(3, 0)).await;

    let response = client_two.transaction(&tx.id().to_string()).await.unwrap();
    assert!(response.is_some());
}<|MERGE_RESOLUTION|>--- conflicted
+++ resolved
@@ -96,11 +96,10 @@
 
     tokio::time::sleep(Duration::new(3, 0)).await;
 
-<<<<<<< HEAD
-    let result = client_one.submit(&tx.into()).await.unwrap();
-=======
-    client_one.submit_and_await_commit(&tx).await.unwrap();
->>>>>>> 7bb9ead7
+    client_one
+        .submit_and_await_commit(&tx.into())
+        .await
+        .unwrap();
 
     let response = client_one.transaction(&tx.id().to_string()).await.unwrap();
     assert!(response.is_some());
