--- conflicted
+++ resolved
@@ -182,38 +182,6 @@
         })
         .await
         .unwrap();
-<<<<<<< HEAD
-    assert!(!blocks.results.is_empty());
-    assert!(blocks.cursor.is_some());
-    // assert "first" 5 blocks are returned in descending order (latest first)
-    assert_eq!(
-        blocks.results.into_iter().map(|b| b.height.0).collect_vec(),
-        rev(0..5).collect_vec()
-    );
-}
-
-#[tokio::test]
-async fn block_connection_last_5() {
-    // blocks
-    let blocks = (0..10u32)
-        .map(|i| FuelBlockDb {
-            header: FuelBlockHeader {
-                height: i.into(),
-                time: Utc.timestamp(i.into(), 0),
-                ..Default::default()
-            },
-            transactions: vec![],
-        })
-        .collect_vec();
-
-    // setup test data in the node
-    let mut db = Database::default();
-    for block in blocks {
-        let id = block.id();
-        db.storage::<FuelBlocks>().insert(&id, &block).unwrap();
-    }
-=======
->>>>>>> b0e2c86b
 
     assert!(!blocks.results.is_empty());
     assert!(blocks.cursor.is_some());
