use crate::helpers::{
    TestContext,
    TestSetupBuilder,
};
use fuel_core_interfaces::common::fuel_vm::prelude::*;
use fuel_gql_client::client::{
    PageDirection,
    PaginationRequest,
};
use rstest::rstest;

const SEED: u64 = 2322;

#[tokio::test]
async fn test_contract_salt() {
    let mut test_builder = TestSetupBuilder::new(SEED);
    let (_, contract_id) = test_builder.setup_contract(vec![], None);

    // spin up node
    let TestContext { client, .. } = test_builder.finalize().await;

    let contract = client
        .contract(format!("{:#x}", contract_id).as_str())
        .await
        .unwrap();

    // Check that salt is 0x Hex prefixed
    let salt = contract.unwrap().salt;
    assert_eq!("0x", &salt.to_string()[..2]);
}

#[rstest]
#[tokio::test]
<<<<<<< HEAD
async fn test_contract_balance(
    #[values(AssetId::new([1u8; 32]), AssetId::new([0u8; 32]), AssetId::new([16u8; 32]))]
    asset: AssetId,
    #[values(100, 0, 18446744073709551615)] test_balance: u64,
) {
    let mut test_builder = TestSetupBuilder::new(SEED);
    let (_, contract_id) = test_builder.setup_contract(vec![], Some(vec![(asset, test_balance)]));
=======
async fn test_contract_balance() {
    for test_bal in 0..10 {
        let mut test_builder = TestSetupBuilder::new(SEED);
        let (_, contract_id) = test_builder
            .setup_contract(vec![], Some(vec![(AssetId::new([1u8; 32]), test_bal)]));

        // spin up node
        let TestContext { client, .. } = test_builder.finalize().await;
>>>>>>> 7b34fa8e

    // spin up node
    let TestContext { client, .. } = test_builder.finalize().await;

    let balance = client
        .contract_balance(
            format!("{:#x}", contract_id).as_str(),
            Some(format!("{:#x}", asset).as_str()),
        )
        .await
        .unwrap();

    assert_eq!(balance, test_balance);
}

#[rstest]
#[tokio::test]
async fn test_5_contract_balances(
    #[values(PageDirection::Forward, PageDirection::Backward)] direction: PageDirection,
) {
    let mut test_builder = TestSetupBuilder::new(SEED);
    let (_, contract_id) = test_builder.setup_contract(
        vec![],
        Some(vec![
            (AssetId::new([1u8; 32]), 1000),
            (AssetId::new([2u8; 32]), 400),
            (AssetId::new([3u8; 32]), 700),
        ]),
    );

    let TestContext { client, .. } = test_builder.finalize().await;

    let contract_balances = client
        .contract_balances(
            format!("{:#x}", contract_id).as_str(),
            PaginationRequest {
                cursor: None,
                results: 3,
                direction,
            },
        )
        .await
        .unwrap();

    assert!(!contract_balances.results.is_empty());
    assert_eq!(contract_balances.results[0].amount.0, 1000);
    assert_eq!(contract_balances.results[1].amount.0, 400);
    assert_eq!(contract_balances.results[2].amount.0, 700);
}<|MERGE_RESOLUTION|>--- conflicted
+++ resolved
@@ -31,7 +31,6 @@
 
 #[rstest]
 #[tokio::test]
-<<<<<<< HEAD
 async fn test_contract_balance(
     #[values(AssetId::new([1u8; 32]), AssetId::new([0u8; 32]), AssetId::new([16u8; 32]))]
     asset: AssetId,
@@ -39,16 +38,6 @@
 ) {
     let mut test_builder = TestSetupBuilder::new(SEED);
     let (_, contract_id) = test_builder.setup_contract(vec![], Some(vec![(asset, test_balance)]));
-=======
-async fn test_contract_balance() {
-    for test_bal in 0..10 {
-        let mut test_builder = TestSetupBuilder::new(SEED);
-        let (_, contract_id) = test_builder
-            .setup_contract(vec![], Some(vec![(AssetId::new([1u8; 32]), test_bal)]));
-
-        // spin up node
-        let TestContext { client, .. } = test_builder.finalize().await;
->>>>>>> 7b34fa8e
 
     // spin up node
     let TestContext { client, .. } = test_builder.finalize().await;
