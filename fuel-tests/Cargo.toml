--- conflicted
+++ resolved
@@ -28,13 +28,8 @@
 chrono = { version = "0.4", features = ["serde"] }
 fuel-core = { path = "../fuel-core", features = ["test-helpers"], default-features = false }
 fuel-core-interfaces = { path = "../fuel-core-interfaces", features = ["test-helpers"] }
-<<<<<<< HEAD
-fuel-crypto = { version = "0.5", features = ["random"] }
-fuel-gql-client = { path = "../fuel-gql-client", features = ["test-helpers"] }
-=======
 fuel-crypto = { version = "0.6", features = ["random"] }
 fuel-gql-client = { path = "../fuel-client", features = ["test-helpers"] }
->>>>>>> a0351c24
 fuel-txpool = { path = "../fuel-txpool" }
 futures = "0.3"
 insta = "1.8"
