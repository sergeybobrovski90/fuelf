#[allow(clippy::arithmetic_side_effects)]
#[allow(clippy::cast_possible_truncation)]
#[cfg(test)]
mod tests {
    use crate as fuel_core;
    use fuel_core::database::Database;
    use fuel_core_executor::{
        executor::OnceTransactionsSource,
        ports::RelayerPort,
        refs::ContractRef,
    };
    use fuel_core_storage::{
        tables::{
            Coins,
            ContractsRawCode,
            Messages,
        },
        transactional::AtomicView,
        Result as StorageResult,
        StorageAsMut,
    };
    use fuel_core_types::{
        blockchain::{
            block::{
                Block,
                PartialFuelBlock,
            },
            header::{
                ConsensusHeader,
                PartialBlockHeader,
            },
            primitives::DaBlockHeight,
        },
        entities::{
            coins::coin::CompressedCoin,
            message::{
                Message,
                MessageV1,
            },
        },
        fuel_asm::{
            op,
            GTFArgs,
            RegId,
        },
        fuel_crypto::SecretKey,
        fuel_merkle::sparse,
        fuel_tx::{
            field::{
                InputContract,
                Inputs,
                MintAmount,
                MintAssetId,
                OutputContract,
                Outputs,
                Policies,
                Script as ScriptField,
                TxPointer as TxPointerTraitTrait,
            },
            input::{
                coin::{
                    CoinPredicate,
                    CoinSigned,
                },
                contract,
                Input,
            },
            policies::PolicyType,
            Bytes32,
            Cacheable,
            ConsensusParameters,
            Create,
            FeeParameters,
            Finalizable,
            Output,
            Receipt,
            Script,
            Transaction,
            TransactionBuilder,
            TransactionFee,
            TxParameters,
            TxPointer,
            UniqueIdentifier,
            UtxoId,
            ValidityError,
        },
        fuel_types::{
            canonical::Serialize,
            Address,
            AssetId,
            BlockHeight,
            ChainId,
            ContractId,
            Salt,
            Word,
        },
        fuel_vm::{
            checked_transaction::{
                CheckError,
                EstimatePredicates,
            },
            interpreter::ExecutableTransaction,
            script_with_data_offset,
            util::test_helpers::TestBuilder as TxBuilder,
            Call,
            CallFrame,
            Contract,
        },
        services::{
            block_producer::Components,
            executor::{
                Error as ExecutorError,
                Event as ExecutorEvent,
                ExecutionBlock,
                ExecutionResult,
                ExecutionTypes,
                TransactionExecutionResult,
                TransactionValidityError,
            },
            relayer::Event,
        },
        tai64::Tai64,
    };
    use fuel_core_upgradable_executor::{
        config::Config,
        executor::Executor,
    };
    use itertools::Itertools;
    use rand::{
        prelude::StdRng,
        Rng,
        SeedableRng,
    };
    use std::sync::Arc;

    #[derive(Clone, Debug)]
    struct DisabledRelayer;

    impl RelayerPort for DisabledRelayer {
        fn enabled(&self) -> bool {
            false
        }

        fn get_events(&self, _: &DaBlockHeight) -> anyhow::Result<Vec<Event>> {
            unimplemented!()
        }
    }

    impl AtomicView for DisabledRelayer {
        type View = Self;
        type Height = DaBlockHeight;

        fn latest_height(&self) -> Option<Self::Height> {
            Some(0u64.into())
        }

        fn view_at(&self, _: &Self::Height) -> StorageResult<Self::View> {
            Ok(self.latest_view())
        }

        fn latest_view(&self) -> Self::View {
            self.clone()
        }
    }

    fn create_executor(
        database: Database,
        config: Config,
    ) -> Executor<Database, DisabledRelayer> {
        Executor::new(database, DisabledRelayer, Arc::new(config))
    }

    pub(crate) fn setup_executable_script() -> (Create, Script) {
        let mut rng = StdRng::seed_from_u64(2322);
        let asset_id: AssetId = rng.gen();
        let owner: Address = rng.gen();
        let input_amount = 1000;
        let variable_transfer_amount = 100;
        let coin_output_amount = 150;

        let (create, contract_id) = create_contract(
            vec![
                // load amount of coins to 0x10
                op::addi(0x10, RegId::FP, CallFrame::a_offset().try_into().unwrap()),
                op::lw(0x10, 0x10, 0),
                // load asset id to 0x11
                op::addi(0x11, RegId::FP, CallFrame::b_offset().try_into().unwrap()),
                op::lw(0x11, 0x11, 0),
                // load address to 0x12
                op::addi(0x12, 0x11, 32),
                // load output index (0) to 0x13
                op::addi(0x13, RegId::ZERO, 0),
                op::tro(0x12, 0x13, 0x10, 0x11),
                op::ret(RegId::ONE),
            ]
            .into_iter()
            .collect::<Vec<u8>>(),
            &mut rng,
        );
        let (script, data_offset) = script_with_data_offset!(
            data_offset,
            vec![
                // set reg 0x10 to call data
                op::movi(0x10, data_offset + 64),
                // set reg 0x11 to asset id
                op::movi(0x11, data_offset),
                // set reg 0x12 to call amount
                op::movi(0x12, variable_transfer_amount),
                // call contract without any tokens to transfer in (3rd arg arbitrary when 2nd is zero)
                op::call(0x10, 0x12, 0x11, RegId::CGAS),
                op::ret(RegId::ONE),
            ],
            TxParameters::DEFAULT.tx_offset()
        );

        let script_data: Vec<u8> = [
            asset_id.as_ref(),
            owner.as_ref(),
            Call::new(
                contract_id,
                variable_transfer_amount as Word,
                data_offset as Word,
            )
            .to_bytes()
            .as_ref(),
        ]
        .into_iter()
        .flatten()
        .copied()
        .collect();

        let script = TxBuilder::new(2322)
            .script_gas_limit(TxParameters::DEFAULT.max_gas_per_tx >> 1)
            .start_script(script, script_data)
            .contract_input(contract_id)
            .coin_input(asset_id, input_amount)
            .variable_output(Default::default())
            .coin_output(asset_id, coin_output_amount)
            .change_output(asset_id)
            .contract_output(&contract_id)
            .build()
            .transaction()
            .clone();

        (create, script)
    }

    pub(crate) fn test_block(
        block_height: BlockHeight,
        da_block_height: DaBlockHeight,
        num_txs: usize,
    ) -> Block {
        let transactions = (1..num_txs + 1)
            .map(|i| {
                TxBuilder::new(2322u64)
                    .script_gas_limit(10)
                    .coin_input(AssetId::default(), (i as Word) * 100)
                    .coin_output(AssetId::default(), (i as Word) * 50)
                    .change_output(AssetId::default())
                    .build()
                    .transaction()
                    .clone()
                    .into()
            })
            .collect_vec();

        let mut block = Block::default();
        block.header_mut().set_block_height(block_height);
        block.header_mut().set_da_height(da_block_height);
        *block.transactions_mut() = transactions;
        block
    }

    pub(crate) fn create_contract<R: Rng>(
        contract_code: Vec<u8>,
        rng: &mut R,
    ) -> (Create, ContractId) {
        let salt: Salt = rng.gen();
        let contract = Contract::from(contract_code.clone());
        let root = contract.root();
        let state_root = Contract::default_state_root();
        let contract_id = contract.id(&salt, &root, &state_root);

        let tx =
            TransactionBuilder::create(contract_code.into(), salt, Default::default())
                .add_random_fee_input()
                .add_output(Output::contract_created(contract_id, state_root))
                .finalize();
        (tx, contract_id)
    }

    // Happy path test case that a produced block will also validate
    #[test]
    fn executor_validates_correctly_produced_block() {
        let mut producer = create_executor(Default::default(), Default::default());
        let mut verifier = create_executor(Default::default(), Default::default());
        let block = test_block(1u32.into(), 0u64.into(), 10);

        let ExecutionResult {
            block,
            skipped_transactions,
            ..
        } = producer
            .execute_and_commit(ExecutionTypes::Production(block.into()))
            .unwrap();

        let validation_result =
            verifier.execute_and_commit(ExecutionTypes::Validation(block));
        assert!(validation_result.is_ok());
        assert!(skipped_transactions.is_empty());
    }

    // Ensure transaction commitment != default after execution
    #[test]
    fn executor_commits_transactions_to_block() {
        let mut producer = create_executor(Default::default(), Default::default());
        let block = test_block(1u32.into(), 0u64.into(), 10);
        let start_block = block.clone();

        let ExecutionResult {
            block,
            skipped_transactions,
            ..
        } = producer
            .execute_and_commit(ExecutionBlock::Production(block.into()))
            .unwrap();

        assert!(skipped_transactions.is_empty());
        assert_ne!(
            start_block.header().transactions_root,
            block.header().transactions_root
        );
        assert_eq!(block.transactions().len(), 11);
        assert!(block.transactions()[10].as_mint().is_some());
        if let Some(mint) = block.transactions()[10].as_mint() {
            assert_eq!(
                mint.tx_pointer(),
                &TxPointer::new(*block.header().height(), 10)
            );
            assert_eq!(mint.mint_asset_id(), &AssetId::BASE);
            assert_eq!(mint.mint_amount(), &0);
            assert_eq!(mint.input_contract().contract_id, ContractId::zeroed());
            assert_eq!(mint.input_contract().balance_root, Bytes32::zeroed());
            assert_eq!(mint.input_contract().state_root, Bytes32::zeroed());
            assert_eq!(mint.input_contract().utxo_id, UtxoId::default());
            assert_eq!(mint.input_contract().tx_pointer, TxPointer::default());
            assert_eq!(mint.output_contract().balance_root, Bytes32::zeroed());
            assert_eq!(mint.output_contract().state_root, Bytes32::zeroed());
            assert_eq!(mint.output_contract().input_index, 0);
        } else {
            panic!("Invalid outputs of coinbase");
        }
    }

    mod coinbase {
        use super::*;
        use fuel_core_storage::transactional::{
            AtomicView,
            Modifiable,
        };

        #[test]
        fn executor_commits_transactions_with_non_zero_coinbase_generation() {
            // The test verifies the correctness of the coinbase contract update.
            // The test generates two blocks with a non-zero fee.
            //
            // The first block contains one valid and one invalid transaction.
            // This part of the test verifies that the invalid transaction doesn't influence
            // the final fee, and the final is the same as the `max_fee` of the valid transaction.
            //
            // The second block contains only a valid transaction, and it uses
            // the `Mint` transaction from the first block to validate the contract
            // state transition between blocks.
            let price = 1;
            let amount = 10000;
            let limit = 0;
            let gas_price_factor = 1;
            let script = TxBuilder::new(1u64)
                .script_gas_limit(limit)
                .max_fee_limit(amount)
                .coin_input(AssetId::BASE, amount)
                .change_output(AssetId::BASE)
                .build()
                .transaction()
                .clone();

            let recipient = Contract::EMPTY_CONTRACT_ID;

            let fee_params = FeeParameters {
                gas_price_factor,
                ..Default::default()
            };
            let consensus_parameters = ConsensusParameters {
                fee_params,
                ..Default::default()
            };
            let config = Config {
                consensus_parameters: Some(consensus_parameters.clone()),
                ..Default::default()
            };

            let database = &mut Database::default();
            database
                .storage::<ContractsRawCode>()
                .insert(&recipient, &[])
                .expect("Should insert coinbase contract");

            let mut producer = create_executor(database.clone(), config);

            let expected_fee_amount_1 = TransactionFee::checked_from_tx(
                consensus_parameters.gas_costs(),
                consensus_parameters.fee_params(),
                &script,
                price,
            )
            .unwrap()
            .max_fee();
            let invalid_duplicate_tx = script.clone().into();

            let mut header = PartialBlockHeader::default();
            header.consensus.height = 1.into();

            let (
                ExecutionResult {
                    block,
                    skipped_transactions,
                    ..
                },
                changes,
            ) = producer
<<<<<<< HEAD
                .execute_without_commit_with_coinbase(
                    ExecutionBlock::Production(block.into()),
                    recipient,
                )
                .unwrap()
                .into();
            producer
                .storage_view_provider
=======
                .execute_without_commit_with_source(ExecutionTypes::Production(
                    Components {
                        header_to_produce: header,
                        transactions_source: OnceTransactionsSource::new(vec![
                            script.into(),
                            invalid_duplicate_tx,
                        ]),
                        gas_price: price,
                        gas_limit: u64::MAX,
                    },
                ))
                .unwrap()
                .into();
            producer
                .database_view_provider
>>>>>>> ffecd1d5
                .commit_changes(changes)
                .unwrap();

            assert_eq!(skipped_transactions.len(), 1);
            assert_eq!(block.transactions().len(), 2);
            assert!(expected_fee_amount_1 > 0);
            let first_mint;

            if let Some(mint) = block.transactions()[1].as_mint() {
                assert_eq!(
                    mint.tx_pointer(),
                    &TxPointer::new(*block.header().height(), 1)
                );
                assert_eq!(mint.mint_asset_id(), &AssetId::BASE);
                assert_eq!(mint.mint_amount(), &expected_fee_amount_1);
                assert_eq!(mint.input_contract().contract_id, recipient);
                assert_eq!(mint.input_contract().balance_root, Bytes32::zeroed());
                assert_eq!(mint.input_contract().state_root, Bytes32::zeroed());
                assert_eq!(mint.input_contract().utxo_id, UtxoId::default());
                assert_eq!(mint.input_contract().tx_pointer, TxPointer::default());
                assert_ne!(mint.output_contract().balance_root, Bytes32::zeroed());
                assert_eq!(mint.output_contract().state_root, Bytes32::zeroed());
                assert_eq!(mint.output_contract().input_index, 0);
                first_mint = mint.clone();
            } else {
                panic!("Invalid coinbase transaction");
            }

            let (asset_id, amount) = producer
                .storage_view_provider
                .latest_view()
                .contract_balances(recipient, None, None)
                .next()
                .unwrap()
                .unwrap();
            assert_eq!(asset_id, AssetId::zeroed());
            assert_eq!(amount, expected_fee_amount_1);

            let script = TxBuilder::new(2u64)
                .script_gas_limit(limit)
                .max_fee_limit(amount)
                .coin_input(AssetId::BASE, amount)
                .change_output(AssetId::BASE)
                .build()
                .transaction()
                .clone();

            let expected_fee_amount_2 = TransactionFee::checked_from_tx(
                consensus_parameters.gas_costs(),
                consensus_parameters.fee_params(),
                &script,
                price,
            )
            .unwrap()
            .max_fee();

            let mut header = PartialBlockHeader::default();
            header.consensus.height = 2.into();

            let (
                ExecutionResult {
                    block,
                    skipped_transactions,
                    ..
                },
                changes,
            ) = producer
<<<<<<< HEAD
                .execute_without_commit_with_coinbase(
                    ExecutionBlock::Production(block.into()),
                    recipient,
                )
                .unwrap()
                .into();
            producer
                .storage_view_provider
=======
                .execute_without_commit_with_source(ExecutionTypes::Production(
                    Components {
                        header_to_produce: header,
                        transactions_source: OnceTransactionsSource::new(vec![
                            script.into()
                        ]),
                        gas_price: price,
                        gas_limit: u64::MAX,
                    },
                ))
                .unwrap()
                .into();
            producer
                .database_view_provider
>>>>>>> ffecd1d5
                .commit_changes(changes)
                .unwrap();

            assert_eq!(skipped_transactions.len(), 0);
            assert_eq!(block.transactions().len(), 2);

            if let Some(second_mint) = block.transactions()[1].as_mint() {
                assert_eq!(second_mint.tx_pointer(), &TxPointer::new(2.into(), 1));
                assert_eq!(second_mint.mint_asset_id(), &AssetId::BASE);
                assert_eq!(second_mint.mint_amount(), &expected_fee_amount_2);
                assert_eq!(second_mint.input_contract().contract_id, recipient);
                assert_eq!(
                    second_mint.input_contract().balance_root,
                    first_mint.output_contract().balance_root
                );
                assert_eq!(
                    second_mint.input_contract().state_root,
                    first_mint.output_contract().state_root
                );
                assert_eq!(
                    second_mint.input_contract().utxo_id,
                    UtxoId::new(first_mint.id(&consensus_parameters.chain_id), 0)
                );
                assert_eq!(
                    second_mint.input_contract().tx_pointer,
                    TxPointer::new(1.into(), 1)
                );
                assert_ne!(
                    second_mint.output_contract().balance_root,
                    first_mint.output_contract().balance_root
                );
                assert_eq!(
                    second_mint.output_contract().state_root,
                    first_mint.output_contract().state_root
                );
                assert_eq!(second_mint.output_contract().input_index, 0);
            } else {
                panic!("Invalid coinbase transaction");
            }
            let (asset_id, amount) = producer
                .storage_view_provider
                .latest_view()
                .contract_balances(recipient, None, None)
                .next()
                .unwrap()
                .unwrap();
            assert_eq!(asset_id, AssetId::zeroed());
            assert_eq!(amount, expected_fee_amount_1 + expected_fee_amount_2);
        }

        #[test]
        fn skip_coinbase_during_dry_run() {
            let price = 1;
            let limit = 0;
            let gas_price_factor = 1;
            let script = TxBuilder::new(2322u64)
                .script_gas_limit(limit)
                // Set a price for the test
                .gas_price(price)
                .coin_input(AssetId::BASE, 10000)
                .change_output(AssetId::BASE)
                .build()
                .transaction()
                .clone();

            let mut consensus_parameters = ConsensusParameters::default();
            consensus_parameters.fee_params.gas_price_factor = gas_price_factor;
            let config = Config {
                consensus_parameters: Some(consensus_parameters),
                ..Default::default()
            };
            let recipient = [1u8; 32].into();

            let producer = create_executor(Default::default(), config);

            let result = producer
<<<<<<< HEAD
                .execute_without_commit_with_source(
                    ExecutionTypes::DryRun(Components {
                        header_to_produce: Default::default(),
                        transactions_source: OnceTransactionsSource::new(vec![
                            script.into()
                        ]),
                        coinbase_recipient: recipient,
                        gas_limit: u64::MAX,
                    }),
                    Default::default(),
                )
=======
                .execute_without_commit_with_source(ExecutionTypes::DryRun(Components {
                    header_to_produce: Default::default(),
                    transactions_source: OnceTransactionsSource::new(vec![script.into()]),
                    gas_price: 0,
                    gas_limit: u64::MAX,
                }))
>>>>>>> ffecd1d5
                .unwrap();
            let ExecutionResult { block, .. } = result.into_result();

            assert_eq!(block.transactions().len(), 1);
        }

        #[test]
        fn executor_commits_transactions_with_non_zero_coinbase_validation() {
            let price = 1;
            let amount = 10000;
            let limit = 0;
            let gas_price_factor = 1;
            let script = TxBuilder::new(2322u64)
                .script_gas_limit(limit)
                .max_fee_limit(amount)
                .coin_input(AssetId::BASE, 10000)
                .change_output(AssetId::BASE)
                .build()
                .transaction()
                .clone();
            let recipient = Contract::EMPTY_CONTRACT_ID;

            let fee_params = FeeParameters {
                gas_price_factor,
                ..Default::default()
            };
            let config = Config {
                consensus_parameters: Some(ConsensusParameters {
                    fee_params,
                    ..Default::default()
                }),
                ..Default::default()
            };
            let database = &mut Database::default();

            database
                .storage::<ContractsRawCode>()
                .insert(&recipient, &[])
                .expect("Should insert coinbase contract");

<<<<<<< HEAD
            let mut producer = create_executor(database.clone(), config.clone());

            let mut block = Block::default();
            *block.transactions_mut() = vec![script.into()];

            let (
                ExecutionResult {
                    block: produced_block,
                    skipped_transactions,
                    ..
                },
                changes,
            ) = producer
                .execute_without_commit_with_coinbase(
                    ExecutionBlock::Production(block.into()),
                    recipient,
                )
                .unwrap()
                .into();
            producer
                .storage_view_provider
                .commit_changes(changes)
                .unwrap();
=======
            let producer = create_executor(database.clone(), config);

            let ExecutionResult {
                block: produced_block,
                skipped_transactions,
                ..
            } = producer
                .execute_without_commit_with_source(ExecutionTypes::Production(
                    Components {
                        header_to_produce: PartialBlockHeader::default(),
                        transactions_source: OnceTransactionsSource::new(vec![
                            script.into()
                        ]),
                        gas_price: price,
                        gas_limit: u64::MAX,
                    },
                ))
                .unwrap()
                .into_result();
>>>>>>> ffecd1d5
            assert!(skipped_transactions.is_empty());
            let produced_txs = produced_block.transactions().to_vec();

            let mut validator = create_executor(
                Default::default(),
                // Use the same config as block producer
                config,
            );
            let ExecutionResult {
                block: validated_block,
                ..
            } = validator
                .execute_and_commit(ExecutionBlock::Validation(produced_block))
                .unwrap();
            assert_eq!(validated_block.transactions(), produced_txs);
            let (asset_id, amount) = validator
                .storage_view_provider
                .latest_view()
                .contract_balances(recipient, None, None)
                .next()
                .unwrap()
                .unwrap();
            assert_eq!(asset_id, AssetId::zeroed());
            assert_ne!(amount, 0);
        }

        #[test]
        fn execute_cb_command() {
            fn compare_coinbase_addresses(
                config_coinbase: ContractId,
                expected_in_tx_coinbase: ContractId,
            ) -> bool {
                let script = TxBuilder::new(2322u64)
                    .script_gas_limit(100000)
                    // Set a price for the test
                    .gas_price(0)
                    .start_script(vec![
                        // Store the size of the `Address`(32 bytes) into register `0x11`.
                        op::movi(0x11, Address::LEN.try_into().unwrap()),
                        // Allocate 32 bytes on the heap.
                        op::aloc(0x11),
                        // Store the pointer to the beginning of the free memory into
                        // register `0x10`.
                        op::move_(0x10, RegId::HP),
                        // Store `config_coinbase` `Address` into MEM[$0x10; 32].
                        op::cb(0x10),
                        // Store the pointer on the beginning of script data into register `0x12`.
                        // Script data contains `expected_in_tx_coinbase` - 32 bytes of data.
                        op::gtf_args(0x12, 0x00, GTFArgs::ScriptData),
                        // Compare retrieved `config_coinbase`(register `0x10`) with
                        // passed `expected_in_tx_coinbase`(register `0x12`) where the length
                        // of memory comparison is 32 bytes(register `0x11`) and store result into
                        // register `0x13`(1 - true, 0 - false).
                        op::meq(0x13, 0x10, 0x12, 0x11),
                        // Return the result of the comparison as a receipt.
                        op::ret(0x13)
                    ], expected_in_tx_coinbase.to_vec() /* pass expected address as script data */)
                    .coin_input(AssetId::BASE, 1000)
                    .variable_output(Default::default())
                    .coin_output(AssetId::BASE, 1000)
                    .change_output(AssetId::BASE)
                    .build()
                    .transaction()
                    .clone();

                let mut producer =
                    create_executor(Default::default(), Default::default());

                let mut block = Block::default();
                *block.transactions_mut() = vec![script.clone().into()];

                let (ExecutionResult { tx_status, .. }, changes) = producer
                    .execute_without_commit_with_coinbase(
                        ExecutionBlock::Production(block.into()),
                        config_coinbase,
                    )
                    .expect("Should execute the block")
                    .into();
                producer
                    .storage_view_provider
                    .commit_changes(changes)
                    .unwrap();
                let receipts = tx_status[0].result.receipts();

                if let Some(Receipt::Return { val, .. }) = receipts.first() {
                    *val == 1
                } else {
                    panic!("Execution of the `CB` script failed failed")
                }
            }

            assert!(compare_coinbase_addresses(
                ContractId::from([1u8; 32]),
                ContractId::from([1u8; 32])
            ));
            assert!(!compare_coinbase_addresses(
                ContractId::from([9u8; 32]),
                ContractId::from([1u8; 32])
            ));
            assert!(!compare_coinbase_addresses(
                ContractId::from([1u8; 32]),
                ContractId::from([9u8; 32])
            ));
            assert!(compare_coinbase_addresses(
                ContractId::from([9u8; 32]),
                ContractId::from([9u8; 32])
            ));
        }

        #[test]
        fn invalidate_unexpected_index() {
            let mint = Transaction::mint(
                TxPointer::new(Default::default(), 1),
                Default::default(),
                Default::default(),
                Default::default(),
                Default::default(),
                Default::default(),
            );

            let mut block = Block::default();
            *block.transactions_mut() = vec![mint.into()];
            block.header_mut().recalculate_metadata();

            let mut validator = create_executor(
                Default::default(),
                Config {
                    utxo_validation_default: false,
                    ..Default::default()
                },
            );
            let validation_err = validator
                .execute_and_commit(ExecutionBlock::Validation(block))
                .expect_err("Expected error because coinbase if invalid");
            assert!(matches!(
                validation_err,
                ExecutorError::MintHasUnexpectedIndex
            ));
        }

        #[test]
        fn invalidate_is_not_last() {
            let mint = Transaction::mint(
                TxPointer::new(Default::default(), 0),
                Default::default(),
                Default::default(),
                Default::default(),
                Default::default(),
                Default::default(),
            );
            let tx = Transaction::default_test_tx();

            let mut block = Block::default();
            *block.transactions_mut() = vec![mint.into(), tx];
            block.header_mut().recalculate_metadata();

            let mut validator = create_executor(Default::default(), Default::default());
            let validation_err = validator
                .execute_and_commit(ExecutionBlock::Validation(block))
                .expect_err("Expected error because coinbase if invalid");
            assert!(matches!(
                validation_err,
                ExecutorError::MintIsNotLastTransaction
            ));
        }

        #[test]
        fn invalidate_block_missed_coinbase() {
            let block = Block::default();

            let mut validator = create_executor(Default::default(), Default::default());
            let validation_err = validator
                .execute_and_commit(ExecutionBlock::Validation(block))
                .expect_err("Expected error because coinbase is missing");
            assert!(matches!(validation_err, ExecutorError::MintMissing));
        }

        #[test]
        fn invalidate_block_height() {
            let mint = Transaction::mint(
                TxPointer::new(1.into(), Default::default()),
                Default::default(),
                Default::default(),
                Default::default(),
                Default::default(),
                Default::default(),
            );

            let mut block = Block::default();
            *block.transactions_mut() = vec![mint.into()];
            block.header_mut().recalculate_metadata();

            let mut validator = create_executor(Default::default(), Default::default());
            let validation_err = validator
                .execute_and_commit(ExecutionBlock::Validation(block))
                .expect_err("Expected error because coinbase if invalid");

            assert!(matches!(
                validation_err,
                ExecutorError::InvalidTransaction(CheckError::Validity(
                    ValidityError::TransactionMintIncorrectBlockHeight
                ))
            ));
        }

        #[test]
        fn invalidate_invalid_base_asset() {
            let mint = Transaction::mint(
                TxPointer::new(Default::default(), Default::default()),
                Default::default(),
                Default::default(),
                Default::default(),
                Default::default(),
                Default::default(),
            );

            let mut block = Block::default();
            *block.transactions_mut() = vec![mint.into()];
            block.header_mut().recalculate_metadata();

            let consensus_parameters = ConsensusParameters {
                base_asset_id: [1u8; 32].into(),
                ..Default::default()
            };

            let config = Config {
                consensus_parameters: Some(consensus_parameters),
                ..Default::default()
            };
            let mut validator = create_executor(Default::default(), config);
            let validation_err = validator
                .execute_and_commit(ExecutionBlock::Validation(block))
                .expect_err("Expected error because coinbase if invalid");

            assert!(matches!(
                validation_err,
                ExecutorError::InvalidTransaction(CheckError::Validity(
                    ValidityError::TransactionMintNonBaseAsset
                ))
            ));
        }

        #[test]
        fn invalidate_mismatch_amount() {
            let mint = Transaction::mint(
                TxPointer::new(Default::default(), Default::default()),
                Default::default(),
                Default::default(),
                123,
                Default::default(),
                Default::default(),
            );

            let mut block = Block::default();
            *block.transactions_mut() = vec![mint.into()];
            block.header_mut().recalculate_metadata();

            let mut validator = create_executor(Default::default(), Default::default());
            let validation_err = validator
                .execute_and_commit(ExecutionBlock::Validation(block))
                .expect_err("Expected error because coinbase if invalid");
            assert!(matches!(
                validation_err,
                ExecutorError::CoinbaseAmountMismatch
            ));
        }
    }

    // Ensure tx has at least one input to cover gas
    #[test]
    fn executor_invalidates_missing_gas_input() {
        let mut rng = StdRng::seed_from_u64(2322u64);
<<<<<<< HEAD
        let consensus_parameters = ConsensusParameters::default();
        let config = Config {
            consensus_parameters: Some(consensus_parameters.clone()),
            ..Default::default()
        };
        let producer = create_executor(Default::default(), config.clone());

        let verifier = create_executor(Default::default(), config);
=======
        let producer = create_executor(Default::default(), Default::default());
        let verifier = create_executor(Default::default(), Default::default());
>>>>>>> ffecd1d5

        let gas_limit = 100;
        let max_fee = 1;
        let script = TransactionBuilder::script(vec![], vec![])
            .add_unsigned_coin_input(
                SecretKey::random(&mut rng),
                rng.gen(),
                rng.gen(),
                rng.gen(),
                Default::default(),
            )
            .script_gas_limit(gas_limit)
            .max_fee_limit(max_fee)
            .finalize();
        let tx: Transaction = script.into();

        let block = PartialFuelBlock {
            header: Default::default(),
            transactions: vec![tx.clone()],
        };

        let ExecutionResult {
            skipped_transactions,
            block,
            ..
        } = producer
            .execute_without_commit(ExecutionTypes::Production(block))
            .unwrap()
            .into_result();
        let produce_result = &skipped_transactions[0].1;
        assert!(matches!(
            produce_result,
            &ExecutorError::InvalidTransaction(
                CheckError::Validity(
                    ValidityError::InsufficientFeeAmount { expected, .. }
                )
            ) if expected == max_fee
        ));

        // Produced block is valid
        let ExecutionResult { mut block, .. } = verifier
            .execute_without_commit(ExecutionTypes::Validation(block))
            .unwrap()
            .into_result();

        // Invalidate the block with Insufficient tx
        let len = block.transactions().len();
        block.transactions_mut().insert(len - 1, tx);
        let verify_result =
            verifier.execute_without_commit(ExecutionTypes::Validation(block));
        assert!(matches!(
            verify_result,
            Err(ExecutorError::InvalidTransaction(
                CheckError::Validity(
                    ValidityError::InsufficientFeeAmount { expected, .. }
                )
            )) if expected == max_fee
        ))
    }

    #[test]
    fn executor_invalidates_duplicate_tx_id() {
        let producer = create_executor(Default::default(), Default::default());

        let verifier = create_executor(Default::default(), Default::default());

        let block = PartialFuelBlock {
            header: Default::default(),
            transactions: vec![
                Transaction::default_test_tx(),
                Transaction::default_test_tx(),
            ],
        };

        let ExecutionResult {
            skipped_transactions,
            block,
            ..
        } = producer
            .execute_without_commit(ExecutionTypes::Production(block))
            .unwrap()
            .into_result();
        let produce_result = &skipped_transactions[0].1;
        assert!(matches!(
            produce_result,
            &ExecutorError::TransactionIdCollision(_)
        ));

        // Produced block is valid
        let ExecutionResult { mut block, .. } = verifier
            .execute_without_commit(ExecutionTypes::Validation(block))
            .unwrap()
            .into_result();

        // Make the block invalid by adding of the duplicating transaction
        let len = block.transactions().len();
        block
            .transactions_mut()
            .insert(len - 1, Transaction::default_test_tx());
        let verify_result =
            verifier.execute_without_commit(ExecutionTypes::Validation(block));
        assert!(matches!(
            verify_result,
            Err(ExecutorError::TransactionIdCollision(_))
        ));
    }

    // invalidate a block if a tx input doesn't exist
    #[test]
    fn executor_invalidates_missing_inputs() {
        // create an input which doesn't exist in the utxo set
        let mut rng = StdRng::seed_from_u64(2322u64);

        let tx = TransactionBuilder::script(
            vec![op::ret(RegId::ONE)].into_iter().collect(),
            vec![],
        )
        .add_unsigned_coin_input(
            SecretKey::random(&mut rng),
            rng.gen(),
            10,
            Default::default(),
            Default::default(),
        )
        .add_output(Output::Change {
            to: Default::default(),
            amount: 0,
            asset_id: Default::default(),
        })
        .finalize_as_transaction();

        // setup executors with utxo-validation enabled
        let config = Config {
            utxo_validation_default: true,
            ..Default::default()
        };
        let producer = create_executor(Database::default(), config.clone());

        let verifier = create_executor(Default::default(), config);

        let block = PartialFuelBlock {
            header: Default::default(),
            transactions: vec![tx.clone()],
        };

        let ExecutionResult {
            skipped_transactions,
            block,
            ..
        } = producer
            .execute_without_commit(ExecutionTypes::Production(block))
            .unwrap()
            .into_result();
        let produce_result = &skipped_transactions[0].1;
        assert!(matches!(
            produce_result,
            &ExecutorError::TransactionValidity(
                TransactionValidityError::CoinDoesNotExist(_)
            )
        ));

        // Produced block is valid
        let ExecutionResult { mut block, .. } = verifier
            .execute_without_commit(ExecutionTypes::Validation(block))
            .unwrap()
            .into_result();

        // Invalidate block by adding transaction with not existing coin
        let len = block.transactions().len();
        block.transactions_mut().insert(len - 1, tx);
        let verify_result =
            verifier.execute_without_commit(ExecutionTypes::Validation(block));
        assert!(matches!(
            verify_result,
            Err(ExecutorError::TransactionValidity(
                TransactionValidityError::CoinDoesNotExist(_)
            ))
        ));
    }

    // corrupt a produced block by randomizing change amount
    // and verify that the executor invalidates the tx
    #[test]
    fn executor_invalidates_blocks_with_diverging_tx_outputs() {
        let input_amount = 10;
        let fake_output_amount = 100;

        let tx: Transaction = TxBuilder::new(2322u64)
            .script_gas_limit(1)
            .coin_input(Default::default(), input_amount)
            .change_output(Default::default())
            .build()
            .transaction()
            .clone()
            .into();

        let tx_id = tx.id(&ChainId::default());

        let mut producer = create_executor(Default::default(), Default::default());

        let mut verifier = create_executor(Default::default(), Default::default());

        let mut block = Block::default();
        *block.transactions_mut() = vec![tx];

        let ExecutionResult { mut block, .. } = producer
            .execute_and_commit(ExecutionBlock::Production(block.into()))
            .unwrap();

        // modify change amount
        if let Transaction::Script(script) = &mut block.transactions_mut()[0] {
            if let Output::Change { amount, .. } = &mut script.outputs_mut()[0] {
                *amount = fake_output_amount
            }
        }

        let verify_result =
            verifier.execute_and_commit(ExecutionBlock::Validation(block));
        assert!(matches!(
            verify_result,
            Err(ExecutorError::InvalidTransactionOutcome { transaction_id }) if transaction_id == tx_id
        ));
    }

    // corrupt the merkle sum tree commitment from a produced block and verify that the
    // validation logic will reject the block
    #[test]
    fn executor_invalidates_blocks_with_diverging_tx_commitment() {
        let mut rng = StdRng::seed_from_u64(2322u64);
        let tx: Transaction = TxBuilder::new(2322u64)
            .script_gas_limit(1)
            .coin_input(Default::default(), 10)
            .change_output(Default::default())
            .build()
            .transaction()
            .clone()
            .into();

        let mut producer = create_executor(Default::default(), Default::default());

        let mut verifier = create_executor(Default::default(), Default::default());

        let mut block = Block::default();
        *block.transactions_mut() = vec![tx];

        let ExecutionResult { mut block, .. } = producer
            .execute_and_commit(ExecutionBlock::Production(block.into()))
            .unwrap();

        // randomize transaction commitment
        block.header_mut().set_transaction_root(rng.gen());
        block.header_mut().recalculate_metadata();

        let verify_result =
            verifier.execute_and_commit(ExecutionBlock::Validation(block));

        assert!(matches!(verify_result, Err(ExecutorError::InvalidBlockId)))
    }

    // invalidate a block if a tx is missing at least one coin input
    #[test]
    fn executor_invalidates_missing_coin_input() {
        let mut tx: Script = Script::default();
        tx.policies_mut().set(PolicyType::MaxFee, Some(0));

        let mut executor = create_executor(
            Database::default(),
            Config {
                utxo_validation_default: true,
                ..Default::default()
            },
        );

        let block = PartialFuelBlock {
            header: Default::default(),
            transactions: vec![tx.into()],
        };

        let ExecutionResult {
            skipped_transactions,
            ..
        } = executor
            .execute_and_commit(ExecutionBlock::Production(block))
            .unwrap();

        let err = &skipped_transactions[0].1;
        // assert block failed to validate when transaction didn't contain any coin inputs
        assert!(matches!(
            err,
            &ExecutorError::InvalidTransaction(CheckError::Validity(
                ValidityError::NoSpendableInput
            ))
        ));
    }

    #[test]
    fn skipped_tx_not_changed_spent_status() {
        // `tx2` has two inputs: one used by `tx1` and on random. So after the execution of `tx1`,
        // the `tx2` become invalid and should be skipped by the block producers. Skipped
        // transactions should not affect the state so the second input should be `Unspent`.
        // # Dev-note: `TxBuilder::new(2322u64)` is used to create transactions, it produces
        // the same first input.
        let tx1 = TxBuilder::new(2322u64)
            .coin_input(AssetId::default(), 100)
            .change_output(AssetId::default())
            .build()
            .transaction()
            .clone();

        let tx2 = TxBuilder::new(2322u64)
            // The same input as `tx1`
            .coin_input(AssetId::default(), 100)
            // Additional unique for `tx2` input
            .coin_input(AssetId::default(), 100)
            .change_output(AssetId::default())
            .build()
            .transaction()
            .clone();

        let first_input = tx2.inputs()[0].clone();
        let mut first_coin = CompressedCoin::default();
        first_coin.set_owner(*first_input.input_owner().unwrap());
        first_coin.set_amount(100);
        let second_input = tx2.inputs()[1].clone();
        let mut second_coin = CompressedCoin::default();
        second_coin.set_owner(*second_input.input_owner().unwrap());
        second_coin.set_amount(100);
        let db = &mut Database::default();
        // Insert both inputs
        db.storage::<Coins>()
            .insert(&first_input.utxo_id().unwrap().clone(), &first_coin)
            .unwrap();
        db.storage::<Coins>()
            .insert(&second_input.utxo_id().unwrap().clone(), &second_coin)
            .unwrap();
        let mut executor = create_executor(
            db.clone(),
            Config {
                utxo_validation_default: true,
                ..Default::default()
            },
        );

        let block = PartialFuelBlock {
            header: Default::default(),
            transactions: vec![tx1.into(), tx2.clone().into()],
        };

        // The first input should be `Unspent` before execution.
        db.storage::<Coins>()
            .get(first_input.utxo_id().unwrap())
            .unwrap()
            .expect("coin should be unspent");
        // The second input should be `Unspent` before execution.
        db.storage::<Coins>()
            .get(second_input.utxo_id().unwrap())
            .unwrap()
            .expect("coin should be unspent");

        let ExecutionResult {
            block,
            skipped_transactions,
            ..
        } = executor
            .execute_and_commit(ExecutionBlock::Production(block))
            .unwrap();
        // `tx2` should be skipped.
        assert_eq!(block.transactions().len(), 2 /* coinbase and `tx1` */);
        assert_eq!(skipped_transactions.len(), 1);
        assert_eq!(skipped_transactions[0].0, tx2.id(&ChainId::default()));

        // The first input should be spent by `tx1` after execution.
        let coin = db
            .storage::<Coins>()
            .get(first_input.utxo_id().unwrap())
            .unwrap();
        // verify coin is pruned from utxo set
        assert!(coin.is_none());
        // The second input should be `Unspent` after execution.
        db.storage::<Coins>()
            .get(second_input.utxo_id().unwrap())
            .unwrap()
            .expect("coin should be unspent");
    }

    #[test]
    fn coin_input_fails_when_mismatches_database() {
        const AMOUNT: u64 = 100;

        let tx = TxBuilder::new(2322u64)
            .coin_input(AssetId::default(), AMOUNT)
            .change_output(AssetId::default())
            .build()
            .transaction()
            .clone();

        let input = tx.inputs()[0].clone();
        let mut coin = CompressedCoin::default();
        coin.set_owner(*input.input_owner().unwrap());
        coin.set_amount(AMOUNT - 1);
        let db = &mut Database::default();

        // Inserting a coin with `AMOUNT - 1` should cause a mismatching error during production.
        db.storage::<Coins>()
            .insert(&input.utxo_id().unwrap().clone(), &coin)
            .unwrap();
        let mut executor = create_executor(
            db.clone(),
            Config {
                utxo_validation_default: true,
                ..Default::default()
            },
        );

        let block = PartialFuelBlock {
            header: Default::default(),
            transactions: vec![tx.into()],
        };

        let ExecutionResult {
            skipped_transactions,
            ..
        } = executor
            .execute_and_commit(ExecutionBlock::Production(block))
            .unwrap();
        // `tx` should be skipped.
        assert_eq!(skipped_transactions.len(), 1);
        let err = &skipped_transactions[0].1;
        assert!(matches!(
            err,
            &ExecutorError::TransactionValidity(TransactionValidityError::CoinMismatch(
                _
            ))
        ));
    }

    #[test]
    fn contract_input_fails_when_doesnt_exist_in_database() {
        let contract_id: ContractId = [1; 32].into();
        let tx = TxBuilder::new(2322u64)
            .contract_input(contract_id)
            .coin_input(AssetId::default(), 100)
            .change_output(AssetId::default())
            .contract_output(&contract_id)
            .build()
            .transaction()
            .clone();

        let input = tx.inputs()[1].clone();
        let mut coin = CompressedCoin::default();
        coin.set_owner(*input.input_owner().unwrap());
        coin.set_amount(100);
        let db = &mut Database::default();

        db.storage::<Coins>()
            .insert(&input.utxo_id().unwrap().clone(), &coin)
            .unwrap();
        let mut executor = create_executor(
            db.clone(),
            Config {
                utxo_validation_default: true,
                ..Default::default()
            },
        );

        let block = PartialFuelBlock {
            header: Default::default(),
            transactions: vec![tx.into()],
        };

        let ExecutionResult {
            skipped_transactions,
            ..
        } = executor
            .execute_and_commit(ExecutionBlock::Production(block))
            .unwrap();
        // `tx` should be skipped.
        assert_eq!(skipped_transactions.len(), 1);
        let err = &skipped_transactions[0].1;
        assert!(matches!(
            err,
            &ExecutorError::TransactionValidity(
                TransactionValidityError::ContractDoesNotExist(_)
            )
        ));
    }

    #[test]
    fn skipped_txs_not_affect_order() {
        // `tx1` is invalid because it doesn't have inputs for max fee.
        // `tx2` is a `Create` transaction with some code inside.
        // `tx3` is a `Script` transaction that depends on `tx2`. It will be skipped
        // if `tx2` is not executed before `tx3`.
        //
        // The test checks that execution for the block with transactions [tx1, tx2, tx3] skips
        // transaction `tx1` and produce a block [tx2, tx3] with the expected order.
        let tx1 = TransactionBuilder::script(vec![], vec![])
            .add_random_fee_input()
            .script_gas_limit(1000000)
            .tip(1000000)
            .finalize_as_transaction();
        let (tx2, tx3) = setup_executable_script();

        let mut executor = create_executor(Default::default(), Default::default());

        let block = PartialFuelBlock {
            header: Default::default(),
            transactions: vec![tx1.clone(), tx2.clone().into(), tx3.clone().into()],
        };

        let ExecutionResult {
            block,
            skipped_transactions,
            ..
        } = executor
            .execute_and_commit(ExecutionBlock::Production(block))
            .unwrap();
        assert_eq!(
            block.transactions().len(),
            3 // coinbase, `tx2` and `tx3`
        );
        assert_eq!(
            block.transactions()[0].id(&ChainId::default()),
            tx2.id(&ChainId::default())
        );
        assert_eq!(
            block.transactions()[1].id(&ChainId::default()),
            tx3.id(&ChainId::default())
        );
        // `tx1` should be skipped.
        assert_eq!(skipped_transactions.len(), 1);
        assert_eq!(&skipped_transactions[0].0, &tx1.id(&ChainId::default()));
        let tx2_index_in_the_block =
            block.transactions()[1].as_script().unwrap().inputs()[0]
                .tx_pointer()
                .unwrap()
                .tx_index();
        assert_eq!(tx2_index_in_the_block, 0);
    }

    #[test]
    fn input_coins_are_marked_as_spent() {
        // ensure coins are marked as spent after tx is processed
        let tx: Transaction = TxBuilder::new(2322u64)
            .coin_input(AssetId::default(), 100)
            .change_output(AssetId::default())
            .build()
            .transaction()
            .clone()
            .into();

        let mut db = &Database::default();
        let mut executor = create_executor(db.clone(), Default::default());

        let block = PartialFuelBlock {
            header: Default::default(),
            transactions: vec![tx],
        };

        let ExecutionResult { block, .. } = executor
            .execute_and_commit(ExecutionBlock::Production(block))
            .unwrap();

        // assert the tx coin is spent
        let coin = db
            .storage::<Coins>()
            .get(
                block.transactions()[0].as_script().unwrap().inputs()[0]
                    .utxo_id()
                    .unwrap(),
            )
            .unwrap();
        // spent coins should be removed
        assert!(coin.is_none());
    }

    #[test]
    fn contracts_balance_and_state_roots_no_modifications_updated() {
        // Values in inputs and outputs are random. If the execution of the transaction successful,
        // it should actualize them to use a valid the balance and state roots. Because it is not
        // changes, the balance the root should be default - `[0; 32]`.
        let mut rng = StdRng::seed_from_u64(2322u64);

        let (create, contract_id) = create_contract(vec![], &mut rng);
        let non_modify_state_tx: Transaction = TxBuilder::new(2322)
            .script_gas_limit(10000)
            .coin_input(AssetId::zeroed(), 10000)
            .start_script(vec![op::ret(1)], vec![])
            .contract_input(contract_id)
            .fee_input()
            .contract_output(&contract_id)
            .build()
            .transaction()
            .clone()
            .into();
        let db = &mut Database::default();

        let mut executor = create_executor(
            db.clone(),
            Config {
                utxo_validation_default: false,
                ..Default::default()
            },
        );

        let block = PartialFuelBlock {
            header: PartialBlockHeader {
                consensus: ConsensusHeader {
                    height: 1.into(),
                    ..Default::default()
                },
                ..Default::default()
            },
            transactions: vec![create.into(), non_modify_state_tx],
        };

        let ExecutionResult {
            block, tx_status, ..
        } = executor
            .execute_and_commit(ExecutionBlock::Production(block))
            .unwrap();

        // Assert the balance and state roots should be the same before and after execution.
        let empty_state = (*sparse::empty_sum()).into();
        let executed_tx = block.transactions()[1].as_script().unwrap();
        assert!(matches!(
            tx_status[2].result,
            TransactionExecutionResult::Success { .. }
        ));
        assert_eq!(executed_tx.inputs()[0].state_root(), Some(&empty_state));
        assert_eq!(executed_tx.inputs()[0].balance_root(), Some(&empty_state));
        assert_eq!(executed_tx.outputs()[0].state_root(), Some(&empty_state));
        assert_eq!(executed_tx.outputs()[0].balance_root(), Some(&empty_state));
    }

    #[test]
    fn contracts_balance_and_state_roots_updated_no_modifications_on_fail() {
        // Values in inputs and outputs are random. If the execution of the transaction fails,
        // it still should actualize them to use the balance and state roots before the execution.
        let mut rng = StdRng::seed_from_u64(2322u64);

        let (create, contract_id) = create_contract(vec![], &mut rng);
        // The transaction with invalid script.
        let non_modify_state_tx: Transaction = TxBuilder::new(2322)
            .start_script(vec![op::add(RegId::PC, RegId::PC, RegId::PC)], vec![])
            .contract_input(contract_id)
            .fee_input()
            .contract_output(&contract_id)
            .build()
            .transaction()
            .clone()
            .into();
        let db = &mut Database::default();

        let mut executor = create_executor(
            db.clone(),
            Config {
                utxo_validation_default: false,
                ..Default::default()
            },
        );

        let block = PartialFuelBlock {
            header: PartialBlockHeader {
                consensus: ConsensusHeader {
                    height: 1.into(),
                    ..Default::default()
                },
                ..Default::default()
            },
            transactions: vec![create.into(), non_modify_state_tx],
        };

        let ExecutionResult {
            block, tx_status, ..
        } = executor
            .execute_and_commit(ExecutionBlock::Production(block))
            .unwrap();

        // Assert the balance and state roots should be the same before and after execution.
        let empty_state = (*sparse::empty_sum()).into();
        let executed_tx = block.transactions()[1].as_script().unwrap();
        assert!(matches!(
            tx_status[1].result,
            TransactionExecutionResult::Failed { .. }
        ));
        assert_eq!(
            executed_tx.inputs()[0].state_root(),
            executed_tx.outputs()[0].state_root()
        );
        assert_eq!(
            executed_tx.inputs()[0].balance_root(),
            executed_tx.outputs()[0].balance_root()
        );
        assert_eq!(executed_tx.inputs()[0].state_root(), Some(&empty_state));
        assert_eq!(executed_tx.inputs()[0].balance_root(), Some(&empty_state));
    }

    #[test]
    fn contracts_balance_and_state_roots_updated_modifications_updated() {
        // Values in inputs and outputs are random. If the execution of the transaction that
        // modifies the state and the balance is successful, it should update roots.
        let mut rng = StdRng::seed_from_u64(2322u64);

        // Create a contract that modifies the state
        let (create, contract_id) = create_contract(
            vec![
                // Sets the state STATE[0x1; 32] = value of `RegId::PC`;
                op::sww(0x1, 0x29, RegId::PC),
                op::ret(1),
            ]
            .into_iter()
            .collect::<Vec<u8>>(),
            &mut rng,
        );

        let transfer_amount = 100 as Word;
        let asset_id = AssetId::from([2; 32]);
        let (script, data_offset) = script_with_data_offset!(
            data_offset,
            vec![
                // Set register `0x10` to `Call`
                op::movi(0x10, data_offset + AssetId::LEN as u32),
                // Set register `0x11` with offset to data that contains `asset_id`
                op::movi(0x11, data_offset),
                // Set register `0x12` with `transfer_amount`
                op::movi(0x12, transfer_amount as u32),
                op::call(0x10, 0x12, 0x11, RegId::CGAS),
                op::ret(RegId::ONE),
            ],
            TxParameters::DEFAULT.tx_offset()
        );

        let script_data: Vec<u8> = [
            asset_id.as_ref(),
            Call::new(contract_id, transfer_amount, data_offset as Word)
                .to_bytes()
                .as_ref(),
        ]
        .into_iter()
        .flatten()
        .copied()
        .collect();

        let modify_balance_and_state_tx = TxBuilder::new(2322)
            .script_gas_limit(10000)
            .coin_input(AssetId::zeroed(), 10000)
            .start_script(script, script_data)
            .contract_input(contract_id)
            .coin_input(asset_id, transfer_amount)
            .fee_input()
            .contract_output(&contract_id)
            .build()
            .transaction()
            .clone();
        let db = Database::default();

        let mut executor = create_executor(
            db.clone(),
            Config {
                utxo_validation_default: false,
                ..Default::default()
            },
        );

        let block = PartialFuelBlock {
            header: PartialBlockHeader {
                consensus: ConsensusHeader {
                    height: 1.into(),
                    ..Default::default()
                },
                ..Default::default()
            },
            transactions: vec![create.into(), modify_balance_and_state_tx.into()],
        };

        let ExecutionResult {
            block, tx_status, ..
        } = executor
            .execute_and_commit(ExecutionBlock::Production(block))
            .unwrap();

        let empty_state = (*sparse::empty_sum()).into();
        let executed_tx = block.transactions()[1].as_script().unwrap();
        assert!(matches!(
            tx_status[2].result,
            TransactionExecutionResult::Success { .. }
        ));
        assert_eq!(executed_tx.inputs()[0].state_root(), Some(&empty_state));
        assert_eq!(executed_tx.inputs()[0].balance_root(), Some(&empty_state));
        // Roots should be different
        assert_ne!(
            executed_tx.inputs()[0].state_root(),
            executed_tx.outputs()[0].state_root()
        );
        assert_ne!(
            executed_tx.inputs()[0].balance_root(),
            executed_tx.outputs()[0].balance_root()
        );
    }

    #[test]
    fn contracts_balance_and_state_roots_in_inputs_updated() {
        // Values in inputs and outputs are random. If the execution of the transaction that
        // modifies the state and the balance is successful, it should update roots.
        // The first transaction updates the `balance_root` and `state_root`.
        // The second transaction is empty. The executor should update inputs of the second
        // transaction with the same value from `balance_root` and `state_root`.
        let mut rng = StdRng::seed_from_u64(2322u64);

        // Create a contract that modifies the state
        let (create, contract_id) = create_contract(
            vec![
                // Sets the state STATE[0x1; 32] = value of `RegId::PC`;
                op::sww(0x1, 0x29, RegId::PC),
                op::ret(1),
            ]
            .into_iter()
            .collect::<Vec<u8>>(),
            &mut rng,
        );

        let transfer_amount = 100 as Word;
        let asset_id = AssetId::from([2; 32]);
        let (script, data_offset) = script_with_data_offset!(
            data_offset,
            vec![
                // Set register `0x10` to `Call`
                op::movi(0x10, data_offset + AssetId::LEN as u32),
                // Set register `0x11` with offset to data that contains `asset_id`
                op::movi(0x11, data_offset),
                // Set register `0x12` with `transfer_amount`
                op::movi(0x12, transfer_amount as u32),
                op::call(0x10, 0x12, 0x11, RegId::CGAS),
                op::ret(RegId::ONE),
            ],
            TxParameters::DEFAULT.tx_offset()
        );

        let script_data: Vec<u8> = [
            asset_id.as_ref(),
            Call::new(contract_id, transfer_amount, data_offset as Word)
                .to_bytes()
                .as_ref(),
        ]
        .into_iter()
        .flatten()
        .copied()
        .collect();

        let modify_balance_and_state_tx = TxBuilder::new(2322)
            .script_gas_limit(10000)
            .coin_input(AssetId::zeroed(), 10000)
            .start_script(script, script_data)
            .contract_input(contract_id)
            .coin_input(asset_id, transfer_amount)
            .fee_input()
            .contract_output(&contract_id)
            .build()
            .transaction()
            .clone();
        let db = Database::default();

        let consensus_parameters = ConsensusParameters::default();
        let mut executor = create_executor(
            db.clone(),
            Config {
                utxo_validation_default: false,
                consensus_parameters: Some(consensus_parameters.clone()),
                ..Default::default()
            },
        );

        let block = PartialFuelBlock {
            header: PartialBlockHeader {
                consensus: ConsensusHeader {
                    height: 1.into(),
                    ..Default::default()
                },
                ..Default::default()
            },
            transactions: vec![create.into(), modify_balance_and_state_tx.into()],
        };

        let ExecutionResult { block, .. } = executor
            .execute_and_commit(ExecutionBlock::Production(block))
            .unwrap();

        let executed_tx = block.transactions()[1].as_script().unwrap();
        let state_root = executed_tx.outputs()[0].state_root();
        let balance_root = executed_tx.outputs()[0].balance_root();

        let mut new_tx = executed_tx.clone();
        *new_tx.script_mut() = vec![];
        new_tx.precompute(&consensus_parameters.chain_id).unwrap();

        let block = PartialFuelBlock {
            header: PartialBlockHeader {
                consensus: ConsensusHeader {
                    height: 2.into(),
                    ..Default::default()
                },
                ..Default::default()
            },
            transactions: vec![new_tx.into()],
        };

        let ExecutionResult {
            block, tx_status, ..
        } = executor
<<<<<<< HEAD
            .execute_and_commit(ExecutionBlock::Production(block))
            .unwrap();
=======
            .execute_without_commit_with_source(ExecutionTypes::Production(Components {
                header_to_produce: block.header,
                transactions_source: OnceTransactionsSource::new(block.transactions),
                gas_price: 0,
                gas_limit: u64::MAX,
            }))
            .unwrap()
            .into_result();
>>>>>>> ffecd1d5
        assert!(matches!(
            tx_status[1].result,
            TransactionExecutionResult::Success { .. }
        ));
        let tx = block.transactions()[0].as_script().unwrap();
        assert_eq!(tx.inputs()[0].balance_root(), balance_root);
        assert_eq!(tx.inputs()[0].state_root(), state_root);

        let _ = executor
            .execute_without_commit_with_source::<OnceTransactionsSource>(
                ExecutionTypes::Validation(block),
            )
            .expect("Validation of block should be successful");
    }

    #[test]
    fn foreign_transfer_should_not_affect_balance_root() {
        // The foreign transfer of tokens should not affect the balance root of the transaction.
        let mut rng = StdRng::seed_from_u64(2322u64);

        let (create, contract_id) = create_contract(vec![], &mut rng);

        let transfer_amount = 100 as Word;
        let asset_id = AssetId::from([2; 32]);
        let mut foreign_transfer = TxBuilder::new(2322)
            .script_gas_limit(10000)
            .coin_input(AssetId::zeroed(), 10000)
            .start_script(vec![op::ret(1)], vec![])
            .coin_input(asset_id, transfer_amount)
            .coin_output(asset_id, transfer_amount)
            .build()
            .transaction()
            .clone();
        if let Some(Output::Coin { to, .. }) = foreign_transfer
            .as_script_mut()
            .unwrap()
            .outputs_mut()
            .last_mut()
        {
            *to = Address::try_from(contract_id.as_ref()).unwrap();
        } else {
            panic!("Last outputs should be a coin for the contract");
        }
        let db = &mut Database::default();

        let mut executor = create_executor(db.clone(), Default::default());

        let block = PartialFuelBlock {
            header: PartialBlockHeader {
                consensus: ConsensusHeader {
                    height: 1.into(),
                    ..Default::default()
                },
                ..Default::default()
            },
            transactions: vec![create.into(), foreign_transfer.into()],
        };

        let _ = executor
            .execute_and_commit(ExecutionBlock::Production(block))
            .unwrap();

        // Assert the balance root should not be affected.
        let empty_state = (*sparse::empty_sum()).into();
        assert_eq!(
            ContractRef::new(db, contract_id).balance_root().unwrap(),
            empty_state
        );
    }

    #[test]
    fn input_coins_are_marked_as_spent_with_utxo_validation_enabled() {
        // ensure coins are marked as spent after tx is processed
        let mut rng = StdRng::seed_from_u64(2322u64);
        let starting_block = BlockHeight::from(5);
        let starting_block_tx_idx = Default::default();

        let tx = TransactionBuilder::script(
            vec![op::ret(RegId::ONE)].into_iter().collect(),
            vec![],
        )
        .add_unsigned_coin_input(
            SecretKey::random(&mut rng),
            rng.gen(),
            100,
            Default::default(),
            Default::default(),
        )
        .add_output(Output::Change {
            to: Default::default(),
            amount: 0,
            asset_id: Default::default(),
        })
        .finalize();
        let db = &mut Database::default();

        // insert coin into state
        if let Input::CoinSigned(CoinSigned {
            utxo_id,
            owner,
            amount,
            asset_id,
            ..
        }) = tx.inputs()[0]
        {
            let mut coin = CompressedCoin::default();
            coin.set_owner(owner);
            coin.set_amount(amount);
            coin.set_asset_id(asset_id);
            coin.set_tx_pointer(TxPointer::new(starting_block, starting_block_tx_idx));
            db.storage::<Coins>().insert(&utxo_id, &coin).unwrap();
        }

        let mut executor = create_executor(
            db.clone(),
            Config {
                utxo_validation_default: true,
                ..Default::default()
            },
        );

        let block = PartialFuelBlock {
            header: PartialBlockHeader {
                consensus: ConsensusHeader {
                    height: 6.into(),
                    ..Default::default()
                },
                ..Default::default()
            },
            transactions: vec![tx.into()],
        };

        let ExecutionResult { block, events, .. } = executor
            .execute_and_commit(ExecutionBlock::Production(block))
            .unwrap();

        // assert the tx coin is spent
        let utxo_id = block.transactions()[0].as_script().unwrap().inputs()[0]
            .utxo_id()
            .unwrap();
        let coin = db.storage::<Coins>().get(utxo_id).unwrap();
        assert!(coin.is_none());
        assert_eq!(events.len(), 2);
        assert!(
            matches!(events[0], ExecutorEvent::CoinConsumed(spent_coin) if &spent_coin.utxo_id == utxo_id)
        );
        assert!(matches!(events[1], ExecutorEvent::CoinCreated(_)));
    }

    #[test]
    fn validation_succeeds_when_input_contract_utxo_id_uses_expected_value() {
        let mut rng = StdRng::seed_from_u64(2322);
        // create a contract in block 1
        // verify a block 2 with tx containing contract id from block 1, using the correct contract utxo_id from block 1.
        let (tx, contract_id) = create_contract(vec![], &mut rng);
        let first_block = PartialFuelBlock {
            header: Default::default(),
            transactions: vec![tx.into()],
        };

        let tx2: Transaction = TxBuilder::new(2322)
            .start_script(vec![op::ret(1)], vec![])
            .contract_input(contract_id)
            .fee_input()
            .contract_output(&contract_id)
            .build()
            .transaction()
            .clone()
            .into();

        let second_block = PartialFuelBlock {
            header: PartialBlockHeader {
                consensus: ConsensusHeader {
                    height: 2.into(),
                    ..Default::default()
                },
                ..Default::default()
            },
            transactions: vec![tx2],
        };

        let db = Database::default();

        let mut setup = create_executor(db.clone(), Default::default());

<<<<<<< HEAD
        setup
            .execute_and_commit(ExecutionBlock::Production(first_block))
=======
        let ExecutionResult {
            skipped_transactions,
            ..
        } = setup
            .execute_and_commit(
                ExecutionBlock::Production(first_block),
                Default::default(),
            )
>>>>>>> ffecd1d5
            .unwrap();
        assert!(skipped_transactions.is_empty());

        let producer = create_executor(db.clone(), Default::default());
        let ExecutionResult {
            block: second_block,
            skipped_transactions,
            ..
        } = producer
            .execute_without_commit(ExecutionBlock::Production(second_block))
            .unwrap()
            .into_result();
        assert!(skipped_transactions.is_empty());

        let verifier = create_executor(db, Default::default());
        let verify_result =
            verifier.execute_without_commit(ExecutionBlock::Validation(second_block));
        assert!(verify_result.is_ok());
    }

    // verify that a contract input must exist for a transaction
    #[test]
    fn invalidates_if_input_contract_utxo_id_is_divergent() {
        let mut rng = StdRng::seed_from_u64(2322);

        // create a contract in block 1
        // verify a block 2 containing contract id from block 1, with wrong input contract utxo_id
        let (tx, contract_id) = create_contract(vec![], &mut rng);
        let tx2: Transaction = TxBuilder::new(2322)
            .start_script(vec![op::addi(0x10, RegId::ZERO, 0), op::ret(1)], vec![])
            .contract_input(contract_id)
            .fee_input()
            .contract_output(&contract_id)
            .build()
            .transaction()
            .clone()
            .into();

        let first_block = PartialFuelBlock {
            header: Default::default(),
            transactions: vec![tx.into(), tx2],
        };

        let tx3: Transaction = TxBuilder::new(2322)
            .start_script(vec![op::addi(0x10, RegId::ZERO, 1), op::ret(1)], vec![])
            .contract_input(contract_id)
            .fee_input()
            .contract_output(&contract_id)
            .build()
            .transaction()
            .clone()
            .into();
        let tx_id = tx3.id(&ChainId::default());

        let second_block = PartialFuelBlock {
            header: PartialBlockHeader {
                consensus: ConsensusHeader {
                    height: 2.into(),
                    ..Default::default()
                },
                ..Default::default()
            },
            transactions: vec![tx3],
        };

        let db = Database::default();

        let mut setup = create_executor(db.clone(), Default::default());

        setup
            .execute_and_commit(ExecutionBlock::Production(first_block))
            .unwrap();

        let producer = create_executor(db.clone(), Default::default());

        let ExecutionResult {
            block: mut second_block,
            ..
        } = producer
            .execute_without_commit(ExecutionBlock::Production(second_block))
            .unwrap()
            .into_result();
        // Corrupt the utxo_id of the contract output
        if let Transaction::Script(script) = &mut second_block.transactions_mut()[0] {
            if let Input::Contract(contract::Contract { utxo_id, .. }) =
                &mut script.inputs_mut()[0]
            {
                // use a previously valid contract id which isn't the correct one for this block
                *utxo_id = UtxoId::new(tx_id, 0);
            }
        }

        let verifier = create_executor(db, Default::default());
        let verify_result =
            verifier.execute_without_commit(ExecutionBlock::Validation(second_block));

        assert!(matches!(
            verify_result,
            Err(ExecutorError::InvalidTransactionOutcome {
                transaction_id
            }) if transaction_id == tx_id
        ));
    }

    #[test]
    fn outputs_with_amount_are_included_utxo_set() {
        let (deploy, script) = setup_executable_script();
        let script_id = script.id(&ChainId::default());

        let mut database = &Database::default();
        let mut executor = create_executor(database.clone(), Default::default());

        let block = PartialFuelBlock {
            header: Default::default(),
            transactions: vec![deploy.into(), script.into()],
        };

        let ExecutionResult { block, .. } = executor
            .execute_and_commit(ExecutionBlock::Production(block))
            .unwrap();

        // ensure that all utxos with an amount are stored into the utxo set
        for (idx, output) in block.transactions()[1]
            .as_script()
            .unwrap()
            .outputs()
            .iter()
            .enumerate()
        {
            let id = UtxoId::new(script_id, idx as u8);
            match output {
                Output::Change { .. } | Output::Variable { .. } | Output::Coin { .. } => {
                    let maybe_utxo = database.storage::<Coins>().get(&id).unwrap();
                    assert!(maybe_utxo.is_some());
                    let utxo = maybe_utxo.unwrap();
                    assert!(*utxo.amount() > 0)
                }
                _ => (),
            }
        }
    }

    #[test]
    fn outputs_with_no_value_are_excluded_from_utxo_set() {
        let mut rng = StdRng::seed_from_u64(2322);
        let asset_id: AssetId = rng.gen();
        let input_amount = 0;
        let coin_output_amount = 0;

        let tx: Transaction = TxBuilder::new(2322)
            .coin_input(asset_id, input_amount)
            .variable_output(Default::default())
            .coin_output(asset_id, coin_output_amount)
            .change_output(asset_id)
            .build()
            .transaction()
            .clone()
            .into();
        let tx_id = tx.id(&ChainId::default());

        let mut database = &Database::default();
        let mut executor = create_executor(database.clone(), Default::default());

        let block = PartialFuelBlock {
            header: Default::default(),
            transactions: vec![tx],
        };

        executor
            .execute_and_commit(ExecutionBlock::Production(block))
            .unwrap();

        for idx in 0..2 {
            let id = UtxoId::new(tx_id, idx);
            let maybe_utxo = database.storage::<Coins>().get(&id).unwrap();
            assert!(maybe_utxo.is_none());
        }
    }

    fn message_from_input(input: &Input, da_height: u64) -> Message {
        MessageV1 {
            sender: *input.sender().unwrap(),
            recipient: *input.recipient().unwrap(),
            nonce: *input.nonce().unwrap(),
            amount: input.amount().unwrap(),
            data: input
                .input_data()
                .map(|data| data.to_vec())
                .unwrap_or_default(),
            da_height: DaBlockHeight(da_height),
        }
        .into()
    }

    /// Helper to build transactions and a message in it for some of the message tests
    fn make_tx_and_message(rng: &mut StdRng, da_height: u64) -> (Transaction, Message) {
        let tx = TransactionBuilder::script(vec![], vec![])
            .add_unsigned_message_input(
                SecretKey::random(rng),
                rng.gen(),
                rng.gen(),
                1000,
                vec![],
            )
            .add_output(Output::change(rng.gen(), 1000, AssetId::BASE))
            .finalize();

        let message = message_from_input(&tx.inputs()[0], da_height);
        (tx.into(), message)
    }

    /// Helper to build database and executor for some of the message tests
    fn make_executor(messages: &[&Message]) -> Executor<Database, DisabledRelayer> {
        let mut database = Database::default();
        let database_ref = &mut database;

        for message in messages {
            database_ref
                .storage::<Messages>()
                .insert(message.id(), message)
                .unwrap();
        }

        create_executor(
            database,
            Config {
                utxo_validation_default: true,
                ..Default::default()
            },
        )
    }

    #[test]
    fn unspent_message_succeeds_when_msg_da_height_lt_block_da_height() {
        let mut rng = StdRng::seed_from_u64(2322);

        let (tx, message) = make_tx_and_message(&mut rng, 0);

        let block = PartialFuelBlock {
            header: Default::default(),
            transactions: vec![tx],
        };

        let ExecutionResult { block, .. } = make_executor(&[&message])
            .execute_and_commit(ExecutionBlock::Production(block))
            .expect("block execution failed unexpectedly");

        make_executor(&[&message])
            .execute_and_commit(ExecutionBlock::Validation(block))
            .expect("block validation failed unexpectedly");
    }

    #[test]
    fn successful_execution_consume_all_messages() {
        let mut rng = StdRng::seed_from_u64(2322);
        let to: Address = rng.gen();
        let amount = 500;

        let tx = TransactionBuilder::script(vec![], vec![])
            // Add `Input::MessageCoin`
            .add_unsigned_message_input(SecretKey::random(&mut rng), rng.gen(), rng.gen(), amount, vec![])
            // Add `Input::MessageData`
            .add_unsigned_message_input(SecretKey::random(&mut rng), rng.gen(), rng.gen(), amount, vec![0xff; 10])
            .add_output(Output::change(to, amount + amount, AssetId::BASE))
            .finalize();
        let tx_id = tx.id(&ChainId::default());

        let message_coin = message_from_input(&tx.inputs()[0], 0);
        let message_data = message_from_input(&tx.inputs()[1], 0);
        let messages = vec![&message_coin, &message_data];

        let block = PartialFuelBlock {
            header: Default::default(),
            transactions: vec![tx.into()],
        };

        let mut exec = make_executor(&messages);
        let view = exec.storage_view_provider.latest_view();
        assert!(!view.message_is_spent(message_coin.nonce()).unwrap());
        assert!(!view.message_is_spent(message_data.nonce()).unwrap());

        let ExecutionResult {
            skipped_transactions,
            ..
        } = exec
            .execute_and_commit(ExecutionBlock::Production(block))
            .unwrap();
        assert_eq!(skipped_transactions.len(), 0);

        // Successful execution consumes `message_coin` and `message_data`.
        let view = exec.storage_view_provider.latest_view();
        assert!(view.message_is_spent(message_coin.nonce()).unwrap());
        assert!(view.message_is_spent(message_data.nonce()).unwrap());
        assert_eq!(
            *view.coin(&UtxoId::new(tx_id, 0)).unwrap().amount(),
            amount + amount
        );
    }

    #[test]
    fn reverted_execution_consume_only_message_coins() {
        let mut rng = StdRng::seed_from_u64(2322);
        let to: Address = rng.gen();
        let amount = 500;

        // Script that return `1` - failed script -> execution result will be reverted.
        let script = vec![op::ret(1)].into_iter().collect();
        let tx = TransactionBuilder::script(script, vec![])
            // Add `Input::MessageCoin`
            .add_unsigned_message_input(SecretKey::random(&mut rng), rng.gen(), rng.gen(), amount, vec![])
            // Add `Input::MessageData`
            .add_unsigned_message_input(SecretKey::random(&mut rng), rng.gen(), rng.gen(), amount, vec![0xff; 10])
            .add_output(Output::change(to, amount + amount, AssetId::BASE))
            .finalize();
        let tx_id = tx.id(&ChainId::default());

        let message_coin = message_from_input(&tx.inputs()[0], 0);
        let message_data = message_from_input(&tx.inputs()[1], 0);
        let messages = vec![&message_coin, &message_data];

        let block = PartialFuelBlock {
            header: Default::default(),
            transactions: vec![tx.into()],
        };

        let mut exec = make_executor(&messages);
        let view = exec.storage_view_provider.latest_view();
        assert!(!view.message_is_spent(message_coin.nonce()).unwrap());
        assert!(!view.message_is_spent(message_data.nonce()).unwrap());

        let ExecutionResult {
            skipped_transactions,
            ..
        } = exec
            .execute_and_commit(ExecutionBlock::Production(block))
            .unwrap();
        assert_eq!(skipped_transactions.len(), 0);

        // We should spend only `message_coin`. The `message_data` should be unspent.
        let view = exec.storage_view_provider.latest_view();
        assert!(view.message_is_spent(message_coin.nonce()).unwrap());
        assert!(!view.message_is_spent(message_data.nonce()).unwrap());
        assert_eq!(*view.coin(&UtxoId::new(tx_id, 0)).unwrap().amount(), amount);
    }

    #[test]
    fn message_fails_when_spending_nonexistent_message_id() {
        let mut rng = StdRng::seed_from_u64(2322);

        let (tx, _message) = make_tx_and_message(&mut rng, 0);

        let mut block = Block::default();
        *block.transactions_mut() = vec![tx.clone()];

        let ExecutionResult {
            skipped_transactions,
            mut block,
            ..
        } = make_executor(&[]) // No messages in the db
            .execute_and_commit(
                ExecutionBlock::Production(block.clone().into()),
            )
            .unwrap();
        let err = &skipped_transactions[0].1;
        assert!(matches!(
            err,
            &ExecutorError::TransactionValidity(
                TransactionValidityError::MessageDoesNotExist(_)
            )
        ));

        // Produced block is valid
        make_executor(&[]) // No messages in the db
            .execute_and_commit(ExecutionBlock::Validation(block.clone()))
            .unwrap();

        // Invalidate block by returning back `tx` with not existing message
        let index = block.transactions().len() - 1;
        block.transactions_mut().insert(index, tx);
        let res = make_executor(&[]) // No messages in the db
            .execute_and_commit(ExecutionBlock::Validation(block));
        assert!(matches!(
            res,
            Err(ExecutorError::TransactionValidity(
                TransactionValidityError::MessageDoesNotExist(_)
            ))
        ));
    }

    #[test]
    fn message_fails_when_spending_da_height_gt_block_da_height() {
        let mut rng = StdRng::seed_from_u64(2322);

        let (tx, message) = make_tx_and_message(&mut rng, 1); // Block has zero da_height

        let mut block = Block::default();
        *block.transactions_mut() = vec![tx.clone()];

        let ExecutionResult {
            skipped_transactions,
            mut block,
            ..
        } = make_executor(&[&message])
            .execute_and_commit(ExecutionBlock::Production(block.clone().into()))
            .unwrap();
        let err = &skipped_transactions[0].1;
        assert!(matches!(
            err,
            &ExecutorError::TransactionValidity(
                TransactionValidityError::MessageSpendTooEarly(_)
            )
        ));

        // Produced block is valid
        make_executor(&[&message])
            .execute_and_commit(ExecutionBlock::Validation(block.clone()))
            .unwrap();

        // Invalidate block by return back `tx` with not ready message.
        let index = block.transactions().len() - 1;
        block.transactions_mut().insert(index, tx);
        let res = make_executor(&[&message])
            .execute_and_commit(ExecutionBlock::Validation(block));
        assert!(matches!(
            res,
            Err(ExecutorError::TransactionValidity(
                TransactionValidityError::MessageSpendTooEarly(_)
            ))
        ));
    }

    #[test]
    fn message_input_fails_when_mismatches_database() {
        let mut rng = StdRng::seed_from_u64(2322);

        let (tx, mut message) = make_tx_and_message(&mut rng, 0);

        // Modifying the message to make it mismatch
        message.set_amount(123);

        let mut block = Block::default();
        *block.transactions_mut() = vec![tx.clone()];

        let ExecutionResult {
            skipped_transactions,
            ..
        } = make_executor(&[&message])
            .execute_and_commit(ExecutionBlock::Production(block.clone().into()))
            .unwrap();
        let err = &skipped_transactions[0].1;
        assert!(matches!(
            err,
            &ExecutorError::TransactionValidity(
                TransactionValidityError::MessageMismatch(_)
            )
        ));
    }

    #[test]
    fn message_fails_when_spending_already_spent_message_id() {
        let mut rng = StdRng::seed_from_u64(2322);

        // Create two transactions with the same message
        let (tx1, message) = make_tx_and_message(&mut rng, 0);
        let (mut tx2, _) = make_tx_and_message(&mut rng, 0);
        tx2.as_script_mut().unwrap().inputs_mut()[0] =
            tx1.as_script().unwrap().inputs()[0].clone();

        let block = PartialFuelBlock {
            header: Default::default(),
            transactions: vec![tx1, tx2.clone()],
        };

        let exec = make_executor(&[&message]);
        let ExecutionResult {
            skipped_transactions,
            block,
            ..
        } = exec
            .execute_without_commit(ExecutionTypes::Production(block))
            .unwrap()
            .into_result();
        // One of two transactions is skipped.
        assert_eq!(skipped_transactions.len(), 1);
        let err = &skipped_transactions[0].1;
        assert!(matches!(
            err,
            &ExecutorError::TransactionValidity(
                TransactionValidityError::MessageAlreadySpent(_)
            )
        ));

        // Produced block is valid
        let exec = make_executor(&[&message]);
        let ExecutionResult { mut block, .. } = exec
            .execute_without_commit(ExecutionTypes::Validation(block))
            .unwrap()
            .into_result();

        // Invalidate block by return back `tx2` transaction skipped during production.
        let len = block.transactions().len();
        block.transactions_mut().insert(len - 1, tx2);
        let exec = make_executor(&[&message]);
        let res = exec.execute_without_commit(ExecutionTypes::Validation(block));
        assert!(matches!(
            res,
            Err(ExecutorError::TransactionValidity(
                TransactionValidityError::MessageAlreadySpent(_)
            ))
        ));
    }

    #[test]
    fn get_block_height_returns_current_executing_block() {
        let mut rng = StdRng::seed_from_u64(1234);

        let base_asset_id = rng.gen();

        // return current block height
        let script = vec![op::bhei(0x10), op::ret(0x10)];
        let tx = TransactionBuilder::script(script.into_iter().collect(), vec![])
            .script_gas_limit(10000)
            .add_unsigned_coin_input(
                SecretKey::random(&mut rng),
                rng.gen(),
                1000,
                base_asset_id,
                Default::default(),
            )
            .finalize();

        // setup block
        let block_height = rng.gen_range(5u32..1000u32);
        let block_tx_idx = rng.gen();

        let block = PartialFuelBlock {
            header: PartialBlockHeader {
                consensus: ConsensusHeader {
                    height: block_height.into(),
                    ..Default::default()
                },
                ..Default::default()
            },
            transactions: vec![tx.clone().into()],
        };

        // setup db with coin to spend
        let database = &mut &mut Database::default();
        let coin_input = &tx.inputs()[0];
        let mut coin = CompressedCoin::default();
        coin.set_owner(*coin_input.input_owner().unwrap());
        coin.set_amount(coin_input.amount().unwrap());
        coin.set_asset_id(*coin_input.asset_id(&base_asset_id).unwrap());
        coin.set_tx_pointer(TxPointer::new(Default::default(), block_tx_idx));
        database
            .storage::<Coins>()
            .insert(coin_input.utxo_id().unwrap(), &coin)
            .unwrap();

        // make executor with db
        let mut executor = create_executor(
            database.clone(),
            Config {
                utxo_validation_default: true,
                ..Default::default()
            },
        );

        let ExecutionResult { tx_status, .. } = executor
            .execute_and_commit(ExecutionBlock::Production(block))
            .expect("Should execute the block");

        let receipts = tx_status[0].result.receipts();
        assert_eq!(block_height as u64, receipts[0].val().unwrap());
    }

    #[test]
    fn get_time_returns_current_executing_block_time() {
        let mut rng = StdRng::seed_from_u64(1234);

        let base_asset_id = rng.gen();

        // return current block height
        let script = vec![op::bhei(0x10), op::time(0x11, 0x10), op::ret(0x11)];
        let tx = TransactionBuilder::script(script.into_iter().collect(), vec![])
            .script_gas_limit(10000)
            .add_unsigned_coin_input(
                SecretKey::random(&mut rng),
                rng.gen(),
                1000,
                base_asset_id,
                Default::default(),
            )
            .finalize();

        // setup block
        let block_height = rng.gen_range(5u32..1000u32);
        let time = Tai64(rng.gen_range(1u32..u32::MAX) as u64);

        let block = PartialFuelBlock {
            header: PartialBlockHeader {
                consensus: ConsensusHeader {
                    height: block_height.into(),
                    time,
                    ..Default::default()
                },
                ..Default::default()
            },
            transactions: vec![tx.clone().into()],
        };

        // setup db with coin to spend
        let database = &mut &mut Database::default();
        let coin_input = &tx.inputs()[0];
        let mut coin = CompressedCoin::default();
        coin.set_owner(*coin_input.input_owner().unwrap());
        coin.set_amount(coin_input.amount().unwrap());
        coin.set_asset_id(*coin_input.asset_id(&base_asset_id).unwrap());
        database
            .storage::<Coins>()
            .insert(coin_input.utxo_id().unwrap(), &coin)
            .unwrap();

        // make executor with db
        let mut executor = create_executor(
            database.clone(),
            Config {
                utxo_validation_default: true,
                ..Default::default()
            },
        );

        let ExecutionResult { tx_status, .. } = executor
            .execute_and_commit(ExecutionBlock::Production(block))
            .expect("Should execute the block");

        let receipts = tx_status[0].result.receipts();
        assert_eq!(time.0, receipts[0].val().unwrap());
    }

    #[test]
    fn tx_with_coin_predicate_included_by_block_producer_and_accepted_by_validator() {
        let mut rng = StdRng::seed_from_u64(2322u64);
        let predicate: Vec<u8> = vec![op::ret(RegId::ONE)].into_iter().collect();
        let owner = Input::predicate_owner(&predicate);
        let amount = 1000;

        let config = Config {
            utxo_validation_default: true,
            ..Default::default()
        };

        let mut tx = TransactionBuilder::script(
            vec![op::ret(RegId::ONE)].into_iter().collect(),
            vec![],
        )
        .max_fee_limit(amount)
        .add_input(Input::coin_predicate(
            rng.gen(),
            owner,
            amount,
            AssetId::BASE,
            rng.gen(),
            0,
            predicate,
            vec![],
        ))
        .add_output(Output::Change {
            to: Default::default(),
            amount: 0,
            asset_id: Default::default(),
        })
        .finalize();
        tx.estimate_predicates(&config.consensus_parameters.clone().into())
            .unwrap();
        let db = &mut Database::default();

        // insert coin into state
        if let Input::CoinPredicate(CoinPredicate {
            utxo_id,
            owner,
            amount,
            asset_id,
            tx_pointer,
            ..
        }) = tx.inputs()[0]
        {
            let mut coin = CompressedCoin::default();
            coin.set_owner(owner);
            coin.set_amount(amount);
            coin.set_asset_id(asset_id);
            coin.set_tx_pointer(tx_pointer);
            db.storage::<Coins>().insert(&utxo_id, &coin).unwrap();
        }

        let producer = create_executor(db.clone(), config.clone());

        let ExecutionResult {
            block,
            skipped_transactions,
            ..
        } = producer
            .execute_without_commit_with_source(ExecutionTypes::Production(Components {
                header_to_produce: PartialBlockHeader::default(),
                transactions_source: OnceTransactionsSource::new(vec![tx.into()]),
                gas_price: 1,
                gas_limit: u64::MAX,
            }))
            .unwrap()
            .into_result();
        assert!(skipped_transactions.is_empty());

        let validator = create_executor(db.clone(), config);
        let result = validator
            .execute_without_commit_with_source::<OnceTransactionsSource>(
                ExecutionTypes::Validation(block),
            );
        assert!(result.is_ok(), "{result:?}")
    }

    #[cfg(feature = "relayer")]
    mod relayer {
        use super::*;
        use crate::{
            database::database_description::{
                on_chain::OnChain,
                relayer::Relayer,
            },
            state::ChangesIterator,
        };
        use fuel_core_relayer::storage::EventsHistory;
        use fuel_core_storage::{
            iter::IteratorOverTable,
            tables::{
                FuelBlocks,
                SpentMessages,
            },
            StorageAsMut,
        };

        fn database_with_genesis_block(da_block_height: u64) -> Database<OnChain> {
            let mut db = Database::default();
            let mut block = Block::default();
            block.header_mut().set_da_height(da_block_height.into());
            block.header_mut().recalculate_metadata();

            db.storage::<FuelBlocks>()
                .insert(&0.into(), &block)
                .expect("Should insert genesis block without any problems");
            db
        }

        fn add_message_to_relayer(db: &mut Database<Relayer>, message: Message) {
            let da_height = message.da_height();
            db.storage::<EventsHistory>()
                .insert(&da_height, &[Event::Message(message)])
                .expect("Should insert event");
        }

        fn add_messages_to_relayer(db: &mut Database<Relayer>, relayer_da_height: u64) {
            for da_height in 0..=relayer_da_height {
                let mut message = Message::default();
                message.set_da_height(da_height.into());
                message.set_nonce(da_height.into());

                add_message_to_relayer(db, message);
            }
        }

        fn create_relayer_executor(
            on_chain: Database<OnChain>,
            relayer: Database<Relayer>,
        ) -> Executor<Database<OnChain>, Database<Relayer>> {
            Executor::new(on_chain, relayer, Arc::new(Default::default()))
        }

        struct Input {
            relayer_da_height: u64,
            block_height: u32,
            block_da_height: u64,
            genesis_da_height: Option<u64>,
        }

        #[test_case::test_case(
            Input {
                relayer_da_height: 10,
                block_height: 1,
                block_da_height: 10,
                genesis_da_height: Some(0),
            } => matches Ok(()) ; "block producer takes all 10 messages from the relayer"
        )]
        #[test_case::test_case(
            Input {
                relayer_da_height: 10,
                block_height: 1,
                block_da_height: 5,
                genesis_da_height: Some(0),
            } => matches Ok(()) ; "block producer takes first 5 messages from the relayer"
        )]
        #[test_case::test_case(
            Input {
                relayer_da_height: 10,
                block_height: 1,
                block_da_height: 10,
                genesis_da_height: Some(5),
            } => matches Ok(()) ; "block producer takes last 5 messages from the relayer"
        )]
        #[test_case::test_case(
            Input {
                relayer_da_height: 10,
                block_height: 1,
                block_da_height: 10,
                genesis_da_height: Some(u64::MAX),
            } => matches Err(ExecutorError::DaHeightExceededItsLimit) ; "block producer fails when previous block exceeds `u64::MAX`"
        )]
        #[test_case::test_case(
            Input {
                relayer_da_height: 10,
                block_height: 1,
                block_da_height: 10,
                genesis_da_height: None,
            } => matches Err(ExecutorError::PreviousBlockIsNotFound) ; "block producer fails when previous block doesn't exist"
        )]
        #[test_case::test_case(
            Input {
                relayer_da_height: 10,
                block_height: 0,
                block_da_height: 10,
                genesis_da_height: Some(0),
            } => matches Err(ExecutorError::ExecutingGenesisBlock) ; "block producer fails when block height is zero"
        )]
        fn block_producer_takes_messages_from_the_relayer(
            input: Input,
        ) -> Result<(), ExecutorError> {
            let genesis_da_height = input.genesis_da_height.unwrap_or_default();
            let on_chain_db = if let Some(genesis_da_height) = input.genesis_da_height {
                database_with_genesis_block(genesis_da_height)
            } else {
                Database::default()
            };
            let mut relayer_db = Database::<Relayer>::default();

            // Given
            let relayer_da_height = input.relayer_da_height;
            let block_height = input.block_height;
            let block_da_height = input.block_da_height;
            add_messages_to_relayer(&mut relayer_db, relayer_da_height);
            assert_eq!(on_chain_db.iter_all::<Messages>(None).count(), 0);

            // When
            let producer = create_relayer_executor(on_chain_db, relayer_db);
            let block = test_block(block_height.into(), block_da_height.into(), 0);
            let (result, changes) = producer
                .execute_without_commit(ExecutionTypes::Production(block.into()))?
                .into();

            // Then
            let view = ChangesIterator::<OnChain>::new(&changes);
            assert_eq!(
                view.iter_all::<Messages>(None).count() as u64,
                block_da_height - genesis_da_height
            );
            assert_eq!(
                result.events.len() as u64,
                block_da_height - genesis_da_height
            );
            let messages = view.iter_all::<Messages>(None);
            for ((da_height, message), event) in (genesis_da_height + 1..block_da_height)
                .zip(messages)
                .zip(result.events.iter())
            {
                let (_, message) = message.unwrap();
                assert_eq!(message.da_height(), da_height.into());
                assert!(matches!(event, ExecutorEvent::MessageImported(_)));
            }
            Ok(())
        }

        #[test]
        fn block_producer_does_not_take_messages_for_the_same_height() {
            let genesis_da_height = 1u64;
            let on_chain_db = database_with_genesis_block(genesis_da_height);
            let mut relayer_db = Database::<Relayer>::default();

            // Given
            let relayer_da_height = 10u64;
            let block_height = 1u32;
            let block_da_height = 1u64;
            add_messages_to_relayer(&mut relayer_db, relayer_da_height);
            assert_eq!(on_chain_db.iter_all::<Messages>(None).count(), 0);

            // When
            let producer = create_relayer_executor(on_chain_db, relayer_db);
            let block = test_block(block_height.into(), block_da_height.into(), 10);
            let (result, changes) = producer
                .execute_without_commit(ExecutionTypes::Production(block.into()))
                .unwrap()
                .into();

            // Then
            let view = ChangesIterator::<OnChain>::new(&changes);
            assert!(result.skipped_transactions.is_empty());
            assert_eq!(view.iter_all::<Messages>(None).count() as u64, 0);
        }

        #[test]
        fn block_producer_can_use_just_added_message_in_the_transaction() {
            let genesis_da_height = 1u64;
            let on_chain_db = database_with_genesis_block(genesis_da_height);
            let mut relayer_db = Database::<Relayer>::default();

            let block_height = 1u32;
            let block_da_height = 2u64;
            let nonce = 1.into();
            let mut message = Message::default();
            message.set_da_height(block_da_height.into());
            message.set_nonce(nonce);
            add_message_to_relayer(&mut relayer_db, message);

            // Given
            assert_eq!(on_chain_db.iter_all::<Messages>(None).count(), 0);
            assert_eq!(on_chain_db.iter_all::<SpentMessages>(None).count(), 0);
            let tx = TransactionBuilder::script(vec![], vec![])
                .script_gas_limit(10)
                .add_unsigned_message_input(
                    SecretKey::random(&mut StdRng::seed_from_u64(2322)),
                    Default::default(),
                    nonce,
                    Default::default(),
                    vec![],
                )
                .finalize_as_transaction();

            // When
            let mut block = test_block(block_height.into(), block_da_height.into(), 0);
            *block.transactions_mut() = vec![tx];
            let producer = create_relayer_executor(on_chain_db, relayer_db);
            let (result, changes) = producer
                .execute_without_commit(ExecutionTypes::Production(block.into()))
                .unwrap()
                .into();

            // Then
            let view = ChangesIterator::<OnChain>::new(&changes);
            assert!(result.skipped_transactions.is_empty());
            assert_eq!(view.iter_all::<Messages>(None).count() as u64, 0);
            // Message added during this block immediately became spent.
            assert_eq!(view.iter_all::<SpentMessages>(None).count(), 1);
            assert_eq!(result.events.len(), 2);
            assert!(matches!(
                result.events[0],
                ExecutorEvent::MessageImported(_)
            ));
            assert!(matches!(
                result.events[1],
                ExecutorEvent::MessageConsumed(_)
            ));
        }
    }
}<|MERGE_RESOLUTION|>--- conflicted
+++ resolved
@@ -428,16 +428,6 @@
                 },
                 changes,
             ) = producer
-<<<<<<< HEAD
-                .execute_without_commit_with_coinbase(
-                    ExecutionBlock::Production(block.into()),
-                    recipient,
-                )
-                .unwrap()
-                .into();
-            producer
-                .storage_view_provider
-=======
                 .execute_without_commit_with_source(ExecutionTypes::Production(
                     Components {
                         header_to_produce: header,
@@ -447,13 +437,13 @@
                         ]),
                         gas_price: price,
                         gas_limit: u64::MAX,
+                        coinbase_recipient: recipient,
                     },
                 ))
                 .unwrap()
                 .into();
             producer
-                .database_view_provider
->>>>>>> ffecd1d5
+                .storage_view_provider
                 .commit_changes(changes)
                 .unwrap();
 
@@ -521,16 +511,6 @@
                 },
                 changes,
             ) = producer
-<<<<<<< HEAD
-                .execute_without_commit_with_coinbase(
-                    ExecutionBlock::Production(block.into()),
-                    recipient,
-                )
-                .unwrap()
-                .into();
-            producer
-                .storage_view_provider
-=======
                 .execute_without_commit_with_source(ExecutionTypes::Production(
                     Components {
                         header_to_produce: header,
@@ -539,13 +519,13 @@
                         ]),
                         gas_price: price,
                         gas_limit: u64::MAX,
+                        coinbase_recipient: recipient,
                     },
                 ))
                 .unwrap()
                 .into();
             producer
-                .database_view_provider
->>>>>>> ffecd1d5
+                .storage_view_provider
                 .commit_changes(changes)
                 .unwrap();
 
@@ -622,7 +602,6 @@
             let producer = create_executor(Default::default(), config);
 
             let result = producer
-<<<<<<< HEAD
                 .execute_without_commit_with_source(
                     ExecutionTypes::DryRun(Components {
                         header_to_produce: Default::default(),
@@ -630,18 +609,11 @@
                             script.into()
                         ]),
                         coinbase_recipient: recipient,
+                        gas_price: 0,
                         gas_limit: u64::MAX,
                     }),
                     Default::default(),
                 )
-=======
-                .execute_without_commit_with_source(ExecutionTypes::DryRun(Components {
-                    header_to_produce: Default::default(),
-                    transactions_source: OnceTransactionsSource::new(vec![script.into()]),
-                    gas_price: 0,
-                    gas_limit: u64::MAX,
-                }))
->>>>>>> ffecd1d5
                 .unwrap();
             let ExecutionResult { block, .. } = result.into_result();
 
@@ -682,31 +654,6 @@
                 .insert(&recipient, &[])
                 .expect("Should insert coinbase contract");
 
-<<<<<<< HEAD
-            let mut producer = create_executor(database.clone(), config.clone());
-
-            let mut block = Block::default();
-            *block.transactions_mut() = vec![script.into()];
-
-            let (
-                ExecutionResult {
-                    block: produced_block,
-                    skipped_transactions,
-                    ..
-                },
-                changes,
-            ) = producer
-                .execute_without_commit_with_coinbase(
-                    ExecutionBlock::Production(block.into()),
-                    recipient,
-                )
-                .unwrap()
-                .into();
-            producer
-                .storage_view_provider
-                .commit_changes(changes)
-                .unwrap();
-=======
             let producer = create_executor(database.clone(), config);
 
             let ExecutionResult {
@@ -722,11 +669,11 @@
                         ]),
                         gas_price: price,
                         gas_limit: u64::MAX,
+                        coinbase_recipient: recipient,
                     },
                 ))
                 .unwrap()
                 .into_result();
->>>>>>> ffecd1d5
             assert!(skipped_transactions.is_empty());
             let produced_txs = produced_block.transactions().to_vec();
 
@@ -999,7 +946,6 @@
     #[test]
     fn executor_invalidates_missing_gas_input() {
         let mut rng = StdRng::seed_from_u64(2322u64);
-<<<<<<< HEAD
         let consensus_parameters = ConsensusParameters::default();
         let config = Config {
             consensus_parameters: Some(consensus_parameters.clone()),
@@ -1008,10 +954,6 @@
         let producer = create_executor(Default::default(), config.clone());
 
         let verifier = create_executor(Default::default(), config);
-=======
-        let producer = create_executor(Default::default(), Default::default());
-        let verifier = create_executor(Default::default(), Default::default());
->>>>>>> ffecd1d5
 
         let gas_limit = 100;
         let max_fee = 1;
@@ -1922,19 +1864,15 @@
         let ExecutionResult {
             block, tx_status, ..
         } = executor
-<<<<<<< HEAD
-            .execute_and_commit(ExecutionBlock::Production(block))
-            .unwrap();
-=======
             .execute_without_commit_with_source(ExecutionTypes::Production(Components {
                 header_to_produce: block.header,
                 transactions_source: OnceTransactionsSource::new(block.transactions),
                 gas_price: 0,
                 gas_limit: u64::MAX,
+                coinbase_recipient: Default::default(),
             }))
             .unwrap()
             .into_result();
->>>>>>> ffecd1d5
         assert!(matches!(
             tx_status[1].result,
             TransactionExecutionResult::Success { .. }
@@ -2120,19 +2058,13 @@
 
         let mut setup = create_executor(db.clone(), Default::default());
 
-<<<<<<< HEAD
-        setup
-            .execute_and_commit(ExecutionBlock::Production(first_block))
-=======
         let ExecutionResult {
             skipped_transactions,
             ..
         } = setup
             .execute_and_commit(
                 ExecutionBlock::Production(first_block),
-                Default::default(),
             )
->>>>>>> ffecd1d5
             .unwrap();
         assert!(skipped_transactions.is_empty());
 
