#[allow(clippy::arithmetic_side_effects)]
#[allow(clippy::cast_possible_truncation)]
#[cfg(test)]
mod tests {
    use crate::database::{
        Database,
        RelayerReadDatabase,
    };
    use fuel_core_executor::{
        executor::{
            block_component::PartialBlockComponent,
            ExecutionData,
            ExecutionOptions,
            Executor,
            OnceTransactionsSource,
        },
        refs::ContractRef,
        Config,
    };
    use fuel_core_storage::{
        tables::{
            Coins,
            ContractsRawCode,
            Messages,
        },
        transactional::AtomicView,
        StorageAsMut,
    };
    use fuel_core_types::{
        blockchain::{
            block::{
                Block,
                PartialFuelBlock,
            },
            header::{
                ConsensusHeader,
                PartialBlockHeader,
            },
            primitives::DaBlockHeight,
        },
        entities::{
            coins::coin::CompressedCoin,
            message::{
                Message,
                MessageV1,
            },
        },
        fuel_asm::{
            op,
            GTFArgs,
            RegId,
        },
        fuel_crypto::SecretKey,
        fuel_merkle::sparse,
        fuel_tx::{
            field::{
                InputContract,
                Inputs,
                MintAmount,
                MintAssetId,
                OutputContract,
                Outputs,
                Script as ScriptField,
                TxPointer as TxPointerTraitTrait,
            },
            input::{
                coin::CoinSigned,
                contract,
                Input,
            },
            Bytes32,
            Cacheable,
            Chargeable,
            ConsensusParameters,
            Create,
            FeeParameters,
            Finalizable,
            Output,
            Receipt,
            Script,
            Transaction,
            TransactionBuilder,
            TransactionFee,
            TxParameters,
            TxPointer,
            UniqueIdentifier,
            UtxoId,
            ValidityError,
        },
        fuel_types::{
            canonical::Serialize,
            Address,
            AssetId,
            BlockHeight,
            ChainId,
            ContractId,
            Salt,
            Word,
        },
        fuel_vm::{
            checked_transaction::CheckError,
            interpreter::ExecutableTransaction,
            script_with_data_offset,
            util::test_helpers::TestBuilder as TxBuilder,
            Call,
            CallFrame,
            Contract,
        },
        services::{
            block_producer::Components,
            executor::{
                Error as ExecutorError,
                ExecutionBlock,
                ExecutionResult,
                ExecutionType,
                ExecutionTypes,
                TransactionExecutionResult,
                TransactionValidityError,
            },
        },
        tai64::Tai64,
    };
    use itertools::Itertools;
    use rand::{
        prelude::StdRng,
        Rng,
        SeedableRng,
    };
    use std::{
        ops::DerefMut,
        sync::Arc,
    };

    fn create_executor(
        database: Database,
        config: Config,
    ) -> Executor<Database, RelayerReadDatabase> {
        Executor {
            database_view_provider: database.clone(),
            relayer_view_provider: RelayerReadDatabase::new(database),
            config: Arc::new(config),
        }
    }

    pub(crate) fn setup_executable_script() -> (Create, Script) {
        let mut rng = StdRng::seed_from_u64(2322);
        let asset_id: AssetId = rng.gen();
        let owner: Address = rng.gen();
        let input_amount = 1000;
        let variable_transfer_amount = 100;
        let coin_output_amount = 150;

        let (create, contract_id) = create_contract(
            vec![
                // load amount of coins to 0x10
                op::addi(0x10, RegId::FP, CallFrame::a_offset().try_into().unwrap()),
                op::lw(0x10, 0x10, 0),
                // load asset id to 0x11
                op::addi(0x11, RegId::FP, CallFrame::b_offset().try_into().unwrap()),
                op::lw(0x11, 0x11, 0),
                // load address to 0x12
                op::addi(0x12, 0x11, 32),
                // load output index (0) to 0x13
                op::addi(0x13, RegId::ZERO, 0),
                op::tro(0x12, 0x13, 0x10, 0x11),
                op::ret(RegId::ONE),
            ]
            .into_iter()
            .collect::<Vec<u8>>(),
            &mut rng,
        );
        let (script, data_offset) = script_with_data_offset!(
            data_offset,
            vec![
                // set reg 0x10 to call data
                op::movi(0x10, data_offset + 64),
                // set reg 0x11 to asset id
                op::movi(0x11, data_offset),
                // set reg 0x12 to call amount
                op::movi(0x12, variable_transfer_amount),
                // call contract without any tokens to transfer in (3rd arg arbitrary when 2nd is zero)
                op::call(0x10, 0x12, 0x11, RegId::CGAS),
                op::ret(RegId::ONE),
            ],
            TxParameters::DEFAULT.tx_offset()
        );

        let script_data: Vec<u8> = [
            asset_id.as_ref(),
            owner.as_ref(),
            Call::new(
                contract_id,
                variable_transfer_amount as Word,
                data_offset as Word,
            )
            .to_bytes()
            .as_ref(),
        ]
        .into_iter()
        .flatten()
        .copied()
        .collect();

        let script = TxBuilder::new(2322)
            .script_gas_limit(TxParameters::DEFAULT.max_gas_per_tx >> 1)
            .start_script(script, script_data)
            .contract_input(contract_id)
            .coin_input(asset_id, input_amount)
            .variable_output(Default::default())
            .coin_output(asset_id, coin_output_amount)
            .change_output(asset_id)
            .contract_output(&contract_id)
            .build()
            .transaction()
            .clone();

        (create, script)
    }

    pub(crate) fn test_block(num_txs: usize) -> Block {
        let transactions = (1..num_txs + 1)
            .map(|i| {
                TxBuilder::new(2322u64)
                    .script_gas_limit(10)
                    .coin_input(AssetId::default(), (i as Word) * 100)
                    .coin_output(AssetId::default(), (i as Word) * 50)
                    .change_output(AssetId::default())
                    .build()
                    .transaction()
                    .clone()
                    .into()
            })
            .collect_vec();

        let mut block = Block::default();
        *block.transactions_mut() = transactions;
        block
    }

    pub(crate) fn create_contract<R: Rng>(
        contract_code: Vec<u8>,
        rng: &mut R,
    ) -> (Create, ContractId) {
        let salt: Salt = rng.gen();
        let contract = Contract::from(contract_code.clone());
        let root = contract.root();
        let state_root = Contract::default_state_root();
        let contract_id = contract.id(&salt, &root, &state_root);

        let tx =
            TransactionBuilder::create(contract_code.into(), salt, Default::default())
                .add_random_fee_input()
                .add_output(Output::contract_created(contract_id, state_root))
                .finalize();
        (tx, contract_id)
    }

    // Happy path test case that a produced block will also validate
    #[test]
    fn executor_validates_correctly_produced_block() {
        let producer = create_executor(Default::default(), Default::default());
        let verifier = create_executor(Default::default(), Default::default());
        let block = test_block(10);

        let ExecutionResult {
            block,
            skipped_transactions,
            ..
        } = producer
            .execute_and_commit(
                ExecutionTypes::Production(block.into()),
                Default::default(),
            )
            .unwrap();

        let validation_result = verifier
            .execute_and_commit(ExecutionTypes::Validation(block), Default::default());
        assert!(validation_result.is_ok());
        assert!(skipped_transactions.is_empty());
    }

    // Ensure transaction commitment != default after execution
    #[test]
    fn executor_commits_transactions_to_block() {
        let producer = create_executor(Default::default(), Default::default());
        let block = test_block(10);
        let start_block = block.clone();

        let ExecutionResult {
            block,
            skipped_transactions,
            ..
        } = producer
            .execute_and_commit(
                ExecutionBlock::Production(block.into()),
                Default::default(),
            )
            .unwrap();

        assert!(skipped_transactions.is_empty());
        assert_ne!(
            start_block.header().transactions_root,
            block.header().transactions_root
        );
        assert_eq!(block.transactions().len(), 11);
        assert!(block.transactions()[10].as_mint().is_some());
        if let Some(mint) = block.transactions()[10].as_mint() {
            assert_eq!(
                mint.tx_pointer(),
                &TxPointer::new(*block.header().height(), 10)
            );
            assert_eq!(mint.mint_asset_id(), &AssetId::BASE);
            assert_eq!(mint.mint_amount(), &0);
            assert_eq!(mint.input_contract().contract_id, ContractId::zeroed());
            assert_eq!(mint.input_contract().balance_root, Bytes32::zeroed());
            assert_eq!(mint.input_contract().state_root, Bytes32::zeroed());
            assert_eq!(mint.input_contract().utxo_id, UtxoId::default());
            assert_eq!(mint.input_contract().tx_pointer, TxPointer::default());
            assert_eq!(mint.output_contract().balance_root, Bytes32::zeroed());
            assert_eq!(mint.output_contract().state_root, Bytes32::zeroed());
            assert_eq!(mint.output_contract().input_index, 0);
        } else {
            panic!("Invalid outputs of coinbase");
        }
    }

    mod coinbase {
        use super::*;
        use fuel_core_storage::transactional::AtomicView;

        #[test]
        fn executor_commits_transactions_with_non_zero_coinbase_generation() {
            // The test verifies the correctness of the coinbase contract update.
            // The test generates two blocks with a non-zero fee.
            //
            // The first block contains one valid and one invalid transaction.
            // This part of the test verifies that the invalid transaction doesn't influence
            // the final fee, and the final is the same as the `max_fee` of the valid transaction.
            //
            // The second block contains only a valid transaction, and it uses
            // the `Mint` transaction from the first block to validate the contract
            // state transition between blocks.
            let price = 1;
            let limit = 0;
            let gas_price_factor = 1;
            let script = TxBuilder::new(1u64)
                .script_gas_limit(limit)
                // Set a price for the test
                .gas_price(price)
                .coin_input(AssetId::BASE, 10000)
                .change_output(AssetId::BASE)
                .build()
                .transaction()
                .clone();

            let recipient = Contract::EMPTY_CONTRACT_ID;

            let fee_params = FeeParameters {
                gas_price_factor,
                ..Default::default()
            };
            let config = Config {
                coinbase_recipient: recipient,
                consensus_parameters: ConsensusParameters {
                    fee_params,
                    ..Default::default()
                },
                ..Default::default()
            };

            let database = &mut Database::default();
            database
                .storage::<ContractsRawCode>()
                .insert(&recipient, &[])
                .expect("Should insert coinbase contract");

            let producer = create_executor(database.clone(), config);

            let expected_fee_amount_1 = TransactionFee::checked_from_tx(
                producer.config.consensus_parameters.gas_costs(),
                producer.config.consensus_parameters.fee_params(),
                &script,
            )
            .unwrap()
            .max_fee();
            let invalid_duplicate_tx = script.clone().into();

            let mut block = Block::default();
            block.header_mut().set_block_height(1.into());
            *block.transactions_mut() = vec![script.into(), invalid_duplicate_tx];
            block.header_mut().recalculate_metadata();

            let ExecutionResult {
                block,
                skipped_transactions,
                ..
            } = producer
                .execute_and_commit(
                    ExecutionBlock::Production(block.into()),
                    Default::default(),
                )
                .unwrap();

            assert_eq!(skipped_transactions.len(), 1);
            assert_eq!(block.transactions().len(), 2);
            assert!(expected_fee_amount_1 > 0);
            let first_mint;

            if let Some(mint) = block.transactions()[1].as_mint() {
                assert_eq!(
                    mint.tx_pointer(),
                    &TxPointer::new(*block.header().height(), 1)
                );
                assert_eq!(mint.mint_asset_id(), &AssetId::BASE);
                assert_eq!(mint.mint_amount(), &expected_fee_amount_1);
                assert_eq!(mint.input_contract().contract_id, recipient);
                assert_eq!(mint.input_contract().balance_root, Bytes32::zeroed());
                assert_eq!(mint.input_contract().state_root, Bytes32::zeroed());
                assert_eq!(mint.input_contract().utxo_id, UtxoId::default());
                assert_eq!(mint.input_contract().tx_pointer, TxPointer::default());
                assert_ne!(mint.output_contract().balance_root, Bytes32::zeroed());
                assert_eq!(mint.output_contract().state_root, Bytes32::zeroed());
                assert_eq!(mint.output_contract().input_index, 0);
                first_mint = mint.clone();
            } else {
                panic!("Invalid coinbase transaction");
            }

            let (asset_id, amount) = producer
                .database_view_provider
                .latest_view()
                .contract_balances(recipient, None, None)
                .next()
                .unwrap()
                .unwrap();
            assert_eq!(asset_id, AssetId::zeroed());
            assert_eq!(amount, expected_fee_amount_1);

            let script = TxBuilder::new(2u64)
                .script_gas_limit(limit)
                // Set a price for the test
                .gas_price(price)
                .coin_input(AssetId::BASE, 10000)
                .change_output(AssetId::BASE)
                .build()
                .transaction()
                .clone();

            let expected_fee_amount_2 = TransactionFee::checked_from_tx(
                producer.config.consensus_parameters.gas_costs(),
                producer.config.consensus_parameters.fee_params(),
                &script,
            )
            .unwrap()
            .max_fee();

            let mut block = Block::default();
            block.header_mut().set_block_height(2.into());
            *block.transactions_mut() = vec![script.into()];
            block.header_mut().recalculate_metadata();

            let ExecutionResult {
                block,
                skipped_transactions,
                ..
            } = producer
                .execute_and_commit(
                    ExecutionBlock::Production(block.into()),
                    Default::default(),
                )
                .unwrap();

            assert_eq!(skipped_transactions.len(), 0);
            assert_eq!(block.transactions().len(), 2);

            if let Some(second_mint) = block.transactions()[1].as_mint() {
                assert_eq!(second_mint.tx_pointer(), &TxPointer::new(2.into(), 1));
                assert_eq!(second_mint.mint_asset_id(), &AssetId::BASE);
                assert_eq!(second_mint.mint_amount(), &expected_fee_amount_2);
                assert_eq!(second_mint.input_contract().contract_id, recipient);
                assert_eq!(
                    second_mint.input_contract().balance_root,
                    first_mint.output_contract().balance_root
                );
                assert_eq!(
                    second_mint.input_contract().state_root,
                    first_mint.output_contract().state_root
                );
                assert_eq!(
                    second_mint.input_contract().utxo_id,
                    UtxoId::new(first_mint.cached_id().expect("Id exists"), 0)
                );
                assert_eq!(
                    second_mint.input_contract().tx_pointer,
                    TxPointer::new(1.into(), 1)
                );
                assert_ne!(
                    second_mint.output_contract().balance_root,
                    first_mint.output_contract().balance_root
                );
                assert_eq!(
                    second_mint.output_contract().state_root,
                    first_mint.output_contract().state_root
                );
                assert_eq!(second_mint.output_contract().input_index, 0);
            } else {
                panic!("Invalid coinbase transaction");
            }
            let (asset_id, amount) = producer
                .database_view_provider
                .latest_view()
                .contract_balances(recipient, None, None)
                .next()
                .unwrap()
                .unwrap();
            assert_eq!(asset_id, AssetId::zeroed());
            assert_eq!(amount, expected_fee_amount_1 + expected_fee_amount_2);
        }

        #[test]
        fn skip_coinbase_during_dry_run() {
            let price = 1;
            let limit = 0;
            let gas_price_factor = 1;
            let script = TxBuilder::new(2322u64)
                .script_gas_limit(limit)
                // Set a price for the test
                .gas_price(price)
                .coin_input(AssetId::BASE, 10000)
                .change_output(AssetId::BASE)
                .build()
                .transaction()
                .clone();

            let mut config = Config::default();
            let recipient = [1u8; 32].into();
            config.coinbase_recipient = recipient;

            config.consensus_parameters.fee_params.gas_price_factor = gas_price_factor;

            let producer = create_executor(Default::default(), config);

            let result = producer
                .execute_without_commit(ExecutionTypes::DryRun(Components {
                    header_to_produce: Default::default(),
                    transactions_source: OnceTransactionsSource::new(vec![script.into()]),
                    gas_limit: u64::MAX,
                }))
                .unwrap();
            let ExecutionResult { block, .. } = result.into_result();

            assert_eq!(block.transactions().len(), 1);
        }

        #[test]
        fn executor_commits_transactions_with_non_zero_coinbase_validation() {
            let price = 1;
            let limit = 0;
            let gas_price_factor = 1;
            let script = TxBuilder::new(2322u64)
                .script_gas_limit(limit)
                // Set a price for the test
                .gas_price(price)
                .coin_input(AssetId::BASE, 10000)
                .change_output(AssetId::BASE)
                .build()
                .transaction()
                .clone();
            let recipient = Contract::EMPTY_CONTRACT_ID;

            let fee_params = FeeParameters {
                gas_price_factor,
                ..Default::default()
            };
            let config = Config {
                coinbase_recipient: recipient,
                consensus_parameters: ConsensusParameters {
                    fee_params,
                    ..Default::default()
                },
                ..Default::default()
            };
            let database = &mut Database::default();

            database
                .storage::<ContractsRawCode>()
                .insert(&recipient, &[])
                .expect("Should insert coinbase contract");

            let producer = create_executor(database.clone(), config);

            let mut block = Block::default();
            *block.transactions_mut() = vec![script.into()];

            let ExecutionResult {
                block: produced_block,
                skipped_transactions,
                ..
            } = producer
                .execute_and_commit(
                    ExecutionBlock::Production(block.into()),
                    Default::default(),
                )
                .unwrap();
            assert!(skipped_transactions.is_empty());
            let produced_txs = produced_block.transactions().to_vec();

            let validator = create_executor(
                Default::default(),
                // Use the same config as block producer
                producer.config.as_ref().clone(),
            );
            let ExecutionResult {
                block: validated_block,
                ..
            } = validator
                .execute_and_commit(
                    ExecutionBlock::Validation(produced_block),
                    Default::default(),
                )
                .unwrap();
            assert_eq!(validated_block.transactions(), produced_txs);
            let (asset_id, amount) = validator
                .database_view_provider
                .latest_view()
                .contract_balances(recipient, None, None)
                .next()
                .unwrap()
                .unwrap();
            assert_eq!(asset_id, AssetId::zeroed());
            assert_ne!(amount, 0);
        }

        #[test]
        fn execute_cb_command() {
            fn compare_coinbase_addresses(
                config_coinbase: ContractId,
                expected_in_tx_coinbase: ContractId,
            ) -> bool {
                let script = TxBuilder::new(2322u64)
                    .script_gas_limit(100000)
                    // Set a price for the test
                    .gas_price(0)
                    .start_script(vec![
                        // Store the size of the `Address`(32 bytes) into register `0x11`.
                        op::movi(0x11, Address::LEN.try_into().unwrap()),
                        // Allocate 32 bytes on the heap.
                        op::aloc(0x11),
                        // Store the pointer to the beginning of the free memory into
                        // register `0x10`.
                        op::move_(0x10, RegId::HP),
                        // Store `config_coinbase` `Address` into MEM[$0x10; 32].
                        op::cb(0x10),
                        // Store the pointer on the beginning of script data into register `0x12`.
                        // Script data contains `expected_in_tx_coinbase` - 32 bytes of data.
                        op::gtf_args(0x12, 0x00, GTFArgs::ScriptData),
                        // Compare retrieved `config_coinbase`(register `0x10`) with
                        // passed `expected_in_tx_coinbase`(register `0x12`) where the length
                        // of memory comparison is 32 bytes(register `0x11`) and store result into
                        // register `0x13`(1 - true, 0 - false).
                        op::meq(0x13, 0x10, 0x12, 0x11),
                        // Return the result of the comparison as a receipt.
                        op::ret(0x13)
                    ], expected_in_tx_coinbase.to_vec() /* pass expected address as script data */)
                    .coin_input(AssetId::BASE, 1000)
                    .variable_output(Default::default())
                    .coin_output(AssetId::BASE, 1000)
                    .change_output(AssetId::BASE)
                    .build()
                    .transaction()
                    .clone();

                let config = Config {
                    coinbase_recipient: config_coinbase,
                    ..Default::default()
                };
                let producer = create_executor(Default::default(), config);

                let mut block = Block::default();
                *block.transactions_mut() = vec![script.clone().into()];

                let ExecutionResult { tx_status, .. } = producer
                    .execute_and_commit(
                        ExecutionBlock::Production(block.into()),
                        Default::default(),
                    )
                    .expect("Should execute the block");
                let receipts = &tx_status[0].receipts;

                if let Some(Receipt::Return { val, .. }) = receipts.first() {
                    *val == 1
                } else {
                    panic!("Execution of the `CB` script failed failed")
                }
            }

            assert!(compare_coinbase_addresses(
                ContractId::from([1u8; 32]),
                ContractId::from([1u8; 32])
            ));
            assert!(!compare_coinbase_addresses(
                ContractId::from([9u8; 32]),
                ContractId::from([1u8; 32])
            ));
            assert!(!compare_coinbase_addresses(
                ContractId::from([1u8; 32]),
                ContractId::from([9u8; 32])
            ));
            assert!(compare_coinbase_addresses(
                ContractId::from([9u8; 32]),
                ContractId::from([9u8; 32])
            ));
        }

        #[test]
        fn invalidate_unexpected_index() {
            let mint = Transaction::mint(
                TxPointer::new(Default::default(), 1),
                Default::default(),
                Default::default(),
                Default::default(),
                Default::default(),
            );

            let mut block = Block::default();
            *block.transactions_mut() = vec![mint.into()];
            block.header_mut().recalculate_metadata();

            let validator = create_executor(
                Default::default(),
                Config {
                    utxo_validation_default: false,
                    ..Default::default()
                },
            );
            let validation_err = validator
                .execute_and_commit(ExecutionBlock::Validation(block), Default::default())
                .expect_err("Expected error because coinbase if invalid");
            assert!(matches!(
                validation_err,
                ExecutorError::MintHasUnexpectedIndex
            ));
        }

        #[test]
        fn invalidate_is_not_last() {
            let mint = Transaction::mint(
                TxPointer::new(Default::default(), 0),
                Default::default(),
                Default::default(),
                Default::default(),
                Default::default(),
            );
            let tx = Transaction::default_test_tx();

            let mut block = Block::default();
            *block.transactions_mut() = vec![mint.into(), tx];
            block.header_mut().recalculate_metadata();

            let validator = create_executor(Default::default(), Default::default());
            let validation_err = validator
                .execute_and_commit(ExecutionBlock::Validation(block), Default::default())
                .expect_err("Expected error because coinbase if invalid");
            assert!(matches!(
                validation_err,
                ExecutorError::MintIsNotLastTransaction
            ));
        }

        #[test]
        fn invalidate_block_missed_coinbase() {
            let block = Block::default();

            let validator = create_executor(Default::default(), Default::default());
            let validation_err = validator
                .execute_and_commit(ExecutionBlock::Validation(block), Default::default())
                .expect_err("Expected error because coinbase is missing");
            assert!(matches!(validation_err, ExecutorError::MintMissing));
        }

        #[test]
        fn invalidate_block_height() {
            let mint = Transaction::mint(
                TxPointer::new(1.into(), Default::default()),
                Default::default(),
                Default::default(),
                Default::default(),
                Default::default(),
            );

            let mut block = Block::default();
            *block.transactions_mut() = vec![mint.into()];
            block.header_mut().recalculate_metadata();

            let validator = create_executor(Default::default(), Default::default());
            let validation_err = validator
                .execute_and_commit(ExecutionBlock::Validation(block), Default::default())
                .expect_err("Expected error because coinbase if invalid");

            assert!(matches!(
                validation_err,
                ExecutorError::InvalidTransaction(CheckError::Validity(
                    ValidityError::TransactionMintIncorrectBlockHeight
                ))
            ));
        }

        #[test]
        fn invalidate_invalid_base_asset() {
            let mint = Transaction::mint(
                TxPointer::new(Default::default(), Default::default()),
                Default::default(),
                Default::default(),
                Default::default(),
                Default::default(),
            );

            let mut block = Block::default();
            *block.transactions_mut() = vec![mint.into()];
            block.header_mut().recalculate_metadata();

            let mut config = Config::default();
            config.consensus_parameters.base_asset_id = [1u8; 32].into();
            let validator = create_executor(Default::default(), config);
            let validation_err = validator
                .execute_and_commit(ExecutionBlock::Validation(block), Default::default())
                .expect_err("Expected error because coinbase if invalid");

            assert!(matches!(
                validation_err,
                ExecutorError::InvalidTransaction(CheckError::Validity(
                    ValidityError::TransactionMintNonBaseAsset
                ))
            ));
        }

        #[test]
        fn invalidate_mismatch_amount() {
            let mint = Transaction::mint(
                TxPointer::new(Default::default(), Default::default()),
                Default::default(),
                Default::default(),
                123,
                Default::default(),
            );

            let mut block = Block::default();
            *block.transactions_mut() = vec![mint.into()];
            block.header_mut().recalculate_metadata();

            let validator = create_executor(Default::default(), Default::default());
            let validation_err = validator
                .execute_and_commit(ExecutionBlock::Validation(block), Default::default())
                .expect_err("Expected error because coinbase if invalid");
            assert!(matches!(
                validation_err,
                ExecutorError::CoinbaseAmountMismatch
            ));
        }
    }

    // Ensure tx has at least one input to cover gas
    #[test]
    fn executor_invalidates_missing_gas_input() {
        let mut rng = StdRng::seed_from_u64(2322u64);
        let producer = create_executor(Default::default(), Default::default());
        let consensus_parameters = &producer.config.consensus_parameters;

        let verifier = create_executor(Default::default(), Default::default());

        let gas_limit = 100;
        let gas_price = 1;
        let script = TransactionBuilder::script(vec![], vec![])
            .add_unsigned_coin_input(
                SecretKey::random(&mut rng),
                rng.gen(),
                rng.gen(),
                rng.gen(),
                Default::default(),
                Default::default(),
            )
            .script_gas_limit(gas_limit)
            .gas_price(gas_price)
            .finalize();
        let max_fee: u64 = script
            .max_fee(
                consensus_parameters.gas_costs(),
                consensus_parameters.fee_params(),
            )
            .try_into()
            .unwrap();
        let tx: Transaction = script.into();

        let mut block = PartialFuelBlock {
            header: Default::default(),
            transactions: vec![tx.clone()],
        };

        let ExecutionData {
            skipped_transactions,
            ..
        } = producer
            .execute_block(
                ExecutionType::Production(PartialBlockComponent::from_partial_block(
                    &mut block,
                )),
                Default::default(),
            )
            .unwrap();
        let produce_result = &skipped_transactions[0].1;
        assert!(matches!(
            produce_result,
            &ExecutorError::InvalidTransaction(
                CheckError::Validity(
                    ValidityError::InsufficientFeeAmount { expected, .. }
                )
            ) if expected == max_fee
        ));

        // Produced block is valid
        verifier
            .execute_block(
                ExecutionType::Validation(PartialBlockComponent::from_partial_block(
                    &mut block,
                )),
                Default::default(),
            )
            .unwrap();

        // Invalidate the block with Insufficient tx
        block.transactions.insert(block.transactions.len() - 1, tx);
        let verify_result = verifier.execute_block(
            ExecutionType::Validation(PartialBlockComponent::from_partial_block(
                &mut block,
            )),
            Default::default(),
        );
        assert!(matches!(
            verify_result,
            Err(ExecutorError::InvalidTransaction(
                CheckError::Validity(
                    ValidityError::InsufficientFeeAmount { expected, .. }
                )
            )) if expected == max_fee
        ))
    }

    #[test]
    fn executor_invalidates_duplicate_tx_id() {
        let producer = create_executor(Default::default(), Default::default());

        let verifier = create_executor(Default::default(), Default::default());

        let mut block = PartialFuelBlock {
            header: Default::default(),
            transactions: vec![
                Transaction::default_test_tx(),
                Transaction::default_test_tx(),
            ],
        };

        let ExecutionData {
            skipped_transactions,
            ..
        } = producer
            .execute_block(
                ExecutionType::Production(PartialBlockComponent::from_partial_block(
                    &mut block,
                )),
                Default::default(),
            )
            .unwrap();
        let produce_result = &skipped_transactions[0].1;
        assert!(matches!(
            produce_result,
            &ExecutorError::TransactionIdCollision(_)
        ));

        // Produced block is valid
        verifier
            .execute_block(
                ExecutionType::Validation(PartialBlockComponent::from_partial_block(
                    &mut block,
                )),
                Default::default(),
            )
            .unwrap();

        // Make the block invalid by adding of the duplicating transaction
        block
            .transactions
            .insert(block.transactions.len() - 1, Transaction::default_test_tx());
        let verify_result = verifier.execute_block(
            ExecutionType::Validation(PartialBlockComponent::from_partial_block(
                &mut block,
            )),
            Default::default(),
        );
        assert!(matches!(
            verify_result,
            Err(ExecutorError::TransactionIdCollision(_))
        ));
    }

    // invalidate a block if a tx input doesn't exist
    #[test]
    fn executor_invalidates_missing_inputs() {
        // create an input which doesn't exist in the utxo set
        let mut rng = StdRng::seed_from_u64(2322u64);

        let tx = TransactionBuilder::script(
            vec![op::ret(RegId::ONE)].into_iter().collect(),
            vec![],
        )
        .add_unsigned_coin_input(
            SecretKey::random(&mut rng),
            rng.gen(),
            10,
            Default::default(),
            Default::default(),
            Default::default(),
        )
        .add_output(Output::Change {
            to: Default::default(),
            amount: 0,
            asset_id: Default::default(),
        })
        .finalize_as_transaction();

        // setup executors with utxo-validation enabled
        let config = Config {
            utxo_validation_default: true,
            ..Default::default()
        };
        let producer = create_executor(Database::default(), config.clone());

        let verifier = create_executor(Default::default(), config);

        let mut block = PartialFuelBlock {
            header: Default::default(),
            transactions: vec![tx.clone()],
        };

        let ExecutionData {
            skipped_transactions,
            ..
        } = producer
            .execute_block(
                ExecutionType::Production(PartialBlockComponent::from_partial_block(
                    &mut block,
                )),
                ExecutionOptions {
                    utxo_validation: true,
                },
            )
            .unwrap();
        let produce_result = &skipped_transactions[0].1;
        assert!(matches!(
            produce_result,
            &ExecutorError::TransactionValidity(
                TransactionValidityError::CoinDoesNotExist(_)
            )
        ));

        // Produced block is valid
        verifier
            .execute_block(
                ExecutionType::Validation(PartialBlockComponent::from_partial_block(
                    &mut block,
                )),
                ExecutionOptions {
                    utxo_validation: true,
                },
            )
            .unwrap();

        // Invalidate block by adding transaction with not existing coin
        block.transactions.insert(block.transactions.len() - 1, tx);
        let verify_result = verifier.execute_block(
            ExecutionType::Validation(PartialBlockComponent::from_partial_block(
                &mut block,
            )),
            ExecutionOptions {
                utxo_validation: true,
            },
        );
        assert!(matches!(
            verify_result,
            Err(ExecutorError::TransactionValidity(
                TransactionValidityError::CoinDoesNotExist(_)
            ))
        ));
    }

    // corrupt a produced block by randomizing change amount
    // and verify that the executor invalidates the tx
    #[test]
    fn executor_invalidates_blocks_with_diverging_tx_outputs() {
        let input_amount = 10;
        let fake_output_amount = 100;

        let tx: Transaction = TxBuilder::new(2322u64)
            .script_gas_limit(1)
            .coin_input(Default::default(), input_amount)
            .change_output(Default::default())
            .build()
            .transaction()
            .clone()
            .into();

        let tx_id = tx.id(&ChainId::default());

        let producer = create_executor(Default::default(), Default::default());

        let verifier = create_executor(Default::default(), Default::default());

        let mut block = Block::default();
        *block.transactions_mut() = vec![tx];

        let ExecutionResult { mut block, .. } = producer
            .execute_and_commit(
                ExecutionBlock::Production(block.into()),
                Default::default(),
            )
            .unwrap();

        // modify change amount
        if let Transaction::Script(script) = &mut block.transactions_mut()[0] {
            if let Output::Change { amount, .. } = &mut script.outputs_mut()[0] {
                *amount = fake_output_amount
            }
        }

        let verify_result = verifier
            .execute_and_commit(ExecutionBlock::Validation(block), Default::default());
        assert!(matches!(
            verify_result,
            Err(ExecutorError::InvalidTransactionOutcome { transaction_id }) if transaction_id == tx_id
        ));
    }

    // corrupt the merkle sum tree commitment from a produced block and verify that the
    // validation logic will reject the block
    #[test]
    fn executor_invalidates_blocks_with_diverging_tx_commitment() {
        let mut rng = StdRng::seed_from_u64(2322u64);
        let tx: Transaction = TxBuilder::new(2322u64)
            .script_gas_limit(1)
            .coin_input(Default::default(), 10)
            .change_output(Default::default())
            .build()
            .transaction()
            .clone()
            .into();

        let producer = create_executor(Default::default(), Default::default());

        let verifier = create_executor(Default::default(), Default::default());

        let mut block = Block::default();
        *block.transactions_mut() = vec![tx];

        let ExecutionResult { mut block, .. } = producer
            .execute_and_commit(
                ExecutionBlock::Production(block.into()),
                Default::default(),
            )
            .unwrap();

        // randomize transaction commitment
        block.header_mut().set_transaction_root(rng.gen());
        block.header_mut().recalculate_metadata();

        let verify_result = verifier
            .execute_and_commit(ExecutionBlock::Validation(block), Default::default());

        assert!(matches!(verify_result, Err(ExecutorError::InvalidBlockId)))
    }

    // invalidate a block if a tx is missing at least one coin input
    #[test]
    fn executor_invalidates_missing_coin_input() {
        let tx: Transaction = Transaction::default();

        let executor = create_executor(
            Database::default(),
            Config {
                utxo_validation_default: true,
                ..Default::default()
            },
        );

        let block = PartialFuelBlock {
            header: Default::default(),
            transactions: vec![tx],
        };

        let ExecutionResult {
            skipped_transactions,
            ..
        } = executor
            .execute_and_commit(
                ExecutionBlock::Production(block),
                ExecutionOptions {
                    utxo_validation: true,
                },
            )
            .unwrap();

        let err = &skipped_transactions[0].1;
        // assert block failed to validate when transaction didn't contain any coin inputs
        assert!(matches!(
            err,
            &ExecutorError::InvalidTransaction(CheckError::Validity(
                ValidityError::NoSpendableInput
            ))
        ));
    }

    #[test]
    fn skipped_tx_not_changed_spent_status() {
        // `tx2` has two inputs: one used by `tx1` and on random. So after the execution of `tx1`,
        // the `tx2` become invalid and should be skipped by the block producers. Skipped
        // transactions should not affect the state so the second input should be `Unspent`.
        // # Dev-note: `TxBuilder::new(2322u64)` is used to create transactions, it produces
        // the same first input.
        let tx1 = TxBuilder::new(2322u64)
            .coin_input(AssetId::default(), 100)
            .change_output(AssetId::default())
            .build()
            .transaction()
            .clone();

        let tx2 = TxBuilder::new(2322u64)
            // The same input as `tx1`
            .coin_input(AssetId::default(), 100)
            // Additional unique for `tx2` input
            .coin_input(AssetId::default(), 100)
            .change_output(AssetId::default())
            .build()
            .transaction()
            .clone();

        let first_input = tx2.inputs()[0].clone();
        let mut first_coin = CompressedCoin::default();
        first_coin.set_owner(*first_input.input_owner().unwrap());
        first_coin.set_amount(100);
        let second_input = tx2.inputs()[1].clone();
        let mut second_coin = CompressedCoin::default();
        second_coin.set_owner(*second_input.input_owner().unwrap());
        second_coin.set_amount(100);
        let db = &mut Database::default();
        // Insert both inputs
        db.storage::<Coins>()
            .insert(&first_input.utxo_id().unwrap().clone(), &first_coin)
            .unwrap();
        db.storage::<Coins>()
            .insert(&second_input.utxo_id().unwrap().clone(), &second_coin)
            .unwrap();
        let executor = create_executor(
            db.clone(),
            Config {
                utxo_validation_default: true,
                ..Default::default()
            },
        );

        let block = PartialFuelBlock {
            header: Default::default(),
            transactions: vec![tx1.into(), tx2.clone().into()],
        };

        // The first input should be `Unspent` before execution.
        db.storage::<Coins>()
            .get(first_input.utxo_id().unwrap())
            .unwrap()
            .expect("coin should be unspent");
        // The second input should be `Unspent` before execution.
        db.storage::<Coins>()
            .get(second_input.utxo_id().unwrap())
            .unwrap()
            .expect("coin should be unspent");

        let ExecutionResult {
            block,
            skipped_transactions,
            ..
        } = executor
            .execute_and_commit(
                ExecutionBlock::Production(block),
                ExecutionOptions {
                    utxo_validation: true,
                },
            )
            .unwrap();
        // `tx2` should be skipped.
        assert_eq!(block.transactions().len(), 2 /* coinbase and `tx1` */);
        assert_eq!(skipped_transactions.len(), 1);
        assert_eq!(skipped_transactions[0].0, tx2.id(&ChainId::default()));

        // The first input should be spent by `tx1` after execution.
        let coin = db
            .storage::<Coins>()
            .get(first_input.utxo_id().unwrap())
            .unwrap();
        // verify coin is pruned from utxo set
        assert!(coin.is_none());
        // The second input should be `Unspent` after execution.
        db.storage::<Coins>()
            .get(second_input.utxo_id().unwrap())
            .unwrap()
            .expect("coin should be unspent");
    }

    #[test]
    fn coin_input_fails_when_mismatches_database() {
        const AMOUNT: u64 = 100;

        let tx = TxBuilder::new(2322u64)
            .coin_input(AssetId::default(), AMOUNT)
            .change_output(AssetId::default())
            .build()
            .transaction()
            .clone();

        let input = tx.inputs()[0].clone();
        let mut coin = CompressedCoin::default();
        coin.set_owner(*input.input_owner().unwrap());
        coin.set_amount(AMOUNT - 1);
        let db = &mut Database::default();

        // Inserting a coin with `AMOUNT - 1` should cause a mismatching error during production.
        db.storage::<Coins>()
            .insert(&input.utxo_id().unwrap().clone(), &coin)
            .unwrap();
        let executor = create_executor(
            db.clone(),
            Config {
                utxo_validation_default: true,
                ..Default::default()
            },
        );

        let block = PartialFuelBlock {
            header: Default::default(),
            transactions: vec![tx.into()],
        };

        let ExecutionResult {
            skipped_transactions,
            ..
        } = executor
            .execute_and_commit(
                ExecutionBlock::Production(block),
                ExecutionOptions {
                    utxo_validation: true,
                },
            )
            .unwrap();
        // `tx` should be skipped.
        assert_eq!(skipped_transactions.len(), 1);
        let err = &skipped_transactions[0].1;
        assert!(matches!(
            err,
            &ExecutorError::TransactionValidity(TransactionValidityError::CoinMismatch(
                _
            ))
        ));
    }

    #[test]
    fn contract_input_fails_when_doesnt_exist_in_database() {
        let contract_id: ContractId = [1; 32].into();
        let tx = TxBuilder::new(2322u64)
            .contract_input(contract_id)
            .coin_input(AssetId::default(), 100)
            .change_output(AssetId::default())
            .contract_output(&contract_id)
            .build()
            .transaction()
            .clone();

        let input = tx.inputs()[1].clone();
        let mut coin = CompressedCoin::default();
        coin.set_owner(*input.input_owner().unwrap());
        coin.set_amount(100);
        let db = &mut Database::default();

        db.storage::<Coins>()
            .insert(&input.utxo_id().unwrap().clone(), &coin)
            .unwrap();
        let executor = create_executor(
            db.clone(),
            Config {
                utxo_validation_default: true,
                ..Default::default()
            },
        );

        let block = PartialFuelBlock {
            header: Default::default(),
            transactions: vec![tx.into()],
        };

        let ExecutionResult {
            skipped_transactions,
            ..
        } = executor
            .execute_and_commit(
                ExecutionBlock::Production(block),
                ExecutionOptions {
                    utxo_validation: true,
                },
            )
            .unwrap();
        // `tx` should be skipped.
        assert_eq!(skipped_transactions.len(), 1);
        let err = &skipped_transactions[0].1;
        assert!(matches!(
            err,
            &ExecutorError::TransactionValidity(
                TransactionValidityError::ContractDoesNotExist(_)
            )
        ));
    }

    #[test]
    fn skipped_txs_not_affect_order() {
        // `tx1` is invalid because it doesn't have inputs for gas.
        // `tx2` is a `Create` transaction with some code inside.
        // `tx3` is a `Script` transaction that depends on `tx2`. It will be skipped
        // if `tx2` is not executed before `tx3`.
        //
        // The test checks that execution for the block with transactions [tx1, tx2, tx3] skips
        // transaction `tx1` and produce a block [tx2, tx3] with the expected order.
        let tx1 = TransactionBuilder::script(vec![], vec![])
            .add_random_fee_input()
            .script_gas_limit(1000000)
            .gas_price(1000000)
            .finalize_as_transaction();
        let (tx2, tx3) = setup_executable_script();

        let executor = create_executor(Default::default(), Default::default());

        let block = PartialFuelBlock {
            header: Default::default(),
            transactions: vec![tx1.clone(), tx2.clone().into(), tx3.clone().into()],
        };

        let ExecutionResult {
            block,
            skipped_transactions,
            ..
        } = executor
            .execute_and_commit(ExecutionBlock::Production(block), Default::default())
            .unwrap();
        assert_eq!(
            block.transactions().len(),
            3 // coinbase, `tx2` and `tx3`
        );
        assert_eq!(
            block.transactions()[0].id(&ChainId::default()),
            tx2.id(&ChainId::default())
        );
        assert_eq!(
            block.transactions()[1].id(&ChainId::default()),
            tx3.id(&ChainId::default())
        );
        // `tx1` should be skipped.
        assert_eq!(skipped_transactions.len(), 1);
        assert_eq!(&skipped_transactions[0].0, &tx1.id(&ChainId::default()));
        let tx2_index_in_the_block =
            block.transactions()[1].as_script().unwrap().inputs()[0]
                .tx_pointer()
                .unwrap()
                .tx_index();
        assert_eq!(tx2_index_in_the_block, 0);
    }

    #[test]
    fn input_coins_are_marked_as_spent() {
        // ensure coins are marked as spent after tx is processed
        let tx: Transaction = TxBuilder::new(2322u64)
            .coin_input(AssetId::default(), 100)
            .change_output(AssetId::default())
            .build()
            .transaction()
            .clone()
            .into();

        let mut db = &Database::default();
        let executor = create_executor(db.clone(), Default::default());

        let block = PartialFuelBlock {
            header: Default::default(),
            transactions: vec![tx],
        };

        let ExecutionResult { block, .. } = executor
            .execute_and_commit(ExecutionBlock::Production(block), Default::default())
            .unwrap();

        // assert the tx coin is spent
        let coin = db
            .storage::<Coins>()
            .get(
                block.transactions()[0].as_script().unwrap().inputs()[0]
                    .utxo_id()
                    .unwrap(),
            )
            .unwrap();
        // spent coins should be removed
        assert!(coin.is_none());
    }

    #[test]
    fn contracts_balance_and_state_roots_no_modifications_updated() {
        // Values in inputs and outputs are random. If the execution of the transaction successful,
        // it should actualize them to use a valid the balance and state roots. Because it is not
        // changes, the balance the root should be default - `[0; 32]`.
        let mut rng = StdRng::seed_from_u64(2322u64);

        let (create, contract_id) = create_contract(vec![], &mut rng);
        let non_modify_state_tx: Transaction = TxBuilder::new(2322)
            .script_gas_limit(10000)
            .coin_input(AssetId::zeroed(), 10000)
            .start_script(vec![op::ret(1)], vec![])
            .contract_input(contract_id)
            .fee_input()
            .contract_output(&contract_id)
            .build()
            .transaction()
            .clone()
            .into();
        let db = &mut Database::default();

        let executor = create_executor(
            db.clone(),
            Config {
                utxo_validation_default: false,
                ..Default::default()
            },
        );

        let block = PartialFuelBlock {
            header: PartialBlockHeader {
                consensus: ConsensusHeader {
                    height: 1.into(),
                    ..Default::default()
                },
                ..Default::default()
            },
            transactions: vec![create.into(), non_modify_state_tx],
        };

        let ExecutionResult {
            block, tx_status, ..
        } = executor
            .execute_and_commit(ExecutionBlock::Production(block), Default::default())
            .unwrap();

        // Assert the balance and state roots should be the same before and after execution.
        let empty_state = (*sparse::empty_sum()).into();
        let executed_tx = block.transactions()[1].as_script().unwrap();
        assert!(matches!(
            tx_status[2].result,
            TransactionExecutionResult::Success { .. }
        ));
        assert_eq!(executed_tx.inputs()[0].state_root(), Some(&empty_state));
        assert_eq!(executed_tx.inputs()[0].balance_root(), Some(&empty_state));
        assert_eq!(executed_tx.outputs()[0].state_root(), Some(&empty_state));
        assert_eq!(executed_tx.outputs()[0].balance_root(), Some(&empty_state));
    }

    #[test]
    fn contracts_balance_and_state_roots_updated_no_modifications_on_fail() {
        // Values in inputs and outputs are random. If the execution of the transaction fails,
        // it still should actualize them to use the balance and state roots before the execution.
        let mut rng = StdRng::seed_from_u64(2322u64);

        let (create, contract_id) = create_contract(vec![], &mut rng);
        // The transaction with invalid script.
        let non_modify_state_tx: Transaction = TxBuilder::new(2322)
            .start_script(vec![op::add(RegId::PC, RegId::PC, RegId::PC)], vec![])
            .contract_input(contract_id)
            .fee_input()
            .contract_output(&contract_id)
            .build()
            .transaction()
            .clone()
            .into();
        let db = &mut Database::default();

        let executor = create_executor(
            db.clone(),
            Config {
                utxo_validation_default: false,
                ..Default::default()
            },
        );

        let block = PartialFuelBlock {
            header: PartialBlockHeader {
                consensus: ConsensusHeader {
                    height: 1.into(),
                    ..Default::default()
                },
                ..Default::default()
            },
            transactions: vec![create.into(), non_modify_state_tx],
        };

        let ExecutionResult {
            block, tx_status, ..
        } = executor
            .execute_and_commit(ExecutionBlock::Production(block), Default::default())
            .unwrap();

        // Assert the balance and state roots should be the same before and after execution.
        let empty_state = (*sparse::empty_sum()).into();
        let executed_tx = block.transactions()[1].as_script().unwrap();
        assert!(matches!(
            tx_status[1].result,
            TransactionExecutionResult::Failed { .. }
        ));
        assert_eq!(
            executed_tx.inputs()[0].state_root(),
            executed_tx.outputs()[0].state_root()
        );
        assert_eq!(
            executed_tx.inputs()[0].balance_root(),
            executed_tx.outputs()[0].balance_root()
        );
        assert_eq!(executed_tx.inputs()[0].state_root(), Some(&empty_state));
        assert_eq!(executed_tx.inputs()[0].balance_root(), Some(&empty_state));
    }

    #[test]
    fn contracts_balance_and_state_roots_updated_modifications_updated() {
        // Values in inputs and outputs are random. If the execution of the transaction that
        // modifies the state and the balance is successful, it should update roots.
        let mut rng = StdRng::seed_from_u64(2322u64);

        // Create a contract that modifies the state
        let (create, contract_id) = create_contract(
            vec![
                // Sets the state STATE[0x1; 32] = value of `RegId::PC`;
                op::sww(0x1, 0x29, RegId::PC),
                op::ret(1),
            ]
            .into_iter()
            .collect::<Vec<u8>>(),
            &mut rng,
        );

        let transfer_amount = 100 as Word;
        let asset_id = AssetId::from([2; 32]);
        let (script, data_offset) = script_with_data_offset!(
            data_offset,
            vec![
                // Set register `0x10` to `Call`
                op::movi(0x10, data_offset + AssetId::LEN as u32),
                // Set register `0x11` with offset to data that contains `asset_id`
                op::movi(0x11, data_offset),
                // Set register `0x12` with `transfer_amount`
                op::movi(0x12, transfer_amount as u32),
                op::call(0x10, 0x12, 0x11, RegId::CGAS),
                op::ret(RegId::ONE),
            ],
            TxParameters::DEFAULT.tx_offset()
        );

        let script_data: Vec<u8> = [
            asset_id.as_ref(),
            Call::new(contract_id, transfer_amount, data_offset as Word)
                .to_bytes()
                .as_ref(),
        ]
        .into_iter()
        .flatten()
        .copied()
        .collect();

        let modify_balance_and_state_tx = TxBuilder::new(2322)
            .script_gas_limit(10000)
            .coin_input(AssetId::zeroed(), 10000)
            .start_script(script, script_data)
            .contract_input(contract_id)
            .coin_input(asset_id, transfer_amount)
            .fee_input()
            .contract_output(&contract_id)
            .build()
            .transaction()
            .clone();
        let db = &mut Database::default();

        let executor = create_executor(
            db.clone(),
            Config {
                utxo_validation_default: false,
                ..Default::default()
            },
        );

        let block = PartialFuelBlock {
            header: PartialBlockHeader {
                consensus: ConsensusHeader {
                    height: 1.into(),
                    ..Default::default()
                },
                ..Default::default()
            },
            transactions: vec![create.into(), modify_balance_and_state_tx.into()],
        };

        let ExecutionResult {
            block, tx_status, ..
        } = executor
            .execute_and_commit(ExecutionBlock::Production(block), Default::default())
            .unwrap();

        let empty_state = (*sparse::empty_sum()).into();
        let executed_tx = block.transactions()[1].as_script().unwrap();
        assert!(matches!(
            tx_status[2].result,
            TransactionExecutionResult::Success { .. }
        ));
        assert_eq!(executed_tx.inputs()[0].state_root(), Some(&empty_state));
        assert_eq!(executed_tx.inputs()[0].balance_root(), Some(&empty_state));
        // Roots should be different
        assert_ne!(
            executed_tx.inputs()[0].state_root(),
            executed_tx.outputs()[0].state_root()
        );
        assert_ne!(
            executed_tx.inputs()[0].balance_root(),
            executed_tx.outputs()[0].balance_root()
        );
    }

    #[test]
    fn contracts_balance_and_state_roots_in_inputs_updated() {
        // Values in inputs and outputs are random. If the execution of the transaction that
        // modifies the state and the balance is successful, it should update roots.
        // The first transaction updates the `balance_root` and `state_root`.
        // The second transaction is empty. The executor should update inputs of the second
        // transaction with the same value from `balance_root` and `state_root`.
        let mut rng = StdRng::seed_from_u64(2322u64);

        // Create a contract that modifies the state
        let (create, contract_id) = create_contract(
            vec![
                // Sets the state STATE[0x1; 32] = value of `RegId::PC`;
                op::sww(0x1, 0x29, RegId::PC),
                op::ret(1),
            ]
            .into_iter()
            .collect::<Vec<u8>>(),
            &mut rng,
        );

        let transfer_amount = 100 as Word;
        let asset_id = AssetId::from([2; 32]);
        let (script, data_offset) = script_with_data_offset!(
            data_offset,
            vec![
                // Set register `0x10` to `Call`
                op::movi(0x10, data_offset + AssetId::LEN as u32),
                // Set register `0x11` with offset to data that contains `asset_id`
                op::movi(0x11, data_offset),
                // Set register `0x12` with `transfer_amount`
                op::movi(0x12, transfer_amount as u32),
                op::call(0x10, 0x12, 0x11, RegId::CGAS),
                op::ret(RegId::ONE),
            ],
            TxParameters::DEFAULT.tx_offset()
        );

        let script_data: Vec<u8> = [
            asset_id.as_ref(),
            Call::new(contract_id, transfer_amount, data_offset as Word)
                .to_bytes()
                .as_ref(),
        ]
        .into_iter()
        .flatten()
        .copied()
        .collect();

        let modify_balance_and_state_tx = TxBuilder::new(2322)
            .script_gas_limit(10000)
            .coin_input(AssetId::zeroed(), 10000)
            .start_script(script, script_data)
            .contract_input(contract_id)
            .coin_input(asset_id, transfer_amount)
            .fee_input()
            .contract_output(&contract_id)
            .build()
            .transaction()
            .clone();
        let db = &mut Database::default();

        let executor = create_executor(
            db.clone(),
            Config {
                utxo_validation_default: false,
                ..Default::default()
            },
        );

        let block = PartialFuelBlock {
            header: PartialBlockHeader {
                consensus: ConsensusHeader {
                    height: 1.into(),
                    ..Default::default()
                },
                ..Default::default()
            },
            transactions: vec![create.into(), modify_balance_and_state_tx.into()],
        };

        let ExecutionResult { block, .. } = executor
            .execute_and_commit(ExecutionBlock::Production(block), Default::default())
            .unwrap();

        let executed_tx = block.transactions()[1].as_script().unwrap();
        let state_root = executed_tx.outputs()[0].state_root();
        let balance_root = executed_tx.outputs()[0].balance_root();

        let mut new_tx = executed_tx.clone();
        *new_tx.script_mut() = vec![];
        new_tx
            .precompute(&executor.config.consensus_parameters.chain_id)
            .unwrap();

        let block = PartialFuelBlock {
            header: PartialBlockHeader {
                consensus: ConsensusHeader {
                    height: 2.into(),
                    ..Default::default()
                },
                ..Default::default()
            },
            transactions: vec![new_tx.into()],
        };

        let ExecutionResult {
            block, tx_status, ..
        } = executor
            .execute_and_commit(ExecutionBlock::Production(block), Default::default())
            .unwrap();
        assert!(matches!(
            tx_status[1].result,
            TransactionExecutionResult::Success { .. }
        ));
        let tx = block.transactions()[0].as_script().unwrap();
        assert_eq!(tx.inputs()[0].balance_root(), balance_root);
        assert_eq!(tx.inputs()[0].state_root(), state_root);
    }

    #[test]
    fn foreign_transfer_should_not_affect_balance_root() {
        // The foreign transfer of tokens should not affect the balance root of the transaction.
        let mut rng = StdRng::seed_from_u64(2322u64);

        let (create, contract_id) = create_contract(vec![], &mut rng);

        let transfer_amount = 100 as Word;
        let asset_id = AssetId::from([2; 32]);
        let mut foreign_transfer = TxBuilder::new(2322)
            .script_gas_limit(10000)
            .coin_input(AssetId::zeroed(), 10000)
            .start_script(vec![op::ret(1)], vec![])
            .coin_input(asset_id, transfer_amount)
            .coin_output(asset_id, transfer_amount)
            .build()
            .transaction()
            .clone();
        if let Some(Output::Coin { to, .. }) = foreign_transfer
            .as_script_mut()
            .unwrap()
            .outputs_mut()
            .last_mut()
        {
            *to = Address::try_from(contract_id.as_ref()).unwrap();
        } else {
            panic!("Last outputs should be a coin for the contract");
        }
        let db = &mut Database::default();

        let executor = create_executor(db.clone(), Default::default());

        let block = PartialFuelBlock {
            header: PartialBlockHeader {
                consensus: ConsensusHeader {
                    height: 1.into(),
                    ..Default::default()
                },
                ..Default::default()
            },
            transactions: vec![create.into(), foreign_transfer.into()],
        };

        let _ = executor
            .execute_and_commit(ExecutionBlock::Production(block), Default::default())
            .unwrap();

        // Assert the balance root should not be affected.
        let empty_state = (*sparse::empty_sum()).into();
        assert_eq!(
            ContractRef::new(db, contract_id).balance_root().unwrap(),
            empty_state
        );
    }

    #[test]
    fn input_coins_are_marked_as_spent_with_utxo_validation_enabled() {
        // ensure coins are marked as spent after tx is processed
        let mut rng = StdRng::seed_from_u64(2322u64);
        let starting_block = BlockHeight::from(5);
        let starting_block_tx_idx = Default::default();

        let tx = TransactionBuilder::script(
            vec![op::ret(RegId::ONE)].into_iter().collect(),
            vec![],
        )
        .add_unsigned_coin_input(
            SecretKey::random(&mut rng),
            rng.gen(),
            100,
            Default::default(),
            Default::default(),
            Default::default(),
        )
        .add_output(Output::Change {
            to: Default::default(),
            amount: 0,
            asset_id: Default::default(),
        })
        .finalize();
        let db = &mut Database::default();

        // insert coin into state
        if let Input::CoinSigned(CoinSigned {
            utxo_id,
            owner,
            amount,
            asset_id,
            ..
        }) = tx.inputs()[0]
        {
            let mut coin = CompressedCoin::default();
            coin.set_owner(owner);
            coin.set_amount(amount);
            coin.set_asset_id(asset_id);
            coin.set_tx_pointer(TxPointer::new(starting_block, starting_block_tx_idx));
            db.storage::<Coins>().insert(&utxo_id, &coin).unwrap();
        }

        let executor = create_executor(
            db.clone(),
            Config {
                utxo_validation_default: true,
                ..Default::default()
            },
        );

        let block = PartialFuelBlock {
            header: PartialBlockHeader {
                consensus: ConsensusHeader {
                    height: 6.into(),
                    ..Default::default()
                },
                ..Default::default()
            },
            transactions: vec![tx.into()],
        };

        let ExecutionResult { block, .. } = executor
            .execute_and_commit(
                ExecutionBlock::Production(block),
                ExecutionOptions {
                    utxo_validation: true,
                },
            )
            .unwrap();

        // assert the tx coin is spent
        let coin = db
            .storage::<Coins>()
            .get(
                block.transactions()[0].as_script().unwrap().inputs()[0]
                    .utxo_id()
                    .unwrap(),
            )
            .unwrap();
        assert!(coin.is_none());
    }

    #[test]
    fn validation_succeeds_when_input_contract_utxo_id_uses_expected_value() {
        let mut rng = StdRng::seed_from_u64(2322);
        // create a contract in block 1
        // verify a block 2 with tx containing contract id from block 1, using the correct contract utxo_id from block 1.
        let (tx, contract_id) = create_contract(vec![], &mut rng);
        let first_block = PartialFuelBlock {
            header: Default::default(),
            transactions: vec![tx.into()],
        };

        let tx2: Transaction = TxBuilder::new(2322)
            .start_script(vec![op::ret(1)], vec![])
            .contract_input(contract_id)
            .fee_input()
            .contract_output(&contract_id)
            .build()
            .transaction()
            .clone()
            .into();

        let second_block = PartialFuelBlock {
            header: PartialBlockHeader {
                consensus: ConsensusHeader {
                    height: 2.into(),
                    ..Default::default()
                },
                ..Default::default()
            },
            transactions: vec![tx2],
        };

        let db = Database::default();

        let setup = create_executor(db.clone(), Default::default());

        setup
            .execute_and_commit(
                ExecutionBlock::Production(first_block),
                Default::default(),
            )
            .unwrap();

        let producer_view = db.transaction().deref_mut().clone();
        let producer = create_executor(producer_view, Default::default());
        let ExecutionResult {
            block: second_block,
            ..
        } = producer
            .execute_and_commit(
                ExecutionBlock::Production(second_block),
                Default::default(),
            )
            .unwrap();

        let verifier = create_executor(db, Default::default());
        let verify_result = verifier.execute_and_commit(
            ExecutionBlock::Validation(second_block),
            Default::default(),
        );
        assert!(verify_result.is_ok());
    }

    // verify that a contract input must exist for a transaction
    #[test]
    fn invalidates_if_input_contract_utxo_id_is_divergent() {
        let mut rng = StdRng::seed_from_u64(2322);

        // create a contract in block 1
        // verify a block 2 containing contract id from block 1, with wrong input contract utxo_id
        let (tx, contract_id) = create_contract(vec![], &mut rng);
        let tx2: Transaction = TxBuilder::new(2322)
            .start_script(vec![op::addi(0x10, RegId::ZERO, 0), op::ret(1)], vec![])
            .contract_input(contract_id)
            .fee_input()
            .contract_output(&contract_id)
            .build()
            .transaction()
            .clone()
            .into();

        let first_block = PartialFuelBlock {
            header: Default::default(),
            transactions: vec![tx.into(), tx2],
        };

        let tx3: Transaction = TxBuilder::new(2322)
            .start_script(vec![op::addi(0x10, RegId::ZERO, 1), op::ret(1)], vec![])
            .contract_input(contract_id)
            .fee_input()
            .contract_output(&contract_id)
            .build()
            .transaction()
            .clone()
            .into();
        let tx_id = tx3.id(&ChainId::default());

        let second_block = PartialFuelBlock {
            header: PartialBlockHeader {
                consensus: ConsensusHeader {
                    height: 2.into(),
                    ..Default::default()
                },
                ..Default::default()
            },
            transactions: vec![tx3],
        };

        let db = Database::default();

        let setup = create_executor(db.clone(), Default::default());

        setup
            .execute_and_commit(
                ExecutionBlock::Production(first_block),
                Default::default(),
            )
            .unwrap();

        let producer_view = db.transaction().deref_mut().clone();
        let producer = create_executor(producer_view, Default::default());

        let ExecutionResult {
            block: mut second_block,
            ..
        } = producer
            .execute_and_commit(
                ExecutionBlock::Production(second_block),
                Default::default(),
            )
            .unwrap();
        // Corrupt the utxo_id of the contract output
        if let Transaction::Script(script) = &mut second_block.transactions_mut()[0] {
            if let Input::Contract(contract::Contract { utxo_id, .. }) =
                &mut script.inputs_mut()[0]
            {
                // use a previously valid contract id which isn't the correct one for this block
                *utxo_id = UtxoId::new(tx_id, 0);
            }
        }

        let verifier = create_executor(db, Default::default());
        let verify_result = verifier.execute_and_commit(
            ExecutionBlock::Validation(second_block),
            Default::default(),
        );

        assert!(matches!(
            verify_result,
            Err(ExecutorError::InvalidTransactionOutcome {
                transaction_id
            }) if transaction_id == tx_id
        ));
    }

    #[test]
    fn outputs_with_amount_are_included_utxo_set() {
        let (deploy, script) = setup_executable_script();
        let script_id = script.id(&ChainId::default());

        let mut database = &Database::default();
        let executor = create_executor(database.clone(), Default::default());

        let block = PartialFuelBlock {
            header: Default::default(),
            transactions: vec![deploy.into(), script.into()],
        };

        let ExecutionResult { block, .. } = executor
            .execute_and_commit(ExecutionBlock::Production(block), Default::default())
            .unwrap();

        // ensure that all utxos with an amount are stored into the utxo set
        for (idx, output) in block.transactions()[1]
            .as_script()
            .unwrap()
            .outputs()
            .iter()
            .enumerate()
        {
            let id = UtxoId::new(script_id, idx as u8);
            match output {
                Output::Change { .. } | Output::Variable { .. } | Output::Coin { .. } => {
                    let maybe_utxo = database.storage::<Coins>().get(&id).unwrap();
                    assert!(maybe_utxo.is_some());
                    let utxo = maybe_utxo.unwrap();
                    assert!(*utxo.amount() > 0)
                }
                _ => (),
            }
        }
    }

    #[test]
    fn outputs_with_no_value_are_excluded_from_utxo_set() {
        let mut rng = StdRng::seed_from_u64(2322);
        let asset_id: AssetId = rng.gen();
        let input_amount = 0;
        let coin_output_amount = 0;

        let tx: Transaction = TxBuilder::new(2322)
            .coin_input(asset_id, input_amount)
            .variable_output(Default::default())
            .coin_output(asset_id, coin_output_amount)
            .change_output(asset_id)
            .build()
            .transaction()
            .clone()
            .into();
        let tx_id = tx.id(&ChainId::default());

        let mut database = &Database::default();
        let executor = create_executor(database.clone(), Default::default());

        let block = PartialFuelBlock {
            header: Default::default(),
            transactions: vec![tx],
        };

        executor
            .execute_and_commit(ExecutionBlock::Production(block), Default::default())
            .unwrap();

        for idx in 0..2 {
            let id = UtxoId::new(tx_id, idx);
            let maybe_utxo = database.storage::<Coins>().get(&id).unwrap();
            assert!(maybe_utxo.is_none());
        }
    }

    fn message_from_input(input: &Input, da_height: u64) -> Message {
        MessageV1 {
            sender: *input.sender().unwrap(),
            recipient: *input.recipient().unwrap(),
            nonce: *input.nonce().unwrap(),
            amount: input.amount().unwrap(),
            data: input
                .input_data()
                .map(|data| data.to_vec())
                .unwrap_or_default(),
            da_height: DaBlockHeight(da_height),
        }
        .into()
    }

    /// Helper to build transactions and a message in it for some of the message tests
    fn make_tx_and_message(rng: &mut StdRng, da_height: u64) -> (Transaction, Message) {
        let tx = TransactionBuilder::script(vec![], vec![])
            .add_unsigned_message_input(
                SecretKey::random(rng),
                rng.gen(),
                rng.gen(),
                1000,
                vec![],
            )
            .finalize();

        let message = message_from_input(&tx.inputs()[0], da_height);
        (tx.into(), message)
    }

    /// Helper to build database and executor for some of the message tests
    fn make_executor(messages: &[&Message]) -> Executor<Database, RelayerReadDatabase> {
        let mut database = Database::default();
        let database_ref = &mut database;

        for message in messages {
            database_ref
                .storage::<Messages>()
                .insert(message.id(), message)
                .unwrap();
        }

        create_executor(
            database,
            Config {
                utxo_validation_default: true,
                ..Default::default()
            },
        )
    }

    #[test]
    fn unspent_message_succeeds_when_msg_da_height_lt_block_da_height() {
        let mut rng = StdRng::seed_from_u64(2322);

        let (tx, message) = make_tx_and_message(&mut rng, 0);

        let block = PartialFuelBlock {
            header: Default::default(),
            transactions: vec![tx],
        };

        let ExecutionResult { block, .. } = make_executor(&[&message])
            .execute_and_commit(
                ExecutionBlock::Production(block),
                ExecutionOptions {
                    utxo_validation: true,
                },
            )
            .expect("block execution failed unexpectedly");

        make_executor(&[&message])
            .execute_and_commit(
                ExecutionBlock::Validation(block),
                ExecutionOptions {
                    utxo_validation: true,
                },
            )
            .expect("block validation failed unexpectedly");
    }

    #[test]
    fn successful_execution_consume_all_messages() {
        let mut rng = StdRng::seed_from_u64(2322);
        let to: Address = rng.gen();
        let amount = 500;

        let tx = TransactionBuilder::script(vec![], vec![])
            // Add `Input::MessageCoin`
            .add_unsigned_message_input(SecretKey::random(&mut rng), rng.gen(), rng.gen(), amount, vec![])
            // Add `Input::MessageData`
            .add_unsigned_message_input(SecretKey::random(&mut rng), rng.gen(), rng.gen(), amount, vec![0xff; 10])
            .add_output(Output::change(to, amount + amount, AssetId::BASE))
            .finalize();
        let tx_id = tx.id(&ChainId::default());

        let message_coin = message_from_input(&tx.inputs()[0], 0);
        let message_data = message_from_input(&tx.inputs()[1], 0);
        let messages = vec![&message_coin, &message_data];

        let block = PartialFuelBlock {
            header: Default::default(),
            transactions: vec![tx.into()],
        };

        let exec = make_executor(&messages);
        let view = exec.database_view_provider.latest_view();
        assert!(!view.message_is_spent(&message_coin.nonce).unwrap());
        assert!(!view.message_is_spent(&message_data.nonce).unwrap());

        let ExecutionResult {
            skipped_transactions,
            ..
        } = exec
            .execute_and_commit(
                ExecutionBlock::Production(block),
                ExecutionOptions {
                    utxo_validation: true,
                },
            )
            .unwrap();
        assert_eq!(skipped_transactions.len(), 0);

        // Successful execution consumes `message_coin` and `message_data`.
<<<<<<< HEAD
        assert_eq!(block_db_transaction.all_messages(None, None).count(), 0);
        assert!(block_db_transaction
            .message_is_spent(message_coin.nonce())
            .unwrap());
        assert!(block_db_transaction
            .message_is_spent(message_data.nonce())
            .unwrap());
=======
        let view = exec.database_view_provider.latest_view();
        assert!(view.message_is_spent(&message_coin.nonce).unwrap());
        assert!(view.message_is_spent(&message_data.nonce).unwrap());
>>>>>>> a05ce481
        assert_eq!(
            *view.coin(&UtxoId::new(tx_id, 0)).unwrap().amount(),
            amount + amount
        );
    }

    #[test]
    fn reverted_execution_consume_only_message_coins() {
        let mut rng = StdRng::seed_from_u64(2322);
        let to: Address = rng.gen();
        let amount = 500;

        // Script that return `1` - failed script -> execution result will be reverted.
        let script = vec![op::ret(1)].into_iter().collect();
        let tx = TransactionBuilder::script(script, vec![])
            // Add `Input::MessageCoin`
            .add_unsigned_message_input(SecretKey::random(&mut rng), rng.gen(), rng.gen(), amount, vec![])
            // Add `Input::MessageData`
            .add_unsigned_message_input(SecretKey::random(&mut rng), rng.gen(), rng.gen(), amount, vec![0xff; 10])
            .add_output(Output::change(to, amount + amount, AssetId::BASE))
            .finalize();
        let tx_id = tx.id(&ChainId::default());

        let message_coin = message_from_input(&tx.inputs()[0], 0);
        let message_data = message_from_input(&tx.inputs()[1], 0);
        let messages = vec![&message_coin, &message_data];

        let block = PartialFuelBlock {
            header: Default::default(),
            transactions: vec![tx.into()],
        };

        let exec = make_executor(&messages);
        let view = exec.database_view_provider.latest_view();
        assert!(!view.message_is_spent(&message_coin.nonce).unwrap());
        assert!(!view.message_is_spent(&message_data.nonce).unwrap());

        let ExecutionResult {
            skipped_transactions,
            ..
        } = exec
            .execute_and_commit(
                ExecutionBlock::Production(block),
                ExecutionOptions {
                    utxo_validation: true,
                },
            )
            .unwrap();
        assert_eq!(skipped_transactions.len(), 0);

        // We should spend only `message_coin`. The `message_data` should be unspent.
<<<<<<< HEAD
        assert_eq!(block_db_transaction.all_messages(None, None).count(), 1);
        assert!(block_db_transaction
            .message_is_spent(message_coin.nonce())
            .unwrap());
        assert!(!block_db_transaction
            .message_is_spent(message_data.nonce())
            .unwrap());
        assert_eq!(
            *block_db_transaction
                .coin(&UtxoId::new(tx_id, 0))
                .unwrap()
                .amount(),
            amount
        );
=======
        let view = exec.database_view_provider.latest_view();
        assert!(view.message_is_spent(&message_coin.nonce).unwrap());
        assert!(!view.message_is_spent(&message_data.nonce).unwrap());
        assert_eq!(*view.coin(&UtxoId::new(tx_id, 0)).unwrap().amount(), amount);
>>>>>>> a05ce481
    }

    #[test]
    fn message_fails_when_spending_nonexistent_message_id() {
        let mut rng = StdRng::seed_from_u64(2322);

        let (tx, _message) = make_tx_and_message(&mut rng, 0);

        let mut block = Block::default();
        *block.transactions_mut() = vec![tx.clone()];

        let ExecutionResult {
            skipped_transactions,
            mut block,
            ..
        } = make_executor(&[]) // No messages in the db
            .execute_and_commit(
                ExecutionBlock::Production(block.clone().into()),
                ExecutionOptions {
                    utxo_validation: true,
                },
            )
            .unwrap();
        let err = &skipped_transactions[0].1;
        assert!(matches!(
            err,
            &ExecutorError::TransactionValidity(
                TransactionValidityError::MessageDoesNotExist(_)
            )
        ));

        // Produced block is valid
        make_executor(&[]) // No messages in the db
            .execute_and_commit(
                ExecutionBlock::Validation(block.clone()),
                ExecutionOptions {
                    utxo_validation: true,
                },
            )
            .unwrap();

        // Invalidate block by returning back `tx` with not existing message
        let index = block.transactions().len() - 1;
        block.transactions_mut().insert(index, tx);
        let res = make_executor(&[]) // No messages in the db
            .execute_and_commit(
                ExecutionBlock::Validation(block),
                ExecutionOptions {
                    utxo_validation: true,
                },
            );
        assert!(matches!(
            res,
            Err(ExecutorError::TransactionValidity(
                TransactionValidityError::MessageDoesNotExist(_)
            ))
        ));
    }

    #[test]
    fn message_fails_when_spending_da_height_gt_block_da_height() {
        let mut rng = StdRng::seed_from_u64(2322);

        let (tx, message) = make_tx_and_message(&mut rng, 1); // Block has zero da_height

        let mut block = Block::default();
        *block.transactions_mut() = vec![tx.clone()];

        let ExecutionResult {
            skipped_transactions,
            mut block,
            ..
        } = make_executor(&[&message])
            .execute_and_commit(
                ExecutionBlock::Production(block.clone().into()),
                ExecutionOptions {
                    utxo_validation: true,
                },
            )
            .unwrap();
        let err = &skipped_transactions[0].1;
        assert!(matches!(
            err,
            &ExecutorError::TransactionValidity(
                TransactionValidityError::MessageSpendTooEarly(_)
            )
        ));

        // Produced block is valid
        make_executor(&[&message])
            .execute_and_commit(
                ExecutionBlock::Validation(block.clone()),
                ExecutionOptions {
                    utxo_validation: true,
                },
            )
            .unwrap();

        // Invalidate block by return back `tx` with not ready message.
        let index = block.transactions().len() - 1;
        block.transactions_mut().insert(index, tx);
        let res = make_executor(&[&message]).execute_and_commit(
            ExecutionBlock::Validation(block),
            ExecutionOptions {
                utxo_validation: true,
            },
        );
        assert!(matches!(
            res,
            Err(ExecutorError::TransactionValidity(
                TransactionValidityError::MessageSpendTooEarly(_)
            ))
        ));
    }

    #[test]
    fn message_input_fails_when_mismatches_database() {
        let mut rng = StdRng::seed_from_u64(2322);

        let (tx, mut message) = make_tx_and_message(&mut rng, 0);

        // Modifying the message to make it mismatch
        message.set_amount(123);

        let mut block = Block::default();
        *block.transactions_mut() = vec![tx.clone()];

        let ExecutionResult {
            skipped_transactions,
            ..
        } = make_executor(&[&message])
            .execute_and_commit(
                ExecutionBlock::Production(block.clone().into()),
                ExecutionOptions {
                    utxo_validation: true,
                },
            )
            .unwrap();
        let err = &skipped_transactions[0].1;
        assert!(matches!(
            err,
            &ExecutorError::TransactionValidity(
                TransactionValidityError::MessageMismatch(_)
            )
        ));
    }

    #[test]
    fn message_fails_when_spending_already_spent_message_id() {
        let mut rng = StdRng::seed_from_u64(2322);

        // Create two transactions with the same message
        let (tx1, message) = make_tx_and_message(&mut rng, 0);
        let (mut tx2, _) = make_tx_and_message(&mut rng, 0);
        tx2.as_script_mut().unwrap().inputs_mut()[0] =
            tx1.as_script().unwrap().inputs()[0].clone();

        let mut block = PartialFuelBlock {
            header: Default::default(),
            transactions: vec![tx1, tx2.clone()],
        };

        let exec = make_executor(&[&message]);
        let ExecutionData {
            skipped_transactions,
            ..
        } = exec
            .execute_block(
                ExecutionType::Production(PartialBlockComponent::from_partial_block(
                    &mut block,
                )),
                ExecutionOptions {
                    utxo_validation: true,
                },
            )
            .unwrap();
        // One of two transactions is skipped.
        assert_eq!(skipped_transactions.len(), 1);
        let err = &skipped_transactions[0].1;
        assert!(matches!(
            err,
            &ExecutorError::TransactionValidity(
                TransactionValidityError::MessageAlreadySpent(_)
            )
        ));

        // Produced block is valid
        let exec = make_executor(&[&message]);
        exec.execute_block(
            ExecutionType::Validation(PartialBlockComponent::from_partial_block(
                &mut block,
            )),
            ExecutionOptions {
                utxo_validation: true,
            },
        )
        .unwrap();

        // Invalidate block by return back `tx2` transaction skipped during production.
        block.transactions.insert(block.transactions.len() - 1, tx2);
        let exec = make_executor(&[&message]);
        let res = exec.execute_block(
            ExecutionType::Validation(PartialBlockComponent::from_partial_block(
                &mut block,
            )),
            ExecutionOptions {
                utxo_validation: true,
            },
        );
        assert!(matches!(
            res,
            Err(ExecutorError::TransactionValidity(
                TransactionValidityError::MessageAlreadySpent(_)
            ))
        ));
    }

    #[test]
    fn get_block_height_returns_current_executing_block() {
        let mut rng = StdRng::seed_from_u64(1234);

        let base_asset_id = rng.gen();

        // return current block height
        let script = vec![op::bhei(0x10), op::ret(0x10)];
        let tx = TransactionBuilder::script(script.into_iter().collect(), vec![])
            .script_gas_limit(10000)
            .add_unsigned_coin_input(
                SecretKey::random(&mut rng),
                rng.gen(),
                1000,
                base_asset_id,
                Default::default(),
                Default::default(),
            )
            .finalize();

        // setup block
        let block_height = rng.gen_range(5u32..1000u32);
        let block_tx_idx = rng.gen();

        let block = PartialFuelBlock {
            header: PartialBlockHeader {
                consensus: ConsensusHeader {
                    height: block_height.into(),
                    ..Default::default()
                },
                ..Default::default()
            },
            transactions: vec![tx.clone().into()],
        };

        // setup db with coin to spend
        let database = &mut &mut Database::default();
        let coin_input = &tx.inputs()[0];
        let mut coin = CompressedCoin::default();
        coin.set_owner(*coin_input.input_owner().unwrap());
        coin.set_amount(coin_input.amount().unwrap());
        coin.set_asset_id(*coin_input.asset_id(&base_asset_id).unwrap());
        coin.set_maturity(coin_input.maturity().unwrap());
        coin.set_tx_pointer(TxPointer::new(Default::default(), block_tx_idx));
        database
            .storage::<Coins>()
            .insert(coin_input.utxo_id().unwrap(), &coin)
            .unwrap();

        // make executor with db
        let executor = create_executor(
            database.clone(),
            Config {
                utxo_validation_default: true,
                ..Default::default()
            },
        );

        let ExecutionResult { tx_status, .. } = executor
            .execute_and_commit(
                ExecutionBlock::Production(block),
                ExecutionOptions {
                    utxo_validation: true,
                },
            )
            .expect("Should execute the block");

        let receipts = &tx_status[0].receipts;
        assert_eq!(block_height as u64, receipts[0].val().unwrap());
    }

    #[test]
    fn get_time_returns_current_executing_block_time() {
        let mut rng = StdRng::seed_from_u64(1234);

        let base_asset_id = rng.gen();

        // return current block height
        let script = vec![op::bhei(0x10), op::time(0x11, 0x10), op::ret(0x11)];
        let tx = TransactionBuilder::script(script.into_iter().collect(), vec![])
            .script_gas_limit(10000)
            .add_unsigned_coin_input(
                SecretKey::random(&mut rng),
                rng.gen(),
                1000,
                base_asset_id,
                Default::default(),
                Default::default(),
            )
            .finalize();

        // setup block
        let block_height = rng.gen_range(5u32..1000u32);
        let time = Tai64(rng.gen_range(1u32..u32::MAX) as u64);

        let block = PartialFuelBlock {
            header: PartialBlockHeader {
                consensus: ConsensusHeader {
                    height: block_height.into(),
                    time,
                    ..Default::default()
                },
                ..Default::default()
            },
            transactions: vec![tx.clone().into()],
        };

        // setup db with coin to spend
        let database = &mut &mut Database::default();
        let coin_input = &tx.inputs()[0];
        let mut coin = CompressedCoin::default();
        coin.set_owner(*coin_input.input_owner().unwrap());
        coin.set_amount(coin_input.amount().unwrap());
        coin.set_asset_id(*coin_input.asset_id(&base_asset_id).unwrap());
        coin.set_maturity(coin_input.maturity().unwrap());
        database
            .storage::<Coins>()
            .insert(coin_input.utxo_id().unwrap(), &coin)
            .unwrap();

        // make executor with db
        let executor = create_executor(
            database.clone(),
            Config {
                utxo_validation_default: true,
                ..Default::default()
            },
        );

        let ExecutionResult { tx_status, .. } = executor
            .execute_and_commit(
                ExecutionBlock::Production(block),
                ExecutionOptions {
                    utxo_validation: true,
                },
            )
            .expect("Should execute the block");

        let receipts = &tx_status[0].receipts;
        assert_eq!(time.0, receipts[0].val().unwrap());
    }
}<|MERGE_RESOLUTION|>--- conflicted
+++ resolved
@@ -2352,19 +2352,9 @@
         assert_eq!(skipped_transactions.len(), 0);
 
         // Successful execution consumes `message_coin` and `message_data`.
-<<<<<<< HEAD
-        assert_eq!(block_db_transaction.all_messages(None, None).count(), 0);
-        assert!(block_db_transaction
-            .message_is_spent(message_coin.nonce())
-            .unwrap());
-        assert!(block_db_transaction
-            .message_is_spent(message_data.nonce())
-            .unwrap());
-=======
         let view = exec.database_view_provider.latest_view();
         assert!(view.message_is_spent(&message_coin.nonce).unwrap());
         assert!(view.message_is_spent(&message_data.nonce).unwrap());
->>>>>>> a05ce481
         assert_eq!(
             *view.coin(&UtxoId::new(tx_id, 0)).unwrap().amount(),
             amount + amount
@@ -2416,27 +2406,10 @@
         assert_eq!(skipped_transactions.len(), 0);
 
         // We should spend only `message_coin`. The `message_data` should be unspent.
-<<<<<<< HEAD
-        assert_eq!(block_db_transaction.all_messages(None, None).count(), 1);
-        assert!(block_db_transaction
-            .message_is_spent(message_coin.nonce())
-            .unwrap());
-        assert!(!block_db_transaction
-            .message_is_spent(message_data.nonce())
-            .unwrap());
-        assert_eq!(
-            *block_db_transaction
-                .coin(&UtxoId::new(tx_id, 0))
-                .unwrap()
-                .amount(),
-            amount
-        );
-=======
         let view = exec.database_view_provider.latest_view();
         assert!(view.message_is_spent(&message_coin.nonce).unwrap());
         assert!(!view.message_is_spent(&message_data.nonce).unwrap());
         assert_eq!(*view.coin(&UtxoId::new(tx_id, 0)).unwrap().amount(), amount);
->>>>>>> a05ce481
     }
 
     #[test]
