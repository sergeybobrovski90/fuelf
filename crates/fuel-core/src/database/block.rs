use crate::{
    database::{
        Column,
        Database,
        Error as DatabaseError,
        Result as DatabaseResult,
    },
    state::IterDirection,
};
use fuel_core_storage::{
    not_found,
    tables::{
        FuelBlocks,
        Transactions,
    },
    Error as StorageError,
    Result as StorageResult,
    StorageAsRef,
    StorageInspect,
    StorageMutate,
};
use fuel_core_types::{
    blockchain::{
        block::{
            Block,
            CompressedBlock,
        },
        primitives::{
            BlockHeight,
            BlockId,
        },
    },
    fuel_tx::Bytes32,
    tai64::Tai64,
};
use itertools::Itertools;
use std::{
    borrow::Cow,
    convert::{
        TryFrom,
        TryInto,
    },
};

impl StorageInspect<FuelBlocks> for Database {
    type Error = StorageError;

    fn get(&self, key: &BlockId) -> Result<Option<Cow<CompressedBlock>>, Self::Error> {
        Database::get(self, key.as_slice(), Column::FuelBlocks).map_err(Into::into)
    }

    fn contains_key(&self, key: &BlockId) -> Result<bool, Self::Error> {
        Database::exists(self, key.as_slice(), Column::FuelBlocks).map_err(Into::into)
    }
}

impl StorageMutate<FuelBlocks> for Database {
    fn insert(
        &mut self,
        key: &BlockId,
        value: &CompressedBlock,
    ) -> Result<Option<CompressedBlock>, Self::Error> {
        let _: Option<BlockHeight> = Database::insert(
            self,
            value.header().height().to_be_bytes(),
            Column::FuelBlockIds,
            *key,
        )?;
        Database::insert(self, key.as_slice(), Column::FuelBlocks, value)
            .map_err(Into::into)
    }

    fn remove(&mut self, key: &BlockId) -> Result<Option<CompressedBlock>, Self::Error> {
        let block: Option<CompressedBlock> =
            Database::remove(self, key.as_slice(), Column::FuelBlocks)?;
        if let Some(block) = &block {
            let _: Option<Bytes32> = Database::remove(
                self,
                &block.header().height().to_be_bytes(),
                Column::FuelBlockIds,
            )?;
        }
        Ok(block)
    }
}

impl Database {
    pub fn latest_height(&self) -> DatabaseResult<Option<BlockHeight>> {
        let id = self.ids_of_latest_block()?;
        // if no blocks, check if chain was configured with a base height
        let id = match id {
            Some((id, _)) => Some(id),
            None => self.get_starting_chain_height()?,
        };

        Ok(id)
    }

    /// Get the current block at the head of the chain.
    pub fn get_current_block(&self) -> StorageResult<Option<Cow<CompressedBlock>>> {
        let block_ids = self.ids_of_latest_block()?;
        match block_ids {
            Some((_, id)) => Ok(StorageAsRef::storage::<FuelBlocks>(self).get(&id)?),
            None => Ok(None),
        }
    }

    pub fn block_time(&self, height: BlockHeight) -> StorageResult<Tai64> {
<<<<<<< HEAD
        let id = self.get_block_id(&height)?.unwrap_or_default();
=======
        let id = self.get_block_id(height)?.unwrap_or_default();
>>>>>>> 33c63299
        let block = self
            .storage::<FuelBlocks>()
            .get(&id)?
            .ok_or(not_found!(FuelBlocks))?;
        Ok(block.header().time().to_owned())
    }

    pub fn get_block_id(&self, height: BlockHeight) -> StorageResult<Option<BlockId>> {
        Database::get(self, &height.to_bytes()[..], Column::FuelBlockIds)
            .map_err(Into::into)
    }

    pub fn all_block_ids(
        &self,
        start: Option<BlockHeight>,
        direction: IterDirection,
    ) -> impl Iterator<Item = DatabaseResult<(BlockHeight, BlockId)>> + '_ {
        let start = start.map(|b| b.to_bytes().to_vec());
        self.iter_all::<Vec<u8>, BlockId>(
            Column::FuelBlockIds,
            None,
            start,
            Some(direction),
        )
        .map(|res| {
            let (height, id) = res?;
            Ok((
                height
                    .try_into()
                    .expect("block height always has correct number of bytes"),
                id,
            ))
        })
    }

    pub fn ids_of_genesis_block(&self) -> DatabaseResult<(BlockHeight, BlockId)> {
        self.iter_all(
            Column::FuelBlockIds,
            None,
            None,
            Some(IterDirection::Forward),
        )
        .next()
        .ok_or(DatabaseError::ChainUninitialized)?
        .map(|(height, id): (Vec<u8>, BlockId)| {
            let bytes = <[u8; 4]>::try_from(height.as_slice())
                .expect("all block heights are stored with the correct amount of bytes");
            (u32::from_be_bytes(bytes).into(), id)
        })
    }

    pub fn ids_of_latest_block(&self) -> DatabaseResult<Option<(BlockHeight, BlockId)>> {
        let ids = self
            .iter_all::<Vec<u8>, BlockId>(
                Column::FuelBlockIds,
                None,
                None,
                Some(IterDirection::Reverse),
            )
            .next()
            .transpose()?
            .map(|(height, block)| {
                // safety: we know that all block heights are stored with the correct amount of bytes
                let bytes = <[u8; 4]>::try_from(height.as_slice()).unwrap();
                (u32::from_be_bytes(bytes).into(), block)
            });

        Ok(ids)
    }

    /// Retrieve the full block and all associated transactions
    pub(crate) fn get_full_block(
        &self,
        block_id: &BlockId,
    ) -> StorageResult<Option<Block>> {
        let db_block = self.storage::<FuelBlocks>().get(block_id)?;
        if let Some(block) = db_block {
            // fetch all the transactions
            // TODO: optimize with multi-key get
            let txs = block
                .transactions()
                .iter()
                .map(|tx_id| {
                    self.storage::<Transactions>()
                        .get(tx_id)
                        .and_then(|tx| tx.ok_or(not_found!(Transactions)))
                        .map(Cow::into_owned)
                })
                .try_collect()?;
            Ok(Some(block.into_owned().uncompress(txs)))
        } else {
            Ok(None)
        }
    }
}<|MERGE_RESOLUTION|>--- conflicted
+++ resolved
@@ -106,11 +106,7 @@
     }
 
     pub fn block_time(&self, height: BlockHeight) -> StorageResult<Tai64> {
-<<<<<<< HEAD
-        let id = self.get_block_id(&height)?.unwrap_or_default();
-=======
         let id = self.get_block_id(height)?.unwrap_or_default();
->>>>>>> 33c63299
         let block = self
             .storage::<FuelBlocks>()
             .get(&id)?
