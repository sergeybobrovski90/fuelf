<<<<<<< HEAD
use crate::database::{
    storage::DatabaseColumn,
    Column,
    Database,
    Error as DatabaseError,
    Result as DatabaseResult,
=======
use std::borrow::Cow;

use crate::{
    database::{
        storage::DatabaseColumn,
        Column,
        Database,
        Error as DatabaseError,
        Result as DatabaseResult,
    },
    state::IterDirection,
>>>>>>> 31de72de
};
use fuel_core_chain_config::ContractConfig;
use fuel_core_storage::{
    iter::IterDirection,
    tables::{
        ContractsInfo,
        ContractsLatestUtxo,
        ContractsRawCode,
    },
    ContractsAssetKey,
    Error as StorageError,
    Result as StorageResult,
    StorageAsRef,
    StorageInspect,
    StorageMutate,
    StorageRead,
    StorageSize,
    StorageWrite,
};
use fuel_core_types::{
    fuel_types::{
        AssetId,
        Bytes32,
        ContractId,
        Word,
    },
    fuel_vm::Contract,
};

impl DatabaseColumn for ContractsLatestUtxo {
    fn column() -> Column {
        Column::ContractsLatestUtxo
    }
}

impl StorageInspect<ContractsRawCode> for Database {
    type Error = StorageError;

    fn get(
        &self,
        key: &<ContractsRawCode as fuel_core_storage::Mappable>::Key,
    ) -> Result<
        Option<
            std::borrow::Cow<
                <ContractsRawCode as fuel_core_storage::Mappable>::OwnedValue,
            >,
        >,
        Self::Error,
    > {
        Ok(self
            .read_alloc(key.as_ref(), Column::ContractsRawCode)?
            .map(|v| Cow::Owned(Contract::from(v))))
    }

    fn contains_key(
        &self,
        key: &<ContractsRawCode as fuel_core_storage::Mappable>::Key,
    ) -> Result<bool, Self::Error> {
        self.contains_key(key.as_ref(), Column::ContractsRawCode)
            .map_err(Into::into)
    }
}

// # Dev-note: The value of the `ContractsRawCode` has a unique implementation of serialization
// and deserialization. Because the value is a contract byte code represented by bytes,
// we don't use `serde::Deserialization` and `serde::Serialization` for `Vec`, because we don't
// need to store the size of the contract. We store/load raw bytes.
impl StorageMutate<ContractsRawCode> for Database {
    fn insert(
        &mut self,
        key: &<ContractsRawCode as fuel_core_storage::Mappable>::Key,
        value: &<ContractsRawCode as fuel_core_storage::Mappable>::Value,
    ) -> Result<
        Option<<ContractsRawCode as fuel_core_storage::Mappable>::OwnedValue>,
        Self::Error,
    > {
        let existing =
            <Self as StorageWrite<ContractsRawCode>>::replace(self, key, value.to_vec())?;
        Ok(existing.1.map(Contract::from))
    }

    fn remove(
        &mut self,
        key: &<ContractsRawCode as fuel_core_storage::Mappable>::Key,
    ) -> Result<
        Option<<ContractsRawCode as fuel_core_storage::Mappable>::OwnedValue>,
        Self::Error,
    > {
        Ok(
            <Self as StorageWrite<ContractsRawCode>>::take(self, key)?
                .map(Contract::from),
        )
    }
}

impl StorageSize<ContractsRawCode> for Database {
    fn size_of_value(&self, key: &ContractId) -> Result<Option<usize>, Self::Error> {
        Ok(self.size_of_value(key.as_ref(), Column::ContractsRawCode)?)
    }
}

impl StorageRead<ContractsRawCode> for Database {
    fn read(
        &self,
        key: &ContractId,
        buf: &mut [u8],
    ) -> Result<Option<usize>, Self::Error> {
        Ok(self.read(key.as_ref(), Column::ContractsRawCode, buf)?)
    }

    fn read_alloc(&self, key: &ContractId) -> Result<Option<Vec<u8>>, Self::Error> {
        Ok(self.read_alloc(key.as_ref(), Column::ContractsRawCode)?)
    }
}

impl StorageWrite<ContractsRawCode> for Database {
    fn write(&mut self, key: &ContractId, buf: Vec<u8>) -> Result<usize, Self::Error> {
        Ok(Database::write(
            self,
            key.as_ref(),
            Column::ContractsRawCode,
            buf,
        )?)
    }

    fn replace(
        &mut self,
        key: &<ContractsRawCode as fuel_core_storage::Mappable>::Key,
        buf: Vec<u8>,
    ) -> Result<(usize, Option<Vec<u8>>), <Self as StorageInspect<ContractsRawCode>>::Error>
    where
        Self: StorageSize<ContractsRawCode>,
    {
        Ok(Database::replace(
            self,
            key.as_ref(),
            Column::ContractsRawCode,
            buf,
        )?)
    }

    fn take(
        &mut self,
        key: &<ContractsRawCode as fuel_core_storage::Mappable>::Key,
    ) -> Result<Option<Vec<u8>>, Self::Error> {
        Ok(Database::take(
            self,
            key.as_ref(),
            Column::ContractsRawCode,
        )?)
    }
}

impl Database {
    pub fn contract_balances(
        &self,
        contract: ContractId,
        start_asset: Option<AssetId>,
        direction: Option<IterDirection>,
    ) -> impl Iterator<Item = DatabaseResult<(AssetId, Word)>> + '_ {
        self.iter_all_filtered::<Vec<u8>, Word, _, _>(
            Column::ContractsAssets,
            Some(contract),
            start_asset.map(|asset_id| ContractsAssetKey::new(&contract, &asset_id)),
            direction,
        )
        .map(|res| {
            res.map(|(key, balance)| {
                (AssetId::new(key[32..].try_into().unwrap()), balance)
            })
        })
    }

    pub fn get_contract_config(&self) -> StorageResult<Option<Vec<ContractConfig>>> {
        let configs = self
            .iter_all::<Vec<u8>, Word>(Column::ContractsRawCode, None)
            .map(|raw_contract_id| -> StorageResult<ContractConfig> {
                let contract_id = ContractId::new(
                    raw_contract_id.unwrap().0[..32]
                        .try_into()
                        .map_err(DatabaseError::from)?,
                );

                let code: Vec<u8> = self
                    .storage::<ContractsRawCode>()
                    .get(&contract_id)?
                    .unwrap()
                    .into_owned()
                    .into();

                let (salt, _) = self
                    .storage::<ContractsInfo>()
                    .get(&contract_id)
                    .unwrap()
                    .expect("Contract does not exist")
                    .into_owned();

                let state = Some(
                    self.iter_all_by_prefix::<Vec<u8>, Bytes32, _>(
                        Column::ContractsState,
                        Some(contract_id.as_ref()),
                        None,
                    )
                    .map(|res| -> DatabaseResult<(Bytes32, Bytes32)> {
                        let safe_res = res?;

                        // We don't need to store ContractId which is the first 32 bytes of this
                        // key, as this Vec is already attached to that ContractId
                        let state_key = Bytes32::new(safe_res.0[32..].try_into()?);

                        Ok((state_key, safe_res.1))
                    })
                    .filter(|val| val.is_ok())
                    .collect::<DatabaseResult<Vec<(Bytes32, Bytes32)>>>()?,
                );

                let balances = Some(
                    self.iter_all_by_prefix::<Vec<u8>, u64, _>(
                        Column::ContractsAssets,
                        Some(contract_id.as_ref()),
                        None,
                    )
                    .map(|res| {
                        let safe_res = res?;

                        let asset_id = AssetId::new(
                            safe_res.0[32..].try_into().map_err(DatabaseError::from)?,
                        );

                        Ok((asset_id, safe_res.1))
                    })
                    .filter(|val| val.is_ok())
                    .collect::<StorageResult<Vec<(AssetId, u64)>>>()?,
                );

                Ok(ContractConfig {
                    code,
                    salt,
                    state,
                    balances,
                })
            })
            .collect::<StorageResult<Vec<ContractConfig>>>()?;

        Ok(Some(configs))
    }
}

#[cfg(test)]
mod tests {
    use super::*;
    use fuel_core_storage::StorageAsMut;
    use fuel_core_types::fuel_tx::{
        Contract,
        TxId,
        UtxoId,
    };

    #[test]
    fn raw_code_get() {
        let contract_id: ContractId = ContractId::from([1u8; 32]);
        let contract: Contract = Contract::from(vec![32u8]);

        let database = &mut Database::default();

        database
            .storage::<ContractsRawCode>()
            .insert(&contract_id, contract.as_ref())
            .unwrap();

        assert_eq!(
            database
                .storage::<ContractsRawCode>()
                .get(&contract_id)
                .unwrap()
                .unwrap()
                .into_owned(),
            contract
        );
    }

    #[test]
    fn raw_code_put() {
        let contract_id: ContractId = ContractId::from([1u8; 32]);
        let contract: Contract = Contract::from(vec![32u8]);

        let database = &mut Database::default();
        database
            .storage::<ContractsRawCode>()
            .insert(&contract_id, contract.as_ref())
            .unwrap();

        let returned: Contract = database
            .storage::<ContractsRawCode>()
            .get(&contract_id)
            .unwrap()
            .unwrap()
            .into_owned();
        assert_eq!(returned, contract);
    }

    #[test]
    fn raw_code_remove() {
        let contract_id: ContractId = ContractId::from([1u8; 32]);
        let contract: Contract = Contract::from(vec![32u8]);

        let database = &mut Database::default();
        database
            .storage::<ContractsRawCode>()
            .insert(&contract_id, contract.as_ref())
            .unwrap();

        database
            .storage::<ContractsRawCode>()
            .remove(&contract_id)
            .unwrap();

        assert!(!database
            .storage::<ContractsRawCode>()
            .contains_key(&contract_id)
            .unwrap());
    }

    #[test]
    fn raw_code_exists() {
        let contract_id: ContractId = ContractId::from([1u8; 32]);
        let contract: Contract = Contract::from(vec![32u8]);

        let database = &mut Database::default();
        database
            .storage::<ContractsRawCode>()
            .insert(&contract_id, contract.as_ref())
            .unwrap();

        assert!(database
            .storage::<ContractsRawCode>()
            .contains_key(&contract_id)
            .unwrap());
    }

    #[test]
    fn latest_utxo_get() {
        let contract_id: ContractId = ContractId::from([1u8; 32]);
        let utxo_id: UtxoId = UtxoId::new(TxId::new([2u8; 32]), 4);

        let database = &mut Database::default();

        database
            .storage::<ContractsLatestUtxo>()
            .insert(&contract_id, &utxo_id)
            .unwrap();

        assert_eq!(
            database
                .storage::<ContractsLatestUtxo>()
                .get(&contract_id)
                .unwrap()
                .unwrap()
                .into_owned(),
            utxo_id
        );
    }

    #[test]
    fn latest_utxo_put() {
        let contract_id: ContractId = ContractId::from([1u8; 32]);
        let utxo_id: UtxoId = UtxoId::new(TxId::new([2u8; 32]), 4);

        let database = &mut Database::default();
        database
            .storage::<ContractsLatestUtxo>()
            .insert(&contract_id, &utxo_id)
            .unwrap();

        let returned: UtxoId = *database
            .storage::<ContractsLatestUtxo>()
            .get(&contract_id)
            .unwrap()
            .unwrap();
        assert_eq!(returned, utxo_id);
    }

    #[test]
    fn latest_utxo_remove() {
        let contract_id: ContractId = ContractId::from([1u8; 32]);
        let utxo_id: UtxoId = UtxoId::new(TxId::new([2u8; 32]), 4);

        let database = &mut Database::default();
        database
            .storage::<ContractsLatestUtxo>()
            .insert(&contract_id, &utxo_id)
            .unwrap();

        database
            .storage::<ContractsLatestUtxo>()
            .remove(&contract_id)
            .unwrap();

        assert!(!database
            .storage::<ContractsLatestUtxo>()
            .contains_key(&contract_id)
            .unwrap());
    }

    #[test]
    fn latest_utxo_exists() {
        let contract_id: ContractId = ContractId::from([1u8; 32]);
        let utxo_id: UtxoId = UtxoId::new(TxId::new([2u8; 32]), 4);

        let database = &mut Database::default();
        database
            .storage::<ContractsLatestUtxo>()
            .insert(&contract_id, &utxo_id)
            .unwrap();

        assert!(database
            .storage::<ContractsLatestUtxo>()
            .contains_key(&contract_id)
            .unwrap());
    }
}<|MERGE_RESOLUTION|>--- conflicted
+++ resolved
@@ -1,23 +1,10 @@
-<<<<<<< HEAD
 use crate::database::{
     storage::DatabaseColumn,
     Column,
     Database,
     Error as DatabaseError,
     Result as DatabaseResult,
-=======
 use std::borrow::Cow;
-
-use crate::{
-    database::{
-        storage::DatabaseColumn,
-        Column,
-        Database,
-        Error as DatabaseError,
-        Result as DatabaseResult,
-    },
-    state::IterDirection,
->>>>>>> 31de72de
 };
 use fuel_core_chain_config::ContractConfig;
 use fuel_core_storage::{
