--- conflicted
+++ resolved
@@ -120,14 +120,6 @@
 }
 
 impl StorageWrite<ContractsRawCode> for Database {
-<<<<<<< HEAD
-    fn write(&self, key: &ContractId, buf: Vec<u8>) -> Result<usize, Self::Error> {
-        Ok(self.write(key.as_ref(), Column::ContractsRawCode, buf)?)
-    }
-
-    fn replace(
-        &self,
-=======
     fn write(&mut self, key: &ContractId, buf: Vec<u8>) -> Result<usize, Self::Error> {
         Ok(Database::write(
             self,
@@ -139,23 +131,12 @@
 
     fn replace(
         &mut self,
->>>>>>> b4063be2
         key: &<ContractsRawCode as fuel_core_storage::Mappable>::Key,
         buf: Vec<u8>,
     ) -> Result<(usize, Option<Vec<u8>>), <Self as StorageInspect<ContractsRawCode>>::Error>
     where
         Self: StorageSize<ContractsRawCode>,
     {
-<<<<<<< HEAD
-        Ok(self.replace(key.as_ref(), Column::ContractsRawCode, buf)?)
-    }
-
-    fn take(
-        &self,
-        key: &<ContractsRawCode as fuel_core_storage::Mappable>::Key,
-    ) -> Result<Option<Vec<u8>>, Self::Error> {
-        Ok(self.take(key.as_ref(), Column::ContractsRawCode)?)
-=======
         Ok(Database::replace(
             self,
             key.as_ref(),
@@ -173,7 +154,6 @@
             key.as_ref(),
             Column::ContractsRawCode,
         )?)
->>>>>>> b4063be2
     }
 }
 
