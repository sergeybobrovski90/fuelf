--- conflicted
+++ resolved
@@ -1,13 +1,4 @@
-<<<<<<< HEAD
-use crate::database::{
-    storage::DatabaseColumn,
-    Column,
-    Database,
-    Result as DatabaseResult,
-};
-=======
 use crate::database::Database;
->>>>>>> 16817f22
 use fuel_core_chain_config::{
     ContractBalanceConfig,
     ContractConfig,
@@ -41,64 +32,32 @@
     pub fn iter_contract_state_configs(
         &self,
     ) -> impl Iterator<Item = StorageResult<ContractStateConfig>> + '_ {
-<<<<<<< HEAD
-        self.iter_all::<Vec<u8>, Bytes32>(Column::ContractsState, None)
-            .map(|res| {
-                let res = res?;
-                let contract_id = ContractId::new(res.0[0..32].try_into()?);
-                let key = Bytes32::new(res.0[32..].try_into()?);
-                let value = res.1;
-
-                Ok(ContractStateConfig {
-                    contract_id,
-                    key,
-                    value,
-                })
-=======
         self.iter_all::<ContractsState>(None).map(|res| {
             let res = res?;
-            let contract_id = Bytes32::new(**res.0.contract_id());
+            let contract_id = *res.0.contract_id();
             let key = *res.0.state_key();
 
             Ok(ContractStateConfig {
                 contract_id,
                 key,
                 value: res.1,
->>>>>>> 16817f22
             })
         })
     }
 
     pub fn iter_contract_balance_configs(
         &self,
-<<<<<<< HEAD
     ) -> impl Iterator<Item = StorageResult<ContractBalanceConfig>> + '_ {
-        self.iter_all::<Vec<u8>, u64>(Column::ContractsAssets, None)
-            .map(|res| {
-                let res = res?;
-
-                let contract_id = ContractId::new(res.0[0..32].try_into()?);
-                let asset_id = AssetId::new(res.0[32..].try_into()?);
-                let amount = res.1;
-
-                Ok(ContractBalanceConfig {
-                    contract_id,
-                    asset_id,
-                    amount,
-                })
-=======
-    ) -> impl Iterator<Item = StorageResult<ContractBalance>> + '_ {
         self.iter_all::<ContractsAssets>(None).map(|res| {
             let res = res?;
 
-            let contract_id = Bytes32::new(**res.0.contract_id());
+            let contract_id = *res.0.contract_id();
             let asset_id = *res.0.asset_id();
 
-            Ok(ContractBalance {
+            Ok(ContractBalanceConfig {
                 contract_id,
                 asset_id,
                 amount: res.1,
->>>>>>> 16817f22
             })
         })
     }
@@ -133,31 +92,6 @@
             .expect("contract does not exist")
             .into_owned();
 
-<<<<<<< HEAD
-=======
-        let state = Some(
-            self.iter_all_by_prefix::<ContractsState, _>(Some(contract_id.as_ref()))
-                .map(|res| -> StorageResult<(Bytes32, Bytes32)> {
-                    let (key, value) = res?;
-
-                    Ok((*key.state_key(), value))
-                })
-                .filter(|val| val.is_ok())
-                .collect::<StorageResult<Vec<_>>>()?,
-        );
-
-        let balances = Some(
-            self.iter_all_by_prefix::<ContractsAssets, _>(Some(contract_id.as_ref()))
-                .map(|res| {
-                    let (key, value) = res?;
-
-                    Ok((*key.asset_id(), value))
-                })
-                .filter(|val| val.is_ok())
-                .collect::<StorageResult<Vec<_>>>()?,
-        );
-
->>>>>>> 16817f22
         Ok(ContractConfig {
             contract_id,
             code,
@@ -188,41 +122,24 @@
     pub fn contract_states(
         &self,
         contract_id: ContractId,
-    ) -> impl Iterator<Item = DatabaseResult<(Bytes32, Bytes32)>> + '_ {
-        self.iter_all_by_prefix::<Vec<u8>, Bytes32, _>(
-            Column::ContractsState,
-            Some(contract_id),
-        )
-        .map(|res| -> DatabaseResult<_> {
-            let safe_res = res?;
+    ) -> impl Iterator<Item = StorageResult<(Bytes32, Bytes32)>> + '_ {
+        self.iter_all_by_prefix::<ContractsState, _>(Some(contract_id))
+            .map(|res| -> StorageResult<(Bytes32, Bytes32)> {
+                let (key, value) = res?;
 
-            // We don't need to store ContractId which is the first 32 bytes of this
-            // key, as this Vec is already attached to that ContractId
-            let state_key = Bytes32::new(safe_res.0[32..].try_into()?);
-            let state_value = safe_res.1;
-
-            Ok((state_key, state_value))
-        })
+                Ok((*key.state_key(), value))
+            })
     }
 
     pub fn iter_contract_configs(
         &self,
     ) -> impl Iterator<Item = StorageResult<ContractConfig>> + '_ {
-<<<<<<< HEAD
-        self.iter_all::<Vec<u8>, Word>(Column::ContractsRawCode, None)
-            .map(|raw_contract_id| {
-                let raw_contract_id = raw_contract_id?;
-                let contract_id = ContractId::new(raw_contract_id.0[..32].try_into()?);
-                self.get_contract_config(contract_id)
-            })
-=======
         self.iter_all::<ContractsRawCode>(None).map(
             |raw_contract_id| -> StorageResult<ContractConfig> {
                 let contract_id = raw_contract_id?.0;
-                self.get_contract_config_by_id(contract_id)
+                self.get_contract_config(contract_id)
             },
         )
->>>>>>> 16817f22
     }
 }
 
