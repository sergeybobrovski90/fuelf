--- conflicted
+++ resolved
@@ -1,20 +1,13 @@
 use crate::{
     database::{
-<<<<<<< HEAD
-        coin::OwnedCoins,
-=======
         block::FuelBlockSecondaryKeyBlockHeights,
->>>>>>> f6b804ee
         database_description::DatabaseDescription,
         Database,
     },
     fuel_core_graphql_api::storage::{
-<<<<<<< HEAD
         blocks::FuelBlockSecondaryKeyBlockHeights,
-=======
         coins::OwnedCoins,
         messages::OwnedMessageIds,
->>>>>>> f6b804ee
         transactions::{
             OwnedTransactions,
             TransactionStatuses,
