use crate::{
    fuel_core_graphql_api::{
        service::Database,
        Config as GraphQLConfig,
    },
    query::{
        BlockQueryData,
        ChainQueryData,
    },
    schema::{
        block::Block,
        scalars::{
            AssetId,
            U32,
            U64,
            U8,
        },
    },
};
use async_graphql::{
    Context,
    Object,
};
use fuel_core_types::fuel_tx;

pub struct ChainInfo;

pub struct ConsensusParameters(fuel_tx::ConsensusParameters);
pub struct TxParameters(fuel_tx::TxParameters);
pub struct PredicateParameters(fuel_tx::PredicateParameters);
pub struct ScriptParameters(fuel_tx::ScriptParameters);
pub struct ContractParameters(fuel_tx::ContractParameters);
pub struct FeeParameters(fuel_tx::FeeParameters);

pub struct GasCosts(fuel_tx::GasCosts);

pub struct DependentCost(fuel_tx::DependentCost);

impl From<fuel_tx::DependentCost> for DependentCost {
    fn from(value: fuel_tx::DependentCost) -> Self {
        Self(value)
    }
}

#[Object]
impl ConsensusParameters {
    async fn tx_params(&self, ctx: &Context<'_>) -> async_graphql::Result<TxParameters> {
        let config = ctx.data_unchecked::<GraphQLConfig>();

        Ok(TxParameters(
            config.consensus_parameters.tx_params().to_owned(),
        ))
    }

    async fn predicate_params(
        &self,
        ctx: &Context<'_>,
    ) -> async_graphql::Result<PredicateParameters> {
        let config = ctx.data_unchecked::<GraphQLConfig>();

        Ok(PredicateParameters(
            config.consensus_parameters.predicate_params().to_owned(),
        ))
    }

    async fn script_params(
        &self,
        ctx: &Context<'_>,
    ) -> async_graphql::Result<ScriptParameters> {
        let config = ctx.data_unchecked::<GraphQLConfig>();

        Ok(ScriptParameters(
            config.consensus_parameters.script_params().to_owned(),
        ))
    }

    async fn contract_params(
        &self,
        ctx: &Context<'_>,
    ) -> async_graphql::Result<ContractParameters> {
        let config = ctx.data_unchecked::<GraphQLConfig>();

        Ok(ContractParameters(
            config.consensus_parameters.contract_params().to_owned(),
        ))
    }

    async fn fee_params(
        &self,
        ctx: &Context<'_>,
    ) -> async_graphql::Result<FeeParameters> {
        let config = ctx.data_unchecked::<GraphQLConfig>();

        Ok(FeeParameters(
            config.consensus_parameters.fee_params().to_owned(),
        ))
    }

    async fn base_asset_id(&self, ctx: &Context<'_>) -> async_graphql::Result<AssetId> {
        let config = ctx.data_unchecked::<GraphQLConfig>();

        Ok(AssetId(*config.consensus_parameters.base_asset_id()))
    }

    async fn chain_id(&self) -> U64 {
        (*self.0.chain_id).into()
    }

    async fn gas_costs(&self, ctx: &Context<'_>) -> async_graphql::Result<GasCosts> {
        let config = ctx.data_unchecked::<GraphQLConfig>();

        Ok(GasCosts(config.consensus_parameters.gas_costs.clone()))
    }
}

#[Object]
impl TxParameters {
<<<<<<< HEAD
    async fn max_size(&self) -> U64 {
        self.0.max_size.into()
    }

    async fn max_inputs(&self) -> U64 {
=======
    async fn max_inputs(&self) -> U8 {
>>>>>>> 8a323ad7
        self.0.max_inputs.into()
    }

    async fn max_outputs(&self) -> U8 {
        self.0.max_outputs.into()
    }

    async fn max_witnesses(&self) -> U32 {
        self.0.max_witnesses.into()
    }

    async fn max_gas_per_tx(&self) -> U64 {
        self.0.max_gas_per_tx.into()
    }

    async fn max_size(&self) -> U64 {
        self.0.max_size.into()
    }
}

#[Object]
impl PredicateParameters {
    async fn max_predicate_length(&self) -> U64 {
        self.0.max_predicate_length.into()
    }

    async fn max_predicate_data_length(&self) -> U64 {
        self.0.max_predicate_data_length.into()
    }

    async fn max_gas_per_predicate(&self) -> U64 {
        self.0.max_gas_per_predicate.into()
    }

    async fn max_message_data_length(&self) -> U64 {
        self.0.max_message_data_length.into()
    }
}

#[Object]
impl ScriptParameters {
    async fn max_script_length(&self) -> U64 {
        self.0.max_script_length.into()
    }

    async fn max_script_data_length(&self) -> U64 {
        self.0.max_script_data_length.into()
    }
}

#[Object]
impl ContractParameters {
    async fn contract_max_size(&self) -> U64 {
        self.0.contract_max_size.into()
    }

    async fn max_storage_slots(&self) -> U64 {
        self.0.max_storage_slots.into()
    }
}

#[Object]
impl FeeParameters {
    async fn gas_price_factor(&self) -> U64 {
        self.0.gas_price_factor.into()
    }

    async fn gas_per_byte(&self) -> U64 {
        self.0.gas_per_byte.into()
    }
}

#[Object]
impl GasCosts {
    async fn add(&self) -> U64 {
        self.0.add.into()
    }

    async fn addi(&self) -> U64 {
        self.0.addi.into()
    }

    async fn aloc(&self) -> U64 {
        self.0.aloc.into()
    }

    async fn and(&self) -> U64 {
        self.0.and.into()
    }

    async fn andi(&self) -> U64 {
        self.0.andi.into()
    }

    async fn bal(&self) -> U64 {
        self.0.bal.into()
    }

    async fn bhei(&self) -> U64 {
        self.0.bhei.into()
    }

    async fn bhsh(&self) -> U64 {
        self.0.bhsh.into()
    }

    async fn burn(&self) -> U64 {
        self.0.burn.into()
    }

    async fn cb(&self) -> U64 {
        self.0.cb.into()
    }

    async fn cfei(&self) -> U64 {
        self.0.cfei.into()
    }

    async fn cfsi(&self) -> U64 {
        self.0.cfsi.into()
    }

    async fn croo(&self) -> U64 {
        self.0.croo.into()
    }

    async fn div(&self) -> U64 {
        self.0.div.into()
    }

    async fn divi(&self) -> U64 {
        self.0.divi.into()
    }

    async fn ecr1(&self) -> U64 {
        self.0.ecr1.into()
    }

    async fn eck1(&self) -> U64 {
        self.0.eck1.into()
    }

    async fn ed19(&self) -> U64 {
        self.0.ed19.into()
    }

    async fn eq(&self) -> U64 {
        self.0.eq.into()
    }

    async fn exp(&self) -> U64 {
        self.0.exp.into()
    }

    async fn expi(&self) -> U64 {
        self.0.expi.into()
    }

    async fn flag(&self) -> U64 {
        self.0.flag.into()
    }

    async fn gm(&self) -> U64 {
        self.0.gm.into()
    }

    async fn gt(&self) -> U64 {
        self.0.gt.into()
    }

    async fn gtf(&self) -> U64 {
        self.0.gtf.into()
    }

    async fn ji(&self) -> U64 {
        self.0.ji.into()
    }

    async fn jmp(&self) -> U64 {
        self.0.jmp.into()
    }

    async fn jne(&self) -> U64 {
        self.0.jne.into()
    }

    async fn jnei(&self) -> U64 {
        self.0.jnei.into()
    }

    async fn jnzi(&self) -> U64 {
        self.0.jnzi.into()
    }

    async fn jmpf(&self) -> U64 {
        self.0.jmpf.into()
    }

    async fn jmpb(&self) -> U64 {
        self.0.jmpb.into()
    }

    async fn jnzf(&self) -> U64 {
        self.0.jnzf.into()
    }

    async fn jnzb(&self) -> U64 {
        self.0.jnzb.into()
    }

    async fn jnef(&self) -> U64 {
        self.0.jnef.into()
    }

    async fn jneb(&self) -> U64 {
        self.0.jneb.into()
    }

    async fn lb(&self) -> U64 {
        self.0.lb.into()
    }

    async fn log(&self) -> U64 {
        self.0.log.into()
    }

    async fn lt(&self) -> U64 {
        self.0.lt.into()
    }

    async fn lw(&self) -> U64 {
        self.0.lw.into()
    }

    async fn mint(&self) -> U64 {
        self.0.mint.into()
    }

    async fn mlog(&self) -> U64 {
        self.0.mlog.into()
    }

    async fn mod_op(&self) -> U64 {
        self.0.mod_op.into()
    }

    async fn modi(&self) -> U64 {
        self.0.modi.into()
    }

    async fn move_op(&self) -> U64 {
        self.0.move_op.into()
    }

    async fn movi(&self) -> U64 {
        self.0.movi.into()
    }

    async fn mroo(&self) -> U64 {
        self.0.mroo.into()
    }

    async fn mul(&self) -> U64 {
        self.0.mul.into()
    }

    async fn muli(&self) -> U64 {
        self.0.muli.into()
    }

    async fn mldv(&self) -> U64 {
        self.0.mldv.into()
    }

    async fn noop(&self) -> U64 {
        self.0.noop.into()
    }

    async fn not(&self) -> U64 {
        self.0.not.into()
    }

    async fn or(&self) -> U64 {
        self.0.or.into()
    }

    async fn ori(&self) -> U64 {
        self.0.ori.into()
    }

    async fn poph(&self) -> U64 {
        self.0.poph.into()
    }

    async fn popl(&self) -> U64 {
        self.0.popl.into()
    }

    async fn pshh(&self) -> U64 {
        self.0.pshh.into()
    }

    async fn pshl(&self) -> U64 {
        self.0.pshl.into()
    }

    async fn ret(&self) -> U64 {
        self.0.ret.into()
    }

    async fn rvrt(&self) -> U64 {
        self.0.rvrt.into()
    }

    async fn sb(&self) -> U64 {
        self.0.sb.into()
    }

    async fn sll(&self) -> U64 {
        self.0.sll.into()
    }

    async fn slli(&self) -> U64 {
        self.0.slli.into()
    }

    async fn srl(&self) -> U64 {
        self.0.srl.into()
    }

    async fn srli(&self) -> U64 {
        self.0.srli.into()
    }

    async fn srw(&self) -> U64 {
        self.0.srw.into()
    }

    async fn sub(&self) -> U64 {
        self.0.sub.into()
    }

    async fn subi(&self) -> U64 {
        self.0.subi.into()
    }

    async fn sw(&self) -> U64 {
        self.0.sw.into()
    }

    async fn sww(&self) -> U64 {
        self.0.sww.into()
    }

    async fn time(&self) -> U64 {
        self.0.time.into()
    }

    async fn tr(&self) -> U64 {
        self.0.tr.into()
    }

    async fn tro(&self) -> U64 {
        self.0.tro.into()
    }

    async fn wdcm(&self) -> U64 {
        self.0.wdcm.into()
    }

    async fn wqcm(&self) -> U64 {
        self.0.wqcm.into()
    }

    async fn wdop(&self) -> U64 {
        self.0.wdop.into()
    }

    async fn wqop(&self) -> U64 {
        self.0.wqop.into()
    }

    async fn wdml(&self) -> U64 {
        self.0.wdml.into()
    }

    async fn wqml(&self) -> U64 {
        self.0.wqml.into()
    }

    async fn wddv(&self) -> U64 {
        self.0.wddv.into()
    }

    async fn wqdv(&self) -> U64 {
        self.0.wqdv.into()
    }

    async fn wdmd(&self) -> U64 {
        self.0.wdmd.into()
    }

    async fn wqmd(&self) -> U64 {
        self.0.wqmd.into()
    }

    async fn wdam(&self) -> U64 {
        self.0.wdam.into()
    }

    async fn wqam(&self) -> U64 {
        self.0.wqam.into()
    }

    async fn wdmm(&self) -> U64 {
        self.0.wdmm.into()
    }

    async fn wqmm(&self) -> U64 {
        self.0.wqmm.into()
    }

    async fn xor(&self) -> U64 {
        self.0.xor.into()
    }

    async fn xori(&self) -> U64 {
        self.0.xori.into()
    }

    async fn call(&self) -> DependentCost {
        self.0.call.into()
    }

    async fn ccp(&self) -> DependentCost {
        self.0.ccp.into()
    }

    async fn csiz(&self) -> DependentCost {
        self.0.csiz.into()
    }

    async fn k256(&self) -> DependentCost {
        self.0.k256.into()
    }

    async fn ldc(&self) -> DependentCost {
        self.0.ldc.into()
    }

    async fn logd(&self) -> DependentCost {
        self.0.logd.into()
    }

    async fn mcl(&self) -> DependentCost {
        self.0.mcl.into()
    }

    async fn mcli(&self) -> DependentCost {
        self.0.mcli.into()
    }

    async fn mcp(&self) -> DependentCost {
        self.0.mcp.into()
    }

    async fn mcpi(&self) -> DependentCost {
        self.0.mcpi.into()
    }

    async fn meq(&self) -> DependentCost {
        self.0.meq.into()
    }

    async fn retd(&self) -> DependentCost {
        self.0.retd.into()
    }

    async fn s256(&self) -> DependentCost {
        self.0.s256.into()
    }

    async fn scwq(&self) -> DependentCost {
        self.0.scwq.into()
    }

    async fn smo(&self) -> DependentCost {
        self.0.smo.into()
    }

    async fn srwq(&self) -> DependentCost {
        self.0.srwq.into()
    }

    // Non-opcode prices

    async fn contract_root(&self) -> DependentCost {
        self.0.contract_root.into()
    }

    async fn state_root(&self) -> DependentCost {
        self.0.state_root.into()
    }

    async fn swwq(&self) -> DependentCost {
        self.0.swwq.into()
    }
}

#[Object]
impl DependentCost {
    async fn base(&self) -> U64 {
        self.0.base.into()
    }

    async fn dep_per_unit(&self) -> U64 {
        self.0.dep_per_unit.into()
    }
}

#[Object]
impl ChainInfo {
    async fn name(&self, ctx: &Context<'_>) -> async_graphql::Result<String> {
        let data: &Database = ctx.data_unchecked();
        Ok(data.name()?)
    }

    async fn latest_block(&self, ctx: &Context<'_>) -> async_graphql::Result<Block> {
        let query: &Database = ctx.data_unchecked();

        let latest_block = query.latest_block()?.into();
        Ok(latest_block)
    }

    async fn da_height(&self, ctx: &Context<'_>) -> U64 {
        let query: &Database = ctx.data_unchecked();

        let height = query
            .da_height()
            .expect("The blockchain always should have genesis block");

        height.0.into()
    }

    async fn peer_count(&self) -> u16 {
        0
    }

    async fn consensus_parameters(
        &self,
        ctx: &Context<'_>,
    ) -> async_graphql::Result<ConsensusParameters> {
        let config = ctx.data_unchecked::<GraphQLConfig>();

        Ok(ConsensusParameters(config.consensus_parameters.clone()))
    }

    async fn gas_costs(&self, ctx: &Context<'_>) -> async_graphql::Result<GasCosts> {
        let config = ctx.data_unchecked::<GraphQLConfig>();

        Ok(GasCosts(config.consensus_parameters.gas_costs.clone()))
    }
}

#[derive(Default)]
pub struct ChainQuery;

#[Object]
impl ChainQuery {
    async fn chain(&self) -> ChainInfo {
        ChainInfo
    }
}<|MERGE_RESOLUTION|>--- conflicted
+++ resolved
@@ -115,15 +115,7 @@
 
 #[Object]
 impl TxParameters {
-<<<<<<< HEAD
-    async fn max_size(&self) -> U64 {
-        self.0.max_size.into()
-    }
-
-    async fn max_inputs(&self) -> U64 {
-=======
     async fn max_inputs(&self) -> U8 {
->>>>>>> 8a323ad7
         self.0.max_inputs.into()
     }
 
