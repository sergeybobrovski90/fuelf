--- conflicted
+++ resolved
@@ -71,14 +71,11 @@
         before: Option<String>,
     ) -> async_graphql::Result<Connection<AssetId, Balance, EmptyFields, EmptyFields>>
     {
-<<<<<<< HEAD
-        let query: &Box<dyn BalanceQueryData> = ctx.data_unchecked();
-=======
+
         if before.is_some() || after.is_some() {
             return Err(anyhow!("pagination is not yet supported").into())
         }
-        let query = BalanceQueryContext(ctx.data_unchecked());
->>>>>>> 31e81ff3
+        let query: &Box<dyn BalanceQueryData> = ctx.data_unchecked();
         crate::schema::query_pagination(after, before, first, last, |_, direction| {
             let owner = filter.owner.into();
             Ok(query.balances(owner, direction).map(|result| {
