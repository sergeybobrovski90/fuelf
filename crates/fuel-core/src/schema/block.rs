use super::scalars::{
    Bytes32,
    Tai64Timestamp,
};
use crate::{
    fuel_core_graphql_api::{
        service::ConsensusModule,
        Config as GraphQLConfig,
        IntoApiResult,
    },
    query::{
        BlockQueryContext,
        TransactionQueryContext,
    },
    schema::{
        scalars::{
            BlockId,
            Signature,
            U64,
        },
        tx::types::Transaction,
    },
    state::IterDirection,
};
use anyhow::anyhow;
use async_graphql::{
    connection::{
        Connection,
        EmptyFields,
    },
    Context,
    InputObject,
    Object,
    SimpleObject,
    Union,
};
<<<<<<< HEAD
use fuel_core_poa::service::seal_block;
=======
>>>>>>> f01067a8
use fuel_core_storage::{
    iter::IntoBoxedIter,
    Result as StorageResult,
};
use fuel_core_types::{
    blockchain::{
        block::CompressedBlock,
        header::BlockHeader,
    },
    fuel_types,
    tai64::Tai64,
};

pub struct Block(pub(crate) CompressedBlock);

pub struct Header(pub(crate) BlockHeader);

#[derive(Union)]
pub enum Consensus {
    Genesis(Genesis),
    PoA(PoAConsensus),
}

type CoreGenesis = fuel_core_types::blockchain::consensus::Genesis;
type CoreConsensus = fuel_core_types::blockchain::consensus::Consensus;

#[derive(SimpleObject)]
pub struct Genesis {
    /// The chain configs define what consensus type to use, what settlement layer to use,
    /// rules of block validity, etc.
    pub chain_config_hash: Bytes32,
    /// The Binary Merkle Tree root of all genesis coins.
    pub coins_root: Bytes32,
    /// The Binary Merkle Tree root of state, balances, contracts code hash of each contract.
    pub contracts_root: Bytes32,
    /// The Binary Merkle Tree root of all genesis messages.
    pub messages_root: Bytes32,
}

pub struct PoAConsensus {
    signature: Signature,
}

#[Object]
impl Block {
    async fn id(&self) -> BlockId {
        let bytes: fuel_types::Bytes32 = self.0.header().id().into();
        bytes.into()
    }

    async fn header(&self) -> Header {
        self.0.header().clone().into()
    }

    async fn consensus(&self, ctx: &Context<'_>) -> async_graphql::Result<Consensus> {
        let query = BlockQueryContext(ctx.data_unchecked());
        let id = self.0.header().id();
        let consensus = query.consensus(&id)?;

        Ok(consensus.into())
    }

    async fn transactions(
        &self,
        ctx: &Context<'_>,
    ) -> async_graphql::Result<Vec<Transaction>> {
        let query = TransactionQueryContext(ctx.data_unchecked());
        self.0
            .transactions()
            .iter()
            .map(|tx_id| {
                let tx = query.transaction(tx_id)?;
                Ok(tx.into())
            })
            .collect()
    }
}

#[Object]
impl Header {
    /// Hash of the header
    async fn id(&self) -> BlockId {
        let bytes: fuel_core_types::fuel_types::Bytes32 = self.0.id().into();
        bytes.into()
    }

    /// The layer 1 height of messages and events to include since the last layer 1 block number.
    async fn da_height(&self) -> U64 {
        self.0.da_height.0.into()
    }

    /// Number of transactions in this block.
    async fn transactions_count(&self) -> U64 {
        self.0.transactions_count.into()
    }

    /// Number of output messages in this block.
    async fn output_messages_count(&self) -> U64 {
        self.0.output_messages_count.into()
    }

    /// Merkle root of transactions.
    async fn transactions_root(&self) -> Bytes32 {
        self.0.transactions_root.into()
    }

    /// Merkle root of messages in this block.
    async fn output_messages_root(&self) -> Bytes32 {
        self.0.output_messages_root.into()
    }

    /// Fuel block height.
    async fn height(&self) -> U64 {
        (*self.0.height()).into()
    }

    /// Merkle root of all previous block header hashes.
    async fn prev_root(&self) -> Bytes32 {
        (*self.0.prev_root()).into()
    }

    /// The block producer time.
    async fn time(&self) -> Tai64Timestamp {
        Tai64Timestamp(self.0.time())
    }

    /// Hash of the application header.
    async fn application_hash(&self) -> Bytes32 {
        (*self.0.application_hash()).into()
    }
}

#[Object]
impl PoAConsensus {
    /// Gets the signature of the block produced by `PoA` consensus.
    async fn signature(&self) -> Signature {
        self.signature
    }
}

#[derive(Default)]
pub struct BlockQuery;

#[Object]
impl BlockQuery {
    async fn block(
        &self,
        ctx: &Context<'_>,
        #[graphql(desc = "ID of the block")] id: Option<BlockId>,
        #[graphql(desc = "Height of the block")] height: Option<U64>,
    ) -> async_graphql::Result<Option<Block>> {
        let data = BlockQueryContext(ctx.data_unchecked());
        let id = match (id, height) {
            (Some(_), Some(_)) => {
                return Err(async_graphql::Error::new(
                    "Can't provide both an id and a height",
                ))
            }
            (Some(id), None) => Ok(id.0.into()),
            (None, Some(height)) => {
                let height: u64 = height.into();
                let height: u32 = height.try_into()?;
                data.block_id(&height.into())
            }
            (None, None) => {
                return Err(async_graphql::Error::new("Missing either id or height"))
            }
        };

        id.and_then(|id| data.block(&id)).into_api_result()
    }

    async fn blocks(
        &self,
        ctx: &Context<'_>,
        first: Option<i32>,
        after: Option<String>,
        last: Option<i32>,
        before: Option<String>,
    ) -> async_graphql::Result<Connection<usize, Block, EmptyFields, EmptyFields>> {
        let db = BlockQueryContext(ctx.data_unchecked());
        crate::schema::query_pagination(after, before, first, last, |start, direction| {
            Ok(blocks_query(&db, *start, direction))
        })
        .await
    }
}

#[derive(Default)]
pub struct HeaderQuery;

#[Object]
impl HeaderQuery {
    async fn header(
        &self,
        ctx: &Context<'_>,
        #[graphql(desc = "ID of the block")] id: Option<BlockId>,
        #[graphql(desc = "Height of the block")] height: Option<U64>,
    ) -> async_graphql::Result<Option<Header>> {
        Ok(BlockQuery {}
            .block(ctx, id, height)
            .await?
            .map(|b| b.0.header().clone().into()))
    }

    async fn headers(
        &self,
        ctx: &Context<'_>,
        first: Option<i32>,
        after: Option<String>,
        last: Option<i32>,
        before: Option<String>,
    ) -> async_graphql::Result<Connection<usize, Header, EmptyFields, EmptyFields>> {
        let db = BlockQueryContext(ctx.data_unchecked());
        crate::schema::query_pagination(after, before, first, last, |start, direction| {
            Ok(blocks_query(&db, *start, direction))
        })
        .await
    }
}

fn blocks_query<'a, T>(
    query: &'a BlockQueryContext<'a>,
    start: Option<usize>,
    direction: IterDirection,
) -> impl Iterator<Item = StorageResult<(usize, T)>> + 'a
where
    T: async_graphql::OutputType,
    T: From<CompressedBlock>,
    T: 'a,
{
    let blocks = query
        .compressed_blocks(start.map(Into::into), direction)
        .map(|result| {
            result.map(|block| (block.header().height().as_usize(), block.into()))
        });

    blocks.into_boxed()
}

#[derive(Default)]
pub struct BlockMutation;

#[derive(InputObject)]
struct TimeParameters {
    /// The time to set on the first block
    start_time: U64,
    /// The time interval between subsequent blocks
    block_time_interval: U64,
}

#[Object]
impl BlockMutation {
    async fn produce_blocks(
        &self,
        ctx: &Context<'_>,
        blocks_to_produce: U64,
        time: Option<TimeParameters>,
    ) -> async_graphql::Result<U64> {
        let query = BlockQueryContext(ctx.data_unchecked());
<<<<<<< HEAD
        let executor = ctx.data_unchecked::<Executor>();
=======
        let consensus_module = ctx.data_unchecked::<ConsensusModule>();
>>>>>>> f01067a8
        let config = ctx.data_unchecked::<GraphQLConfig>().clone();

        if !config.manual_blocks_enabled {
            return Err(
                anyhow!("Manual Blocks must be enabled to use this endpoint").into(),
            )
        }

        let latest_block = query.latest_block()?;
<<<<<<< HEAD
        let block_time = get_time_closure(&latest_block, time, blocks_to_produce.0)?;

        for idx in 0..blocks_to_produce.0 {
            let current_height = query.latest_block_height().unwrap_or_default();
            let new_block_height = current_height + 1u32.into();

            let block = PartialFuelBlock::new(
                PartialBlockHeader {
                    consensus: ConsensusHeader {
                        height: new_block_height,
                        time: block_time(idx),
                        prev_root: Default::default(),
                        generated: Default::default(),
                    },
                    application: ApplicationHeader {
                        da_height: Default::default(),
                        generated: Default::default(),
                    },
                },
                vec![],
            );

            // TODO: Instead of using raw `Executor` here, we need to use `CM` - Consensus Module.
            //  It will guarantee that the block is entirely valid and all information is stored.
            //  For that, we need to manually trigger block production and reset/ignore timers
            //  inside CM for `blocks_to_produce` blocks. Also in this case `CM` will notify
            //  `TxPool` about a new block.
            let (ExecutionResult { block, .. }, mut db_transaction) = executor
                .execute_with_no_commit(ExecutionBlock::Production(block))?
                .into();
            seal_block(&config.consensus_key, &block, db_transaction.as_mut())?;
            db_transaction.commit()?;
        }
=======
        let block_times = get_time_closure(&latest_block, time, blocks_to_produce.0)?;
        consensus_module.manual_produce_block(block_times).await?;
>>>>>>> f01067a8

        query
            .latest_block_height()
            .map(Into::into)
            .map_err(Into::into)
    }
}

fn get_time_closure(
    latest_block: &CompressedBlock,
    time_parameters: Option<TimeParameters>,
    blocks_to_produce: u64,
) -> anyhow::Result<Vec<Option<Tai64>>> {
    if let Some(params) = time_parameters {
        let start_time = params.start_time.into();
        check_start_after_latest_block(latest_block, start_time)?;
        check_block_time_overflow(&params, blocks_to_produce)?;
        let interval: u64 = params.block_time_interval.into();

        let vec = (0..blocks_to_produce)
            .into_iter()
            .map(|idx| {
                let (timestamp, _) = params
                    .start_time
                    .0
                    .overflowing_add(interval.overflowing_mul(idx).0);
                Some(Tai64(timestamp))
            })
            .collect();
        return Ok(vec)
    };

    Ok(vec![None; blocks_to_produce as usize])
}

fn check_start_after_latest_block(
    latest_block: &CompressedBlock,
    start_time: u64,
) -> anyhow::Result<()> {
    let current_height = *latest_block.header().height();

    if current_height.as_usize() == 0 {
        return Ok(())
    }

    let latest_time = latest_block.header().time();
    if latest_time.0 > start_time {
        return Err(anyhow!(
            "The start time must be set after the latest block time: {:?}",
            latest_time
        ))
    }

    Ok(())
}

fn check_block_time_overflow(
    params: &TimeParameters,
    blocks_to_produce: u64,
) -> anyhow::Result<()> {
    let (final_offset, overflow_mul) = params
        .block_time_interval
        .0
        .overflowing_mul(blocks_to_produce);
    let (_, overflow_add) = params.start_time.0.overflowing_add(final_offset);

    if overflow_mul || overflow_add {
        return Err(anyhow!("The provided time parameters lead to an overflow"))
    };

    Ok(())
}

impl From<CompressedBlock> for Block {
    fn from(block: CompressedBlock) -> Self {
        Block(block)
    }
}

impl From<BlockHeader> for Header {
    fn from(header: BlockHeader) -> Self {
        Header(header)
    }
}

impl From<CompressedBlock> for Header {
    fn from(block: CompressedBlock) -> Self {
        Header(block.into_inner().0)
    }
}

impl From<CoreGenesis> for Genesis {
    fn from(genesis: CoreGenesis) -> Self {
        Genesis {
            chain_config_hash: genesis.chain_config_hash.into(),
            coins_root: genesis.coins_root.into(),
            contracts_root: genesis.contracts_root.into(),
            messages_root: genesis.messages_root.into(),
        }
    }
}

impl From<CoreConsensus> for Consensus {
    fn from(consensus: CoreConsensus) -> Self {
        match consensus {
            CoreConsensus::Genesis(genesis) => Consensus::Genesis(genesis.into()),
            CoreConsensus::PoA(poa) => Consensus::PoA(PoAConsensus {
                signature: poa.signature.into(),
            }),
        }
    }
}<|MERGE_RESOLUTION|>--- conflicted
+++ resolved
@@ -34,10 +34,6 @@
     SimpleObject,
     Union,
 };
-<<<<<<< HEAD
-use fuel_core_poa::service::seal_block;
-=======
->>>>>>> f01067a8
 use fuel_core_storage::{
     iter::IntoBoxedIter,
     Result as StorageResult,
@@ -298,11 +294,8 @@
         time: Option<TimeParameters>,
     ) -> async_graphql::Result<U64> {
         let query = BlockQueryContext(ctx.data_unchecked());
-<<<<<<< HEAD
         let executor = ctx.data_unchecked::<Executor>();
-=======
         let consensus_module = ctx.data_unchecked::<ConsensusModule>();
->>>>>>> f01067a8
         let config = ctx.data_unchecked::<GraphQLConfig>().clone();
 
         if !config.manual_blocks_enabled {
@@ -312,7 +305,6 @@
         }
 
         let latest_block = query.latest_block()?;
-<<<<<<< HEAD
         let block_time = get_time_closure(&latest_block, time, blocks_to_produce.0)?;
 
         for idx in 0..blocks_to_produce.0 {
@@ -346,10 +338,8 @@
             seal_block(&config.consensus_key, &block, db_transaction.as_mut())?;
             db_transaction.commit()?;
         }
-=======
         let block_times = get_time_closure(&latest_block, time, blocks_to_produce.0)?;
         consensus_module.manual_produce_block(block_times).await?;
->>>>>>> f01067a8
 
         query
             .latest_block_height()
