--- conflicted
+++ resolved
@@ -107,17 +107,10 @@
         self.0.header().clone().into()
     }
 
-<<<<<<< HEAD
     async fn consensus(&self, ctx: &Context<'_>) -> Result<Consensus, BlockError> {
         let query: &Database = ctx.data_unchecked();
         let id = self.0.header().id();
         let core_consensus = query.consensus(&id).map_err(BlockError::FuelCoreStorage)?;
-=======
-    async fn consensus(&self, ctx: &Context<'_>) -> async_graphql::Result<Consensus> {
-        let query: &ReadView = ctx.data_unchecked();
-        let height = self.0.header().height();
-        let consensus = query.consensus(height)?;
->>>>>>> 7de49aec
 
         let my_consensus = core_consensus
             .try_into()
