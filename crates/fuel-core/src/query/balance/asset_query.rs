--- conflicted
+++ resolved
@@ -78,15 +78,10 @@
     }
 
     fn coins_iter(mut self) -> impl Stream<Item = StorageResult<CoinType>> + 'a {
-<<<<<<< HEAD
-        let assets = self.assets.take();
+        let allowed_assets = self.allowed_assets.take();
         let database = self.database;
         let stream = self
             .database
-=======
-        let allowed_assets = self.allowed_assets.take();
-        self.database
->>>>>>> c355cd15
             .owned_coins_ids(self.owner, None, IterDirection::Forward)
             .map(|id| id.map(CoinId::from))
             .filter(move |result| {
