--- conflicted
+++ resolved
@@ -42,12 +42,7 @@
         base_asset_id: AssetId,
     ) -> StorageResult<AddressBalance> {
         let amount = if self.balances_enabled {
-<<<<<<< HEAD
-            debug!(%owner, %asset_id, "Querying balance with balances cache");
             self.off_chain.balance(&owner, &asset_id)?
-=======
-            self.off_chain.balance(&owner, &asset_id, &base_asset_id)?
->>>>>>> 7a955064
         } else {
             AssetQuery::new(
                 &owner,
@@ -145,22 +140,9 @@
         owner: &'a Address,
         direction: IterDirection,
     ) -> impl Stream<Item = StorageResult<AddressBalance>> + 'a {
-<<<<<<< HEAD
-        debug!(%owner, "Querying balances using balances cache");
-
         stream::iter(self.off_chain.balances(owner, direction))
             .map(move |result| {
                 result.map(|(asset_id, amount)| AddressBalance {
-=======
-        match self.off_chain.balances(owner, base_asset_id) {
-            Ok(balances) => {
-                let iter = if direction == IterDirection::Reverse {
-                    itertools::Either::Left(balances.into_iter().rev())
-                } else {
-                    itertools::Either::Right(balances.into_iter())
-                };
-                stream::iter(iter.map(|(asset_id, amount)| AddressBalance {
->>>>>>> 7a955064
                     owner: *owner,
                     asset_id,
                     amount,
