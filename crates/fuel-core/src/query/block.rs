--- conflicted
+++ resolved
@@ -27,13 +27,8 @@
     fn block_by_id(&self, id: &BlockId) -> StorageResult<CompressedBlock>;
 }
 
-<<<<<<< HEAD
-impl<D: DatabasePort + ?Sized> SimpleBlockData for D {
+impl<D: OnChainDatabase + ?Sized> SimpleBlockData for D {
     fn block(&self, id: &BlockHeight) -> StorageResult<CompressedBlock> {
-=======
-impl<D: OnChainDatabase + ?Sized> SimpleBlockData for D {
-    fn block(&self, id: &BlockId) -> StorageResult<CompressedBlock> {
->>>>>>> 6fdee0c7
         let block = self
             .storage::<FuelBlocks>()
             .get(id)?
@@ -63,9 +58,6 @@
     fn consensus(&self, id: &BlockHeight) -> StorageResult<Consensus>;
 }
 
-<<<<<<< HEAD
-impl<D: DatabasePort + ?Sized> BlockQueryData for D {
-=======
 impl<D: OnChainDatabase + ?Sized> BlockQueryData for D {
     fn block_id(&self, height: &BlockHeight) -> StorageResult<BlockId> {
         self.block_id(height)
@@ -75,7 +67,6 @@
         self.ids_of_latest_block().map(|(_, id)| id)
     }
 
->>>>>>> 6fdee0c7
     fn latest_block_height(&self) -> StorageResult<BlockHeight> {
         self.latest_height()
     }
