use crate::{
    database::{
        database_description::{
            off_chain::OffChain,
            on_chain::OnChain,
            relayer::Relayer,
        },
        Database,
        Result as DatabaseResult,
    },
<<<<<<< HEAD
    Database,
};
use fuel_core_storage::Result as StorageResult;
=======
    service::DbType,
};
use fuel_core_storage::Result as StorageResult;
use fuel_core_types::{
    blockchain::primitives::DaBlockHeight,
    fuel_types::BlockHeight,
};
use std::path::PathBuf;

#[derive(Clone, Debug, Eq, PartialEq)]
pub struct CombinedDatabaseConfig {
    pub database_path: PathBuf,
    pub database_type: DbType,
    pub max_database_cache_size: usize,
}
>>>>>>> 41108896

/// A database that combines the on-chain, off-chain and relayer databases into one entity.
#[derive(Default, Clone)]
pub struct CombinedDatabase {
    on_chain: Database<OnChain>,
    off_chain: Database<OffChain>,
    relayer: Database<Relayer>,
}

impl CombinedDatabase {
    pub fn new(
        on_chain: Database<OnChain>,
        off_chain: Database<OffChain>,
        relayer: Database<Relayer>,
    ) -> Self {
        Self {
            on_chain,
            off_chain,
            relayer,
        }
    }

    #[cfg(feature = "rocksdb")]
<<<<<<< HEAD
    pub fn open(
        path: &std::path::Path,
        capacity: usize,
    ) -> crate::database::Result<Self> {
=======
    pub fn prune(path: &std::path::Path) -> DatabaseResult<()> {
        Database::<OnChain>::prune(path)?;
        Database::<OffChain>::prune(path)?;
        Database::<Relayer>::prune(path)?;
        Ok(())
    }

    #[cfg(feature = "rocksdb")]
    pub fn open(path: &std::path::Path, capacity: usize) -> DatabaseResult<Self> {
>>>>>>> 41108896
        // TODO: Use different cache sizes for different databases
        let on_chain = Database::open_rocksdb(path, capacity)?;
        let off_chain = Database::open_rocksdb(path, capacity)?;
        let relayer = Database::open_rocksdb(path, capacity)?;
        Ok(Self {
            on_chain,
            off_chain,
            relayer,
        })
    }

    pub fn from_config(config: &CombinedDatabaseConfig) -> DatabaseResult<Self> {
        let combined_database = match config.database_type {
            #[cfg(feature = "rocksdb")]
            DbType::RocksDb => {
                // use a default tmp rocksdb if no path is provided
                if config.database_path.as_os_str().is_empty() {
                    tracing::warn!(
                        "No RocksDB path configured, initializing database with a tmp directory"
                    );
                    CombinedDatabase::default()
                } else {
                    tracing::info!(
                        "Opening database {:?} with cache size \"{}\"",
                        config.database_path,
                        config.max_database_cache_size
                    );
                    CombinedDatabase::open(
                        &config.database_path,
                        config.max_database_cache_size,
                    )?
                }
            }
            DbType::InMemory => CombinedDatabase::in_memory(),
            #[cfg(not(feature = "rocksdb"))]
            _ => CombinedDatabase::in_memory(),
        };

        Ok(combined_database)
    }

    pub fn in_memory() -> Self {
        Self::new(
            Database::in_memory(),
            Database::in_memory(),
            Database::in_memory(),
        )
    }

    pub fn check_version(&self) -> StorageResult<()> {
        self.on_chain.check_version()?;
        self.off_chain.check_version()?;
        self.relayer.check_version()?;
        Ok(())
    }

    pub fn on_chain(&self) -> &Database<OnChain> {
        &self.on_chain
    }

    #[cfg(any(feature = "test-helpers", test))]
    pub fn on_chain_mut(&mut self) -> &mut Database<OnChain> {
        &mut self.on_chain
    }

    pub fn off_chain(&self) -> &Database<OffChain> {
        &self.off_chain
    }

    #[cfg(any(feature = "test-helpers", test))]
    pub fn off_chain_mut(&mut self) -> &mut Database<OffChain> {
        &mut self.off_chain
    }

    pub fn relayer(&self) -> &Database<Relayer> {
        &self.relayer
    }
}<|MERGE_RESOLUTION|>--- conflicted
+++ resolved
@@ -1,26 +1,12 @@
-use crate::{
-    database::{
-        database_description::{
-            off_chain::OffChain,
-            on_chain::OnChain,
-            relayer::Relayer,
-        },
-        Database,
-        Result as DatabaseResult,
+use crate::database::{
+    database_description::{
+        off_chain::OffChain,
+        on_chain::OnChain,
+        relayer::Relayer,
     },
-<<<<<<< HEAD
     Database,
 };
 use fuel_core_storage::Result as StorageResult;
-=======
-    service::DbType,
-};
-use fuel_core_storage::Result as StorageResult;
-use fuel_core_types::{
-    blockchain::primitives::DaBlockHeight,
-    fuel_types::BlockHeight,
-};
-use std::path::PathBuf;
 
 #[derive(Clone, Debug, Eq, PartialEq)]
 pub struct CombinedDatabaseConfig {
@@ -28,7 +14,6 @@
     pub database_type: DbType,
     pub max_database_cache_size: usize,
 }
->>>>>>> 41108896
 
 /// A database that combines the on-chain, off-chain and relayer databases into one entity.
 #[derive(Default, Clone)]
@@ -52,12 +37,6 @@
     }
 
     #[cfg(feature = "rocksdb")]
-<<<<<<< HEAD
-    pub fn open(
-        path: &std::path::Path,
-        capacity: usize,
-    ) -> crate::database::Result<Self> {
-=======
     pub fn prune(path: &std::path::Path) -> DatabaseResult<()> {
         Database::<OnChain>::prune(path)?;
         Database::<OffChain>::prune(path)?;
@@ -66,8 +45,10 @@
     }
 
     #[cfg(feature = "rocksdb")]
-    pub fn open(path: &std::path::Path, capacity: usize) -> DatabaseResult<Self> {
->>>>>>> 41108896
+    pub fn open(
+        path: &std::path::Path,
+        capacity: usize,
+    ) -> crate::database::Result<Self> {
         // TODO: Use different cache sizes for different databases
         let on_chain = Database::open_rocksdb(path, capacity)?;
         let off_chain = Database::open_rocksdb(path, capacity)?;
