--- conflicted
+++ resolved
@@ -133,6 +133,7 @@
 impl Bootstrap {
     /// Spawn a bootstrap node.
     pub async fn new(node_config: &Config) -> Self {
+        let bootstrap_config = extract_p2p_config(node_config).await;
         let bootstrap_config = extract_p2p_config(node_config).await;
         let codec = PostcardCodec::new(bootstrap_config.max_block_size);
         let (sender, _) =
@@ -397,13 +398,9 @@
 async fn extract_p2p_config(node_config: &Config) -> fuel_core_p2p::config::Config {
     let bootstrap_config = node_config.p2p.clone();
     let db = Database::in_memory();
-<<<<<<< HEAD
-    maybe_initialize_state(node_config, &db).await.unwrap();
-=======
     execute_and_commit_genesis_block(node_config, &db)
         .await
         .unwrap();
->>>>>>> 16817f22
     bootstrap_config
         .unwrap()
         .init(db.get_genesis().unwrap())
