--- conflicted
+++ resolved
@@ -7,12 +7,8 @@
         in_memory::memory_view::MemoryView,
         iterable_key_value_view::IterableKeyValueViewWrapper,
         IterDirection,
-<<<<<<< HEAD
         IterableView,
         KeyValueView,
-=======
-        IterableKeyValueView,
->>>>>>> 58c698e8
         TransactableStorage,
     },
 };
@@ -163,7 +159,6 @@
         Ok(())
     }
 
-<<<<<<< HEAD
     fn view_at_height(
         &self,
         _: &Description::Height,
@@ -175,13 +170,6 @@
     fn latest_view(&self) -> StorageResult<IterableView<Self::Column>> {
         let view = self.create_view();
         Ok(IterableView::from_storage(IterableViewWrapper::new(view)))
-=======
-    fn latest_view(&self) -> StorageResult<IterableKeyValueView<Self::Column>> {
-        let view = self.create_view();
-        Ok(IterableKeyValueView::from_storage(
-            IterableKeyValueViewWrapper::new(Arc::new(view)),
-        ))
->>>>>>> 58c698e8
     }
 }
 
