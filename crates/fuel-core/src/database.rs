use crate::{
    database::{
        database_description::{
            off_chain::OffChain,
            on_chain::OnChain,
            relayer::Relayer,
            DatabaseDescription,
        },
        transaction::DatabaseTransaction,
    },
    state::{
        in_memory::memory_store::MemoryStore,
        DataSource,
    },
};
use fuel_core_chain_config::{
    ChainStateDb,
    CoinConfig,
    ContractBalanceConfig,
    ContractConfig,
    ContractStateConfig,
    MessageConfig,
};
use fuel_core_storage::{
    blueprint::Blueprint,
    codec::{
        Decode,
        Encode,
        Encoder,
    },
    iter::{
        BoxedIter,
        IntoBoxedIter,
        IterDirection,
    },
    kv_store::{
        BatchOperations,
        KeyValueStore,
        Value,
        WriteOperation,
    },
    structured_storage::{
        StructuredStorage,
        TableWithBlueprint,
    },
    transactional::{
        AtomicView,
        StorageTransaction,
        Transactional,
    },
    Error as StorageError,
    Mappable,
    Result as StorageResult,
};
use fuel_core_types::{
    blockchain::primitives::DaBlockHeight,
    fuel_types::BlockHeight,
};
use std::{
    fmt::{
        self,
        Debug,
        Formatter,
    },
    marker::Send,
    sync::Arc,
};

pub use fuel_core_database::Error;
pub type Result<T> = core::result::Result<T, Error>;

type DatabaseResult<T> = Result<T>;

// TODO: Extract `Database` and all belongs into `fuel-core-database`.
#[cfg(feature = "rocksdb")]
use crate::state::rocks_db::RocksDb;
#[cfg(feature = "rocksdb")]
use std::path::Path;
#[cfg(feature = "rocksdb")]
use tempfile::TempDir;

// Storages implementation
<<<<<<< HEAD
// TODO: Move to separate `database/storage` folder, because it is only implementation of storages traits.
mod block;
mod code_root;
mod contracts;
mod message;
mod receipts;
#[cfg(feature = "relayer")]
mod relayer;
mod sealed_block;
mod state;
mod utils;

pub(crate) mod coin;

pub mod balances;
pub mod genesis_progress;
=======
pub mod balances;
pub mod block;
pub mod coin;
pub mod contracts;
pub mod database_description;
pub mod message;
>>>>>>> 16817f22
pub mod metadata;
pub mod sealed_block;
pub mod state;
pub mod statistic;
pub mod storage;
pub mod transaction;
pub mod transactions;

<<<<<<< HEAD
/// Database tables column ids to the corresponding [`fuel_core_storage::Mappable`] table.
#[repr(u32)]
#[derive(
    Copy, Clone, Debug, strum_macros::EnumCount, PartialEq, Eq, enum_iterator::Sequence,
)]
pub enum Column {
    /// The column id of metadata about the blockchain
    Metadata = 0,
    /// See [`ContractsRawCode`](fuel_core_storage::tables::ContractsRawCode)
    ContractsRawCode = 1,
    /// See [`ContractsInfo`](fuel_core_storage::tables::ContractsInfo)
    ContractsInfo = 2,
    /// See [`ContractsState`](fuel_core_storage::tables::ContractsState)
    ContractsState = 3,
    /// See [`ContractsLatestUtxo`](fuel_core_storage::tables::ContractsLatestUtxo)
    ContractsLatestUtxo = 4,
    /// See [`ContractsAssets`](fuel_core_storage::tables::ContractsAssets)
    ContractsAssets = 5,
    /// See [`Coins`](fuel_core_storage::tables::Coins)
    Coins = 6,
    /// The column of the table that stores `true` if `owner` owns `Coin` with `coin_id`
    OwnedCoins = 7,
    /// See [`Transactions`](fuel_core_storage::tables::Transactions)
    Transactions = 8,
    /// Transaction id to current status
    TransactionStatus = 9,
    /// The column of the table of all `owner`'s transactions
    TransactionsByOwnerBlockIdx = 10,
    /// See [`Receipts`](fuel_core_storage::tables::Receipts)
    Receipts = 11,
    /// See [`FuelBlocks`](fuel_core_storage::tables::FuelBlocks)
    FuelBlocks = 12,
    /// See [`FuelBlockSecondaryKeyBlockHeights`](storage::FuelBlockSecondaryKeyBlockHeights)
    FuelBlockSecondaryKeyBlockHeights = 13,
    /// See [`Messages`](fuel_core_storage::tables::Messages)
    Messages = 14,
    /// The column of the table that stores `true` if `owner` owns `Message` with `message_id`
    OwnedMessageIds = 15,
    /// See [`SealedBlockConsensus`](fuel_core_storage::tables::SealedBlockConsensus)
    FuelBlockConsensus = 16,
    /// See [`FuelBlockMerkleData`](storage::FuelBlockMerkleData)
    FuelBlockMerkleData = 17,
    /// See [`FuelBlockMerkleMetadata`](storage::FuelBlockMerkleMetadata)
    FuelBlockMerkleMetadata = 18,
    /// Messages that have been spent.
    /// Existence of a key in this column means that the message has been spent.
    /// See [`SpentMessages`](fuel_core_storage::tables::SpentMessages)
    SpentMessages = 19,
    /// Metadata for the relayer
    /// See [`RelayerMetadata`](fuel_core_relayer::ports::RelayerMetadata)
    RelayerMetadata = 20,
    /// See [`ContractsAssetsMerkleData`](storage::ContractsAssetsMerkleData)
    ContractsAssetsMerkleData = 21,
    /// See [`ContractsAssetsMerkleMetadata`](storage::ContractsAssetsMerkleMetadata)
    ContractsAssetsMerkleMetadata = 22,
    /// See [`ContractsStateMerkleData`](storage::ContractsStateMerkleData)
    ContractsStateMerkleData = 23,
    /// See [`ContractsStateMerkleMetadata`](storage::ContractsStateMerkleMetadata)
    ContractsStateMerkleMetadata = 24,
    /// See [`GenesisMetadata`](storage::GenesisMetadata)
    GenesisMetadata = 25,
    /// See [`GenesisCoinRoots`](storage::GenesisCoinRoots)
    GenesisCoinRoots = 26,
    /// See [`GenesisCoinRoots`](storage::GenesisCoinRoots)
    GenesisMessageRoots = 27,
    /// See [`GenesisContractStateRoots`](storage::GenesisContractStateRoots)
    GenesisContractStateRoots = 28,
    /// See [`GenesisContractBalanceRoots`](storage::GenesisContractBalanceRoots)
    GenesisContractBalanceRoots = 29,
    /// See [`GenesisContractRoots`](storage::GenesisContractRoots)
    GenesisContractRoots = 30,
    /// See [`GenesisContractIds`](storage::GenesisContractIds)
    GenesisContractIds = 31,
}

impl Column {
    /// The total count of variants in the enum.
    pub const COUNT: usize = <Self as EnumCount>::COUNT;

    /// Returns the `usize` representation of the `Column`.
    pub fn as_usize(&self) -> usize {
        *self as usize
    }
}

#[derive(Clone, Debug, Eq, PartialEq)]
pub struct DatabaseConfig {
    pub database_path: PathBuf,
    pub database_type: DbType,
    pub max_database_cache_size: usize,
}

=======
>>>>>>> 16817f22
#[derive(Clone, Debug)]
pub struct Database<Description = OnChain>
where
    Description: DatabaseDescription,
{
    data: StructuredStorage<DataSource<Description>>,
    // used for RAII
    _drop: Arc<DropResources>,
}

type DropFn = Box<dyn FnOnce() + Send + Sync>;
#[derive(Default)]
struct DropResources {
    // move resources into this closure to have them dropped when db drops
    drop: Option<DropFn>,
}

impl fmt::Debug for DropResources {
    fn fmt(&self, f: &mut Formatter<'_>) -> fmt::Result {
        write!(f, "DropResources")
    }
}

impl<F: 'static + FnOnce() + Send + Sync> From<F> for DropResources {
    fn from(closure: F) -> Self {
        Self {
            drop: Option::Some(Box::new(closure)),
        }
    }
}

impl Drop for DropResources {
    fn drop(&mut self) {
        if let Some(drop) = self.drop.take() {
            (drop)()
        }
    }
}

impl<Description> Database<Description>
where
    Description: DatabaseDescription,
{
    pub fn new<D>(data_source: D) -> Self
    where
        D: Into<DataSource<Description>>,
    {
        Self {
            data: StructuredStorage::new(data_source.into()),
            _drop: Default::default(),
        }
    }

    pub fn with_drop(mut self, drop: DropFn) -> Self {
        self._drop = Arc::new(drop.into());
        self
    }

    #[cfg(feature = "rocksdb")]
    pub fn open(path: &Path, capacity: impl Into<Option<usize>>) -> DatabaseResult<Self> {
        use anyhow::Context;
        let db = RocksDb::<Description>::default_open(path, capacity.into()).map_err(Into::<anyhow::Error>::into).context("Failed to open rocksdb, you may need to wipe a pre-existing incompatible db `rm -rf ~/.fuel/db`")?;

        Ok(Database {
            data: StructuredStorage::new(Arc::new(db).into()),
            _drop: Default::default(),
        })
    }

    pub fn in_memory() -> Self {
        Self {
            data: StructuredStorage::new(Arc::new(MemoryStore::default()).into()),
            _drop: Default::default(),
        }
    }

    #[cfg(feature = "rocksdb")]
    pub fn rocksdb() -> Self {
        let tmp_dir = TempDir::new().unwrap();
        let db = RocksDb::<Description>::default_open(tmp_dir.path(), None).unwrap();
        Self {
            data: StructuredStorage::new(Arc::new(db).into()),
            _drop: Arc::new(
                {
                    move || {
                        // cleanup temp dir
                        drop(tmp_dir);
                    }
                }
                .into(),
            ),
        }
    }

    pub fn transaction(&self) -> DatabaseTransaction<Description> {
        self.into()
    }

    pub fn flush(self) -> DatabaseResult<()> {
        self.data.as_ref().flush()
    }
}

impl<Description> KeyValueStore for DataSource<Description>
where
    Description: DatabaseDescription,
{
    type Column = Description::Column;

    fn put(&self, key: &[u8], column: Self::Column, value: Value) -> StorageResult<()> {
        self.as_ref().put(key, column, value)
    }

<<<<<<< HEAD
    pub fn delete_all(&mut self, column: Column) -> DatabaseResult<()> {
        self.data.delete_all(column)
    }

    fn remove<V: DeserializeOwned>(
=======
    fn replace(
>>>>>>> 16817f22
        &self,
        key: &[u8],
        column: Self::Column,
        value: Value,
    ) -> StorageResult<Option<Value>> {
        self.as_ref().replace(key, column, value)
    }

    fn write(
        &self,
        key: &[u8],
        column: Self::Column,
        buf: &[u8],
    ) -> StorageResult<usize> {
        self.as_ref().write(key, column, buf)
    }

    fn take(&self, key: &[u8], column: Self::Column) -> StorageResult<Option<Value>> {
        self.as_ref().take(key, column)
    }

    fn delete(&self, key: &[u8], column: Self::Column) -> StorageResult<()> {
        self.as_ref().delete(key, column)
    }

    fn exists(&self, key: &[u8], column: Self::Column) -> StorageResult<bool> {
        self.as_ref().exists(key, column)
    }

    fn size_of_value(
        &self,
        key: &[u8],
        column: Self::Column,
    ) -> StorageResult<Option<usize>> {
        self.as_ref().size_of_value(key, column)
    }

    fn get(&self, key: &[u8], column: Self::Column) -> StorageResult<Option<Value>> {
        self.as_ref().get(key, column)
    }

    fn read(
        &self,
        key: &[u8],
        column: Self::Column,
        buf: &mut [u8],
    ) -> StorageResult<Option<usize>> {
        self.as_ref().read(key, column, buf)
    }
}

impl<Description> BatchOperations for DataSource<Description>
where
    Description: DatabaseDescription,
{
    fn batch_write(
        &self,
        entries: &mut dyn Iterator<Item = (Vec<u8>, Self::Column, WriteOperation)>,
    ) -> StorageResult<()> {
        self.as_ref().batch_write(entries)
    }
}

/// Read-only methods.
impl<Description> Database<Description>
where
    Description: DatabaseDescription,
{
    pub(crate) fn iter_all<M>(
        &self,
        direction: Option<IterDirection>,
    ) -> impl Iterator<Item = StorageResult<(M::OwnedKey, M::OwnedValue)>> + '_
    where
        M: Mappable + TableWithBlueprint<Column = Description::Column>,
        M::Blueprint: Blueprint<M, DataSource>,
    {
        self.iter_all_filtered::<M, [u8; 0]>(None, None, direction)
    }

    pub(crate) fn iter_all_by_prefix<M, P>(
        &self,
        prefix: Option<P>,
    ) -> impl Iterator<Item = StorageResult<(M::OwnedKey, M::OwnedValue)>> + '_
    where
        M: Mappable + TableWithBlueprint<Column = Description::Column>,
        M::Blueprint: Blueprint<M, DataSource>,
        P: AsRef<[u8]>,
    {
        self.iter_all_filtered::<M, P>(prefix, None, None)
    }

    pub(crate) fn iter_all_by_start<M>(
        &self,
        start: Option<&M::Key>,
        direction: Option<IterDirection>,
    ) -> impl Iterator<Item = StorageResult<(M::OwnedKey, M::OwnedValue)>> + '_
    where
        M: Mappable + TableWithBlueprint<Column = Description::Column>,
        M::Blueprint: Blueprint<M, DataSource>,
    {
        self.iter_all_filtered::<M, [u8; 0]>(None, start, direction)
    }

    pub(crate) fn iter_all_filtered<M, P>(
        &self,
        prefix: Option<P>,
        start: Option<&M::Key>,
        direction: Option<IterDirection>,
    ) -> impl Iterator<Item = StorageResult<(M::OwnedKey, M::OwnedValue)>> + '_
    where
        M: Mappable + TableWithBlueprint<Column = Description::Column>,
        M::Blueprint: Blueprint<M, DataSource>,
        P: AsRef<[u8]>,
    {
        let encoder = start.map(|start| {
            <M::Blueprint as Blueprint<M, DataSource>>::KeyCodec::encode(start)
        });

        let start = encoder.as_ref().map(|encoder| encoder.as_bytes());

        self.data
            .as_ref()
            .iter_all(
                M::column(),
                prefix.as_ref().map(|p| p.as_ref()),
                start.as_ref().map(|cow| cow.as_ref()),
                direction.unwrap_or_default(),
            )
            .map(|val| {
                val.and_then(|(key, value)| {
                    let key =
                        <M::Blueprint as Blueprint<M, DataSource>>::KeyCodec::decode(
                            key.as_slice(),
                        )
                        .map_err(|e| StorageError::Codec(anyhow::anyhow!(e)))?;
                    let value =
                        <M::Blueprint as Blueprint<M, DataSource>>::ValueCodec::decode(
                            value.as_slice(),
                        )
                        .map_err(|e| StorageError::Codec(anyhow::anyhow!(e)))?;
                    Ok((key, value))
                })
            })
    }
}

impl<Description> Transactional for Database<Description>
where
    Description: DatabaseDescription,
{
    type Storage = Database<Description>;

    fn transaction(&self) -> StorageTransaction<Database<Description>> {
        StorageTransaction::new(self.transaction())
    }
}

impl<Description> AsRef<Database<Description>> for Database<Description>
where
    Description: DatabaseDescription,
{
    fn as_ref(&self) -> &Database<Description> {
        self
    }
}

impl<Description> AsMut<Database<Description>> for Database<Description>
where
    Description: DatabaseDescription,
{
    fn as_mut(&mut self) -> &mut Database<Description> {
        self
    }
}

/// Construct an ephemeral database
/// uses rocksdb when rocksdb features are enabled
/// uses in-memory when rocksdb features are disabled
impl<Description> Default for Database<Description>
where
    Description: DatabaseDescription,
{
    fn default() -> Self {
        #[cfg(not(feature = "rocksdb"))]
        {
            Self::in_memory()
        }
        #[cfg(feature = "rocksdb")]
        {
            Self::rocksdb()
        }
    }
}

/// Implement `ChainStateDb` so that `Database` can be passed to
/// `StateConfig's` `generate_state_config()` method
impl ChainStateDb for Database {
    fn get_contract_by_id(
        &self,
        contract_id: fuel_core_types::fuel_types::ContractId,
    ) -> StorageResult<(
        ContractConfig,
        Vec<ContractStateConfig>,
        Vec<ContractBalanceConfig>,
    )> {
        let contract = self.get_contract_config(contract_id)?;
        let state = self
            .contract_states(contract_id)
            .map_ok(move |(key, value)| ContractStateConfig {
                contract_id,
                key,
                value,
            })
            .try_collect()?;

        let balances = self
            .contract_balances(contract_id, None, None)
            .map_ok(move |(asset_id, amount)| ContractBalanceConfig {
                contract_id,
                asset_id,
                amount,
            })
            .try_collect()?;

        Ok((contract, state, balances))
    }

    fn iter_coin_configs(&self) -> BoxedIter<StorageResult<CoinConfig>> {
        Self::iter_coin_configs(self).into_boxed()
    }

    fn iter_contract_configs(&self) -> BoxedIter<StorageResult<ContractConfig>> {
        Self::iter_contract_configs(self).into_boxed()
    }

    fn iter_contract_state_configs(
        &self,
    ) -> BoxedIter<StorageResult<fuel_core_chain_config::ContractStateConfig>> {
        Self::iter_contract_state_configs(self).into_boxed()
    }

    fn iter_contract_balance_configs(
        &self,
    ) -> BoxedIter<StorageResult<fuel_core_chain_config::ContractBalanceConfig>> {
        Self::iter_contract_balance_configs(self).into_boxed()
    }

    fn iter_message_configs(&self) -> BoxedIter<StorageResult<MessageConfig>> {
        Self::iter_message_configs(self).into_boxed()
    }

    fn get_block_height(&self) -> StorageResult<BlockHeight> {
        self.latest_height()
    }
}

impl AtomicView for Database<OnChain> {
    type View = Self;

    type Height = BlockHeight;

    fn latest_height(&self) -> BlockHeight {
        // TODO: The database should track the latest height inside of the database object
        //  instead of fetching it from the `FuelBlocks` table. As a temporary solution,
        //  fetch it from the table for now.
        self.latest_height().unwrap_or_default()
    }

    fn view_at(&self, _: &BlockHeight) -> StorageResult<Self::View> {
        // TODO: Unimplemented until of the https://github.com/FuelLabs/fuel-core/issues/451
        Ok(self.latest_view())
    }

    fn latest_view(&self) -> Self::View {
        // TODO: https://github.com/FuelLabs/fuel-core/issues/1581
        self.clone()
    }
}

impl AtomicView for Database<OffChain> {
    type View = Self;

    type Height = BlockHeight;

    fn latest_height(&self) -> BlockHeight {
        // TODO: The database should track the latest height inside of the database object
        //  instead of fetching it from the `FuelBlocks` table. As a temporary solution,
        //  fetch it from the table for now.
        self.latest_height().unwrap_or_default()
    }

    fn view_at(&self, _: &BlockHeight) -> StorageResult<Self::View> {
        // TODO: Unimplemented until of the https://github.com/FuelLabs/fuel-core/issues/451
        Ok(self.latest_view())
    }

    fn latest_view(&self) -> Self::View {
        // TODO: https://github.com/FuelLabs/fuel-core/issues/1581
        self.clone()
    }
}

impl AtomicView for Database<Relayer> {
    type View = Self;
    type Height = DaBlockHeight;

    fn latest_height(&self) -> Self::Height {
        #[cfg(feature = "relayer")]
        {
            use fuel_core_relayer::ports::RelayerDb;
            // TODO: The database should track the latest da height inside of the database object
            //  instead of fetching it from the `RelayerMetadata` table. As a temporary solution,
            //  fetch it from the table for now.
            //  https://github.com/FuelLabs/fuel-core/issues/1589
            self.get_finalized_da_height().unwrap_or_default()
        }
        #[cfg(not(feature = "relayer"))]
        {
            DaBlockHeight(0)
        }
    }

    fn view_at(&self, _: &Self::Height) -> StorageResult<Self::View> {
        Ok(self.latest_view())
    }

    fn latest_view(&self) -> Self::View {
        self.clone()
    }
}

#[cfg(feature = "rocksdb")]
pub fn convert_to_rocksdb_direction(direction: IterDirection) -> rocksdb::Direction {
    match direction {
        IterDirection::Forward => rocksdb::Direction::Forward,
        IterDirection::Reverse => rocksdb::Direction::Reverse,
    }
}

#[cfg(test)]
mod tests {
    use crate::database::database_description::{
        off_chain::OffChain,
        on_chain::OnChain,
        relayer::Relayer,
        DatabaseDescription,
    };

    fn column_keys_not_exceed_count<Description>()
    where
        Description: DatabaseDescription,
    {
        use enum_iterator::all;
        use fuel_core_storage::kv_store::StorageColumn;
        use strum::EnumCount;
        for column in all::<Description::Column>() {
            assert!(column.as_usize() < Description::Column::COUNT);
        }
    }

    #[test]
    fn column_keys_not_exceed_count_test_on_chain() {
        column_keys_not_exceed_count::<OnChain>();
    }

    #[test]
    fn column_keys_not_exceed_count_test_off_chain() {
        column_keys_not_exceed_count::<OffChain>();
    }

    #[test]
    fn column_keys_not_exceed_count_test_relayer() {
        column_keys_not_exceed_count::<Relayer>();
    }
}<|MERGE_RESOLUTION|>--- conflicted
+++ resolved
@@ -56,6 +56,7 @@
     blockchain::primitives::DaBlockHeight,
     fuel_types::BlockHeight,
 };
+use itertools::Itertools;
 use std::{
     fmt::{
         self,
@@ -80,31 +81,13 @@
 use tempfile::TempDir;
 
 // Storages implementation
-<<<<<<< HEAD
-// TODO: Move to separate `database/storage` folder, because it is only implementation of storages traits.
-mod block;
-mod code_root;
-mod contracts;
-mod message;
-mod receipts;
-#[cfg(feature = "relayer")]
-mod relayer;
-mod sealed_block;
-mod state;
-mod utils;
-
-pub(crate) mod coin;
-
-pub mod balances;
-pub mod genesis_progress;
-=======
 pub mod balances;
 pub mod block;
 pub mod coin;
 pub mod contracts;
 pub mod database_description;
+pub mod genesis_progress; // TODO genesis
 pub mod message;
->>>>>>> 16817f22
 pub mod metadata;
 pub mod sealed_block;
 pub mod state;
@@ -112,102 +95,8 @@
 pub mod storage;
 pub mod transaction;
 pub mod transactions;
-
-<<<<<<< HEAD
-/// Database tables column ids to the corresponding [`fuel_core_storage::Mappable`] table.
-#[repr(u32)]
-#[derive(
-    Copy, Clone, Debug, strum_macros::EnumCount, PartialEq, Eq, enum_iterator::Sequence,
-)]
-pub enum Column {
-    /// The column id of metadata about the blockchain
-    Metadata = 0,
-    /// See [`ContractsRawCode`](fuel_core_storage::tables::ContractsRawCode)
-    ContractsRawCode = 1,
-    /// See [`ContractsInfo`](fuel_core_storage::tables::ContractsInfo)
-    ContractsInfo = 2,
-    /// See [`ContractsState`](fuel_core_storage::tables::ContractsState)
-    ContractsState = 3,
-    /// See [`ContractsLatestUtxo`](fuel_core_storage::tables::ContractsLatestUtxo)
-    ContractsLatestUtxo = 4,
-    /// See [`ContractsAssets`](fuel_core_storage::tables::ContractsAssets)
-    ContractsAssets = 5,
-    /// See [`Coins`](fuel_core_storage::tables::Coins)
-    Coins = 6,
-    /// The column of the table that stores `true` if `owner` owns `Coin` with `coin_id`
-    OwnedCoins = 7,
-    /// See [`Transactions`](fuel_core_storage::tables::Transactions)
-    Transactions = 8,
-    /// Transaction id to current status
-    TransactionStatus = 9,
-    /// The column of the table of all `owner`'s transactions
-    TransactionsByOwnerBlockIdx = 10,
-    /// See [`Receipts`](fuel_core_storage::tables::Receipts)
-    Receipts = 11,
-    /// See [`FuelBlocks`](fuel_core_storage::tables::FuelBlocks)
-    FuelBlocks = 12,
-    /// See [`FuelBlockSecondaryKeyBlockHeights`](storage::FuelBlockSecondaryKeyBlockHeights)
-    FuelBlockSecondaryKeyBlockHeights = 13,
-    /// See [`Messages`](fuel_core_storage::tables::Messages)
-    Messages = 14,
-    /// The column of the table that stores `true` if `owner` owns `Message` with `message_id`
-    OwnedMessageIds = 15,
-    /// See [`SealedBlockConsensus`](fuel_core_storage::tables::SealedBlockConsensus)
-    FuelBlockConsensus = 16,
-    /// See [`FuelBlockMerkleData`](storage::FuelBlockMerkleData)
-    FuelBlockMerkleData = 17,
-    /// See [`FuelBlockMerkleMetadata`](storage::FuelBlockMerkleMetadata)
-    FuelBlockMerkleMetadata = 18,
-    /// Messages that have been spent.
-    /// Existence of a key in this column means that the message has been spent.
-    /// See [`SpentMessages`](fuel_core_storage::tables::SpentMessages)
-    SpentMessages = 19,
-    /// Metadata for the relayer
-    /// See [`RelayerMetadata`](fuel_core_relayer::ports::RelayerMetadata)
-    RelayerMetadata = 20,
-    /// See [`ContractsAssetsMerkleData`](storage::ContractsAssetsMerkleData)
-    ContractsAssetsMerkleData = 21,
-    /// See [`ContractsAssetsMerkleMetadata`](storage::ContractsAssetsMerkleMetadata)
-    ContractsAssetsMerkleMetadata = 22,
-    /// See [`ContractsStateMerkleData`](storage::ContractsStateMerkleData)
-    ContractsStateMerkleData = 23,
-    /// See [`ContractsStateMerkleMetadata`](storage::ContractsStateMerkleMetadata)
-    ContractsStateMerkleMetadata = 24,
-    /// See [`GenesisMetadata`](storage::GenesisMetadata)
-    GenesisMetadata = 25,
-    /// See [`GenesisCoinRoots`](storage::GenesisCoinRoots)
-    GenesisCoinRoots = 26,
-    /// See [`GenesisCoinRoots`](storage::GenesisCoinRoots)
-    GenesisMessageRoots = 27,
-    /// See [`GenesisContractStateRoots`](storage::GenesisContractStateRoots)
-    GenesisContractStateRoots = 28,
-    /// See [`GenesisContractBalanceRoots`](storage::GenesisContractBalanceRoots)
-    GenesisContractBalanceRoots = 29,
-    /// See [`GenesisContractRoots`](storage::GenesisContractRoots)
-    GenesisContractRoots = 30,
-    /// See [`GenesisContractIds`](storage::GenesisContractIds)
-    GenesisContractIds = 31,
-}
-
-impl Column {
-    /// The total count of variants in the enum.
-    pub const COUNT: usize = <Self as EnumCount>::COUNT;
-
-    /// Returns the `usize` representation of the `Column`.
-    pub fn as_usize(&self) -> usize {
-        *self as usize
-    }
-}
-
-#[derive(Clone, Debug, Eq, PartialEq)]
-pub struct DatabaseConfig {
-    pub database_path: PathBuf,
-    pub database_type: DbType,
-    pub max_database_cache_size: usize,
-}
-
-=======
->>>>>>> 16817f22
+pub mod utils;
+
 #[derive(Clone, Debug)]
 pub struct Database<Description = OnChain>
 where
@@ -321,15 +210,7 @@
         self.as_ref().put(key, column, value)
     }
 
-<<<<<<< HEAD
-    pub fn delete_all(&mut self, column: Column) -> DatabaseResult<()> {
-        self.data.delete_all(column)
-    }
-
-    fn remove<V: DeserializeOwned>(
-=======
     fn replace(
->>>>>>> 16817f22
         &self,
         key: &[u8],
         column: Self::Column,
@@ -390,6 +271,18 @@
         entries: &mut dyn Iterator<Item = (Vec<u8>, Self::Column, WriteOperation)>,
     ) -> StorageResult<()> {
         self.as_ref().batch_write(entries)
+    }
+
+    fn delete_all(&self, column: Self::Column) -> StorageResult<()> {
+        let mut entries = Vec::new();
+        self.iter_all(column, None, None, IterDirection::Forward)
+            .try_for_each(|item| {
+                let (key, _) = item?;
+                entries.push((key, column, WriteOperation::Remove));
+                Ok::<_, StorageError>(())
+            })?;
+
+        self.batch_write(&mut entries.into_iter())
     }
 }
 
