use self::adapters::BlockImporterAdapter;
use crate::{
    combined_database::{
        CombinedDatabase,
        ShutdownListener,
    },
    database::Database,
    service::{
        adapters::{
            ExecutorAdapter,
            PoAAdapter,
        },
        sub_services::TxPoolSharedState,
    },
};
use fuel_core_chain_config::{
    ConsensusConfig,
    GenesisCommitment,
};
use fuel_core_poa::{
    ports::BlockImporter,
    verifier::verify_consensus,
};
use fuel_core_services::{
    RunnableService,
    RunnableTask,
    ServiceRunner,
    State,
    StateWatcher,
};
use fuel_core_storage::{
    not_found,
    tables::SealedBlockConsensus,
    transactional::{
        AtomicView,
        ReadTransaction,
    },
    IsNotFound,
    StorageAsMut,
};
use fuel_core_types::blockchain::consensus::Consensus;
use std::{
    net::SocketAddr,
    sync::Arc,
};

pub use config::{
    Config,
    DbType,
    RelayerConsensusConfig,
    VMConfig,
};
pub use fuel_core_services::Service as ServiceTrait;

pub mod adapters;
pub mod config;
pub mod genesis;
pub mod metrics;
mod query;
pub mod sub_services;
pub mod vm_pool;

#[derive(Clone)]
pub struct SharedState {
    /// The PoA adaptor around the shared state of the consensus module.
    pub poa_adapter: PoAAdapter,
    /// The transaction pool shared state.
    pub txpool_shared_state: TxPoolSharedState,
    /// The P2P network shared state.
    #[cfg(feature = "p2p")]
    pub network: Option<fuel_core_p2p::service::SharedState>,
    #[cfg(feature = "relayer")]
    /// The Relayer shared state.
    pub relayer: Option<
        fuel_core_relayer::SharedState<
            Database<crate::database::database_description::relayer::Relayer>,
        >,
    >,
    /// The GraphQL shared state.
    pub graph_ql: crate::fuel_core_graphql_api::api_service::SharedState,
    /// The underlying database.
    pub database: CombinedDatabase,
    /// Subscribe to new block production.
    pub block_importer: BlockImporterAdapter,
    /// The executor to validate blocks.
    pub executor: ExecutorAdapter,
    /// The config of the service.
    pub config: Config,
}

pub struct FuelService {
    /// The `ServiceRunner` used for `FuelService`.
    ///
    /// # Dev-note: The `FuelService` is already exposed as a public API and used by many crates.
    /// To provide a user-friendly API and avoid breaking many downstream crates, `ServiceRunner`
    /// is wrapped inside.
    runner: ServiceRunner<Task>,
    /// The shared state of the service
    pub sub_services: Arc<SubServices>,
    /// The shared state of the service
    pub shared: SharedState,
    /// The address bound by the system for serving the API
    pub bound_address: SocketAddr,
}

impl Drop for FuelService {
    fn drop(&mut self) {
        self.send_stop_signal();
    }
}

impl FuelService {
    /// Creates a `FuelService` instance from service config
    #[tracing::instrument(skip_all, fields(name = %config.name))]
    pub fn new<Shutdown>(
        mut database: CombinedDatabase,
        config: Config,
        shutdown_listener: &mut Shutdown,
    ) -> anyhow::Result<Self>
    where
        Shutdown: ShutdownListener,
    {
        let config = config.make_config_consistent();

        // initialize state
        tracing::info!("Initializing database");
        database.check_version()?;
        database.initialize()?;

        Self::make_database_compatible_with_config(
            &mut database,
            &config,
            shutdown_listener,
        )?;

        // initialize sub services
        tracing::info!("Initializing sub services");
        database.sync_aux_db_heights(shutdown_listener)?;
        let (services, shared) = sub_services::init_sub_services(&config, database)?;

        let sub_services = Arc::new(services);
        let task = Task::new(sub_services.clone(), shared.clone())?;
        let runner = ServiceRunner::new(task);
        let bound_address = runner.shared.graph_ql.bound_address;

        Ok(FuelService {
            sub_services,
            bound_address,
            shared,
            runner,
        })
    }

    /// Creates and starts fuel node instance from service config
    pub async fn new_node(config: Config) -> anyhow::Result<Self> {
        // initialize database
        let combined_database =
            CombinedDatabase::from_config(&config.combined_db_config)?;

        Self::from_combined_database(combined_database, config).await
    }

    /// Creates and starts fuel node instance from service config and a pre-existing on-chain database
    pub async fn from_database(
        database: Database,
        config: Config,
    ) -> anyhow::Result<Self> {
        let combined_database = CombinedDatabase::new(
            database,
            Default::default(),
            Default::default(),
            Default::default(),
        );
        Self::from_combined_database(combined_database, config).await
    }

    /// Creates and starts fuel node instance from service config and a pre-existing combined database
    pub async fn from_combined_database(
        combined_database: CombinedDatabase,
        config: Config,
    ) -> anyhow::Result<Self> {
        let mut listener = crate::ShutdownListener::spawn();
        let service = Self::new(combined_database, config, &mut listener)?;
        let state = service.start_and_await().await?;

        if !state.started() {
            return Err(anyhow::anyhow!(
                "The state of the service is not started: {state:?}"
            ));
        }
        Ok(service)
    }

    #[cfg(feature = "relayer")]
    /// Wait for the Relayer to be in sync with
    /// the data availability layer.
    ///
    /// Yields until the relayer reaches a point where it
    /// considered up to date. Note that there's no guarantee
    /// the relayer will ever catch up to the da layer and
    /// may fall behind immediately after this future completes.
    ///
    /// The only guarantee is that if this future completes then
    /// the relayer did reach consistency with the da layer for
    /// some period of time.
    pub async fn await_relayer_synced(&self) -> anyhow::Result<()> {
        if let Some(relayer_handle) = &self.runner.shared.relayer {
            relayer_handle.await_synced().await?;
        }
        Ok(())
    }

<<<<<<< HEAD
    // When genesis is missing write to the database that Balances indexation should be used.
    fn write_metadata_at_genesis(database: &CombinedDatabase) -> anyhow::Result<()> {
        let on_chain_view = database.on_chain().latest_view()?;
        if on_chain_view.get_genesis().is_err() {
            let all_indexations = IndexationKind::all().collect();
            info!(
                "No genesis, initializing metadata with all supported indexations: {:?}",
                all_indexations
            );
            let off_chain_view = database.off_chain().latest_view()?;
            let mut database_tx = off_chain_view.read_transaction();
            database_tx
                .storage_as_mut::<MetadataTable<OffChain>>()
                .insert(
                    &(),
                    &DatabaseMetadata::V2 {
                        version: <OffChain as DatabaseDescription>::version(),
                        height: Default::default(),
                        indexation_availability: all_indexations,
                    },
                )?;
            database
                .off_chain()
                .data
                .commit_changes(None, database_tx.into_changes())?;
        }
        Ok(())
    }

=======
>>>>>>> 33f75af6
    fn make_database_compatible_with_config<Shutdown>(
        combined_database: &mut CombinedDatabase,
        config: &Config,
        shutdown_listener: &mut Shutdown,
    ) -> anyhow::Result<()>
    where
        Shutdown: ShutdownListener,
    {
        let start_up_consensus_config = &config.snapshot_reader.chain_config().consensus;

        let mut found_override_height = None;
        match start_up_consensus_config {
            ConsensusConfig::PoA { .. } => {
                // We don't support overriding of the heights for PoA version 1.
            }
            ConsensusConfig::PoAV2(poa) => {
                let on_chain_view = combined_database.on_chain().latest_view()?;

                for override_height in poa.get_all_overrides().keys() {
                    let Some(current_height) = on_chain_view.maybe_latest_height()?
                    else {
                        // Database is empty, nothing to rollback
                        return Ok(());
                    };

                    if override_height > &current_height {
                        return Ok(());
                    }

                    let block_header = on_chain_view
                        .get_sealed_block_header(override_height)?
                        .ok_or(not_found!("SealedBlockHeader"))?;
                    let header = block_header.entity;
                    let seal = block_header.consensus;

                    if let Consensus::PoA(poa_seal) = seal {
                        let block_valid = verify_consensus(
                            start_up_consensus_config,
                            &header,
                            &poa_seal,
                        );

                        if !block_valid {
                            found_override_height = Some(override_height);
                        }
                    } else {
                        return Err(anyhow::anyhow!(
                            "The consensus at override height {override_height} is not PoA."
                        ));
                    };
                }
            }
        }

        if let Some(override_height) = found_override_height {
            let rollback_height = override_height.pred().ok_or(anyhow::anyhow!(
                "The override height is zero. \
                The override height should be greater than zero."
            ))?;
            tracing::warn!(
                "The consensus at override height {override_height} \
                does not match with the database. \
                Rollbacking the database to the height {rollback_height}"
            );
            combined_database.rollback_to(rollback_height, shutdown_listener)?;
        }

        Ok(())
    }

    fn override_chain_config_if_needed(&self) -> anyhow::Result<()> {
        let chain_config = self.shared.config.snapshot_reader.chain_config();
        let on_chain_view = self.shared.database.on_chain().latest_view()?;
        let chain_config_hash = chain_config.root()?.into();
        let mut initialized_genesis = on_chain_view.get_genesis()?;
        let genesis_chain_config_hash = initialized_genesis.chain_config_hash;

        if genesis_chain_config_hash != chain_config_hash {
            tracing::warn!(
                "The genesis chain config hash({genesis_chain_config_hash}) \
                is different from the current one({chain_config_hash}). \
                Updating the genesis consensus parameters."
            );

            let genesis_block_height =
                on_chain_view.genesis_height()?.ok_or(anyhow::anyhow!(
                    "The genesis block height is not found in the database \
                    during overriding the chain config hash."
                ))?;
            let mut database_tx = on_chain_view.read_transaction();

            initialized_genesis.chain_config_hash = chain_config_hash;
            database_tx
                .storage_as_mut::<SealedBlockConsensus>()
                .insert(
                    &genesis_block_height,
                    &Consensus::Genesis(initialized_genesis),
                )?;

            self.shared
                .database
                .on_chain()
                .data
                .commit_changes(Some(genesis_block_height), database_tx.into_changes())?;
        }

        Ok(())
    }

    async fn prepare_genesis(&self, watcher: &StateWatcher) -> anyhow::Result<()> {
        // check if chain is initialized
        if let Err(err) = self.shared.database.on_chain().latest_view()?.get_genesis() {
            if err.is_not_found() {
                let result = genesis::execute_genesis_block(
                    watcher.clone(),
                    &self.shared.config,
                    &self.shared.database,
                )
                .await?;

                self.shared.block_importer.commit_result(result).await?;
            }
        }

        // repopulate missing tables
        genesis::recover_missing_tables_from_genesis_state_config(
            watcher.clone(),
            &self.shared.config,
            &self.shared.database,
        )
        .await?;

        self.override_chain_config_if_needed()
    }
}

impl FuelService {
    /// Start all sub services and await for them to start.
    pub async fn start_and_await(&self) -> anyhow::Result<State> {
        let watcher = self.runner.state_watcher();
        self.prepare_genesis(&watcher).await?;
        self.runner.start_and_await().await
    }

    /// Sends the stop signal to all sub services.
    pub fn send_stop_signal(&self) -> bool {
        self.runner.stop()
    }

    /// Awaits for all services to shutdown.
    pub async fn await_shutdown(&self) -> anyhow::Result<State> {
        self.runner.await_stop().await
    }

    /// Sends the stop signal to all sub services and awaits for all services to shutdown.
    pub async fn send_stop_signal_and_await_shutdown(&self) -> anyhow::Result<State> {
        self.runner.stop_and_await().await
    }

    pub fn state(&self) -> State {
        self.runner.state()
    }

    pub fn sub_services(&self) -> &SubServices {
        self.sub_services.as_ref()
    }
}

pub type SubServices = Vec<Box<dyn ServiceTrait + Send + Sync + 'static>>;

struct Task {
    /// The list of started sub services.
    services: Arc<SubServices>,
    /// The address bound by the system for serving the API
    pub shared: SharedState,
}

impl Task {
    /// Private inner method for initializing the fuel service task
    pub fn new(services: Arc<SubServices>, shared: SharedState) -> anyhow::Result<Task> {
        Ok(Task { services, shared })
    }
}

#[async_trait::async_trait]
impl RunnableService for Task {
    const NAME: &'static str = "FuelService";
    type SharedData = SharedState;
    type Task = Task;
    type TaskParams = ();

    fn shared_data(&self) -> Self::SharedData {
        self.shared.clone()
    }

    async fn into_task(
        mut self,
        watcher: &StateWatcher,
        _: Self::TaskParams,
    ) -> anyhow::Result<Self::Task> {
        let mut watcher = watcher.clone();

        for service in self.services.iter() {
            tokio::select! {
                _ = watcher.wait_stopping_or_stopped() => {
                    break;
                }
                result = service.start_and_await() => {
                    result?;
                }
            }
        }
        Ok(self)
    }
}

#[async_trait::async_trait]
impl RunnableTask for Task {
    #[tracing::instrument(skip_all)]
    async fn run(&mut self, watcher: &mut StateWatcher) -> anyhow::Result<bool> {
        let mut stop_signals = vec![];
        for service in self.services.iter() {
            stop_signals.push(service.await_stop())
        }
        stop_signals.push(Box::pin(watcher.while_started()));

        let (result, _, _) = futures::future::select_all(stop_signals).await;

        if let Err(err) = result {
            tracing::error!("Got an error during listen for shutdown: {}", err);
        }

        // We received the stop signal from any of one source, so stop this service and
        // all sub-services.
        let should_continue = false;
        Ok(should_continue)
    }

    async fn shutdown(self) -> anyhow::Result<()> {
        for service in self.services.iter() {
            let result = service.stop_and_await().await;

            if let Err(err) = result {
                tracing::error!(
                    "Got and error during awaiting for stop of the service: {}",
                    err
                );
            }
        }
        Ok(())
    }
}

#[allow(non_snake_case)]
#[cfg(test)]
mod tests {
    use crate::{
        service::{
            Config,
            FuelService,
        },
        ShutdownListener,
    };
    use fuel_core_services::State;
    use std::{
        thread::sleep,
        time::Duration,
    };

    #[tokio::test]
    async fn stop_sub_service_shutdown_all_services() {
        // The test verify that if we stop any of sub-services
        let mut i = 0;
        loop {
            let mut shutdown = ShutdownListener::spawn();
            let service =
                FuelService::new(Default::default(), Config::local_node(), &mut shutdown)
                    .unwrap();
            service.start_and_await().await.unwrap();
            sleep(Duration::from_secs(1));
            for service in service.sub_services() {
                assert_eq!(service.state(), State::Started);
            }

            if i < service.sub_services().len() {
                service.sub_services()[i].stop_and_await().await.unwrap();
                tokio::time::timeout(Duration::from_secs(5), service.await_shutdown())
                    .await
                    .expect("Failed to stop the service in reasonable period of time")
                    .expect("Failed to stop the service");
            } else {
                break;
            }
            i += 1;
        }

        // current services: graphql, graphql worker, txpool, PoA, gas price service
        #[allow(unused_mut)]
        let mut expected_services = 6;

        // Relayer service is disabled with `Config::local_node`.
        // #[cfg(feature = "relayer")]
        // {
        //     expected_services += 1;
        // }
        #[cfg(feature = "p2p")]
        {
            // p2p & sync
            expected_services += 2;
        }

        // # Dev-note: Update the `expected_services` when we add/remove a new/old service.
        assert_eq!(i, expected_services);
    }

    #[tokio::test]
    async fn stop_and_await___stops_all_services() {
        let mut shutdown = ShutdownListener::spawn();
        let service =
            FuelService::new(Default::default(), Config::local_node(), &mut shutdown)
                .unwrap();
        service.start_and_await().await.unwrap();
        let sub_services_watchers: Vec<_> = service
            .sub_services()
            .iter()
            .map(|s| s.state_watcher())
            .collect();

        sleep(Duration::from_secs(1));
        for service in service.sub_services() {
            assert_eq!(service.state(), State::Started);
        }
        service.send_stop_signal_and_await_shutdown().await.unwrap();

        for mut service in sub_services_watchers {
            // Check that the state is `Stopped`(not `StoppedWithError`)
            assert_eq!(service.borrow_and_update().clone(), State::Stopped);
        }
    }
}<|MERGE_RESOLUTION|>--- conflicted
+++ resolved
@@ -210,38 +210,6 @@
         Ok(())
     }
 
-<<<<<<< HEAD
-    // When genesis is missing write to the database that Balances indexation should be used.
-    fn write_metadata_at_genesis(database: &CombinedDatabase) -> anyhow::Result<()> {
-        let on_chain_view = database.on_chain().latest_view()?;
-        if on_chain_view.get_genesis().is_err() {
-            let all_indexations = IndexationKind::all().collect();
-            info!(
-                "No genesis, initializing metadata with all supported indexations: {:?}",
-                all_indexations
-            );
-            let off_chain_view = database.off_chain().latest_view()?;
-            let mut database_tx = off_chain_view.read_transaction();
-            database_tx
-                .storage_as_mut::<MetadataTable<OffChain>>()
-                .insert(
-                    &(),
-                    &DatabaseMetadata::V2 {
-                        version: <OffChain as DatabaseDescription>::version(),
-                        height: Default::default(),
-                        indexation_availability: all_indexations,
-                    },
-                )?;
-            database
-                .off_chain()
-                .data
-                .commit_changes(None, database_tx.into_changes())?;
-        }
-        Ok(())
-    }
-
-=======
->>>>>>> 33f75af6
     fn make_database_compatible_with_config<Shutdown>(
         combined_database: &mut CombinedDatabase,
         config: &Config,
