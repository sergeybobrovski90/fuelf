use fuel_core_storage::{
    blueprint::plain::Plain,
    codec::{
        postcard::Postcard,
        primitive::{
            utxo_id_to_bytes,
            Primitive,
        },
        raw::Raw,
    },
    structured_storage::TableWithBlueprint,
    Mappable,
};
use fuel_core_types::{
    entities::{
        coins::coin::Coin,
        Message,
    },
    fuel_tx::{
        Address,
        AssetId,
        TxId,
        UtxoId,
    },
    fuel_types::Nonce,
};

use crate::graphql_api::indexation;

use self::indexation::coins_to_spend::{
    NON_RETRYABLE_BYTE,
    RETRYABLE_BYTE,
};

// TODO: Reuse `fuel_vm::storage::double_key` macro.
pub fn owner_coin_id_key(owner: &Address, coin_id: &UtxoId) -> OwnedCoinKey {
    let mut default = [0u8; Address::LEN + TxId::LEN + 2];
    default[0..Address::LEN].copy_from_slice(owner.as_ref());
    let utxo_id_bytes: [u8; TxId::LEN + 2] = utxo_id_to_bytes(coin_id);
    default[Address::LEN..].copy_from_slice(utxo_id_bytes.as_ref());
    default
}

/// The storage table for the index of coins to spend.

// In the implementation of getters we use the explicit panic with the message (`expect`)
// when the key is malformed (incorrect length). This is a bit of a code smell, but it's
// consistent with how the `double_key!` macro works. We should consider refactoring this
// in the future.
pub struct CoinsToSpendIndex;

impl Mappable for CoinsToSpendIndex {
    type Key = Self::OwnedKey;
    type OwnedKey = CoinsToSpendIndexKey;
    type Value = Self::OwnedValue;
    type OwnedValue = u8;
}

impl TableWithBlueprint for CoinsToSpendIndex {
    type Blueprint = Plain<Raw, Primitive<1>>;
    type Column = super::Column;

    fn column() -> Self::Column {
        Self::Column::CoinsToSpend
    }
}

// For coins, the foreign key is the UtxoId (34 bytes).
pub(crate) const COIN_FOREIGN_KEY_LEN: usize = TxId::LEN + 2;

// For messages, the foreign key is the nonce (32 bytes).
pub(crate) const MESSAGE_FOREIGN_KEY_LEN: usize = Nonce::LEN;

#[derive(Debug, Clone, Default, PartialEq, Eq, PartialOrd, Ord, Hash)]
pub struct CoinsToSpendIndexKey(Vec<u8>);

impl core::fmt::Display for CoinsToSpendIndexKey {
    fn fmt(&self, f: &mut core::fmt::Formatter<'_>) -> core::fmt::Result {
        write!(
            f,
            "owner={}, asset_id={}, retryable_flag={}, amount={}",
            self.owner(),
            self.asset_id(),
            self.retryable_flag(),
            self.amount()
        )
    }
}

impl CoinsToSpendIndexKey {
    pub fn from_coin(coin: &Coin) -> Self {
        let address_bytes = coin.owner.as_ref();
        let asset_id_bytes = coin.asset_id.as_ref();
        let retryable_flag_bytes = NON_RETRYABLE_BYTE;
        let amount_bytes = coin.amount.to_be_bytes();
        let utxo_id_bytes = utxo_id_to_bytes(&coin.utxo_id);

        Self(
            address_bytes
                .iter()
                .chain(asset_id_bytes)
                .chain(retryable_flag_bytes.iter())
                .chain(amount_bytes.iter())
                .chain(utxo_id_bytes.iter())
                .copied()
                .collect(),
        )
    }

    pub fn from_message(message: &Message, base_asset_id: &AssetId) -> Self {
        let address_bytes = message.recipient().as_ref();
        let asset_id_bytes = base_asset_id.as_ref();
        let retryable_flag_bytes = if message.has_retryable_amount() {
            RETRYABLE_BYTE
        } else {
            NON_RETRYABLE_BYTE
        };
        let amount_bytes = message.amount().to_be_bytes();
        let nonce_bytes = message.nonce().as_slice();

<<<<<<< HEAD
        Self(
            address_bytes
                .iter()
                .chain(asset_id_bytes)
                .chain(retryable_flag_bytes.iter())
                .chain(amount_bytes.iter())
                .chain(nonce_bytes)
                .copied()
                .collect(),
        )
=======
        let mut arr = [0; CoinsToSpendIndexKey::LEN];
        let mut offset = 0;
        arr[offset..offset + Address::LEN].copy_from_slice(address_bytes);
        offset += Address::LEN;
        arr[offset..offset + AssetId::LEN].copy_from_slice(asset_id_bytes);
        offset += AssetId::LEN;
        arr[offset..offset + u8::BITS as usize / 8].copy_from_slice(
            if message.is_retryable_message() {
                &RETRYABLE_BYTE
            } else {
                &NON_RETRYABLE_BYTE
            },
        );
        offset += u8::BITS as usize / 8;
        arr[offset..offset + u64::BITS as usize / 8].copy_from_slice(&amount_bytes);
        offset += u64::BITS as usize / 8;
        arr[offset..offset + Nonce::LEN].copy_from_slice(nonce_bytes);
        offset += Nonce::LEN;
        arr[offset..].copy_from_slice(&indexation::coins_to_spend::MESSAGE_PADDING_BYTES);
        Self(arr)
>>>>>>> 7614bf74
    }

    pub fn from_slice(slice: &[u8]) -> Self {
        Self(slice.into())
    }

    pub fn owner(&self) -> Address {
        let address_start = 0;
        let address_end = address_start + Address::LEN;
        let address: [u8; Address::LEN] = self.0[address_start..address_end]
            .try_into()
            .expect("should have correct bytes");
        Address::new(address)
    }

    pub fn asset_id(&self) -> AssetId {
        let offset = Address::LEN;

        let asset_id_start = offset;
        let asset_id_end = asset_id_start + AssetId::LEN;
        let asset_id: [u8; AssetId::LEN] = self.0[asset_id_start..asset_id_end]
            .try_into()
            .expect("should have correct bytes");
        AssetId::new(asset_id)
    }

    pub fn retryable_flag(&self) -> u8 {
        let offset = Address::LEN + AssetId::LEN;
        self.0[offset]
    }

    #[allow(clippy::arithmetic_side_effects)]
    pub fn amount(&self) -> u64 {
        let offset = Address::LEN + AssetId::LEN + u8::BITS as usize / 8;
        let amount_start = offset;
        let amount_end = amount_start + u64::BITS as usize / 8;
        u64::from_be_bytes(
            self.0[amount_start..amount_end]
                .try_into()
                .expect("should have correct bytes"),
        )
    }

    #[allow(clippy::arithmetic_side_effects)]
    pub fn foreign_key_bytes(&self) -> Vec<u8> {
        let offset =
            Address::LEN + AssetId::LEN + u8::BITS as usize / 8 + u64::BITS as usize / 8;
        self.0[offset..].into()
    }
}

impl From<&[u8]> for CoinsToSpendIndexKey {
    fn from(slice: &[u8]) -> Self {
        CoinsToSpendIndexKey::from_slice(slice)
    }
}

impl AsRef<[u8]> for CoinsToSpendIndexKey {
    fn as_ref(&self) -> &[u8] {
        self.0.as_ref()
    }
}

/// The storage table of owned coin ids. Maps addresses to owned coins.
pub struct OwnedCoins;
/// The storage key for owned coins: `Address ++ UtxoId`
pub type OwnedCoinKey = [u8; Address::LEN + TxId::LEN + 2];

impl Mappable for OwnedCoins {
    type Key = Self::OwnedKey;
    type OwnedKey = OwnedCoinKey;
    type Value = Self::OwnedValue;
    type OwnedValue = ();
}

impl TableWithBlueprint for OwnedCoins {
    type Blueprint = Plain<Raw, Postcard>;
    type Column = super::Column;

    fn column() -> Self::Column {
        Self::Column::OwnedCoins
    }
}

#[cfg(test)]
mod test {
    use fuel_core_types::{
        entities::relayer::message::MessageV1,
        fuel_types::Nonce,
    };

    use super::*;

    impl rand::distributions::Distribution<CoinsToSpendIndexKey>
        for rand::distributions::Standard
    {
        fn sample<R: rand::Rng + ?Sized>(&self, rng: &mut R) -> CoinsToSpendIndexKey {
            let bytes: Vec<_> = if rng.gen() {
                (0..COIN_TO_SPEND_COIN_KEY_LEN)
                    .map(|_| rng.gen::<u8>())
                    .collect()
            } else {
                (0..COIN_TO_SPEND_MESSAGE_KEY_LEN)
                    .map(|_| rng.gen::<u8>())
                    .collect()
            };
            CoinsToSpendIndexKey(bytes)
        }
    }

    // Base part of the coins to spend index key.
    const COIN_TO_SPEND_BASE_KEY_LEN: usize =
        Address::LEN + AssetId::LEN + u8::BITS as usize / 8 + u64::BITS as usize / 8;

    // Total length of the coins to spend index key for coins.
    const COIN_TO_SPEND_COIN_KEY_LEN: usize =
        COIN_TO_SPEND_BASE_KEY_LEN + COIN_FOREIGN_KEY_LEN;

    // Total length of the coins to spend index key for messages.
    const COIN_TO_SPEND_MESSAGE_KEY_LEN: usize =
        COIN_TO_SPEND_BASE_KEY_LEN + MESSAGE_FOREIGN_KEY_LEN;

    fn generate_key(rng: &mut impl rand::Rng) -> <OwnedCoins as Mappable>::Key {
        let mut bytes = [0u8; 66];
        rng.fill(bytes.as_mut());
        bytes
    }

    fuel_core_storage::basic_storage_tests!(
        OwnedCoins,
        [0u8; 66],
        <OwnedCoins as Mappable>::Value::default(),
        <OwnedCoins as Mappable>::Value::default(),
        generate_key
    );

    fuel_core_storage::basic_storage_tests!(
        CoinsToSpendIndex,
        <CoinsToSpendIndex as Mappable>::Key::default(),
        <CoinsToSpendIndex as Mappable>::Value::default()
    );

    fn merge_foreign_key_bytes<A, B, const N: usize>(a: A, b: B) -> [u8; N]
    where
        A: AsRef<[u8]>,
        B: AsRef<[u8]>,
    {
        a.as_ref()
            .iter()
            .copied()
            .chain(b.as_ref().iter().copied())
            .collect::<Vec<_>>()
            .try_into()
            .expect("should have correct length")
    }

    #[test]
    fn key_from_coin() {
        let owner = Address::new([
            0x00, 0x01, 0x02, 0x03, 0x04, 0x05, 0x06, 0x07, 0x08, 0x09, 0x0A, 0x0B, 0x0C,
            0x0D, 0x0E, 0x0F, 0x10, 0x11, 0x12, 0x13, 0x14, 0x15, 0x16, 0x17, 0x18, 0x19,
            0x1A, 0x1B, 0x1C, 0x1D, 0x1E, 0x1F,
        ]);

        let asset_id = AssetId::new([
            0x20, 0x21, 0x22, 0x23, 0x24, 0x25, 0x26, 0x27, 0x28, 0x29, 0x2A, 0x2B, 0x2C,
            0x2D, 0x2E, 0x2F, 0x30, 0x31, 0x32, 0x33, 0x34, 0x35, 0x36, 0x37, 0x38, 0x39,
            0x3A, 0x3B, 0x3C, 0x3D, 0x3E, 0x3F,
        ]);

        let retryable_flag = NON_RETRYABLE_BYTE;

        let amount = [0x40, 0x41, 0x42, 0x43, 0x44, 0x45, 0x46, 0x47];
        assert_eq!(amount.len(), u64::BITS as usize / 8);

        let tx_id = TxId::new([
            0x50, 0x51, 0x52, 0x53, 0x54, 0x55, 0x56, 0x57, 0x58, 0x59, 0x5A, 0x5B, 0x5C,
            0x5D, 0x5E, 0x5F, 0x60, 0x61, 0x62, 0x63, 0x64, 0x65, 0x66, 0x67, 0x68, 0x69,
            0x6A, 0x6B, 0x6C, 0x6D, 0x6E, 0x6F,
        ]);

        let output_index = [0xFE, 0xFF];
        let utxo_id = UtxoId::new(tx_id, u16::from_be_bytes(output_index));

        let coin = Coin {
            owner,
            asset_id,
            amount: u64::from_be_bytes(amount),
            utxo_id,
            tx_pointer: Default::default(),
        };

        let key = CoinsToSpendIndexKey::from_coin(&coin);

        let key_bytes: [u8; COIN_TO_SPEND_COIN_KEY_LEN] =
            key.as_ref().try_into().expect("should have correct length");

        assert_eq!(
            key_bytes,
            [
                0x00, 0x01, 0x02, 0x03, 0x04, 0x05, 0x06, 0x07, 0x08, 0x09, 0x0A, 0x0B,
                0x0C, 0x0D, 0x0E, 0x0F, 0x10, 0x11, 0x12, 0x13, 0x14, 0x15, 0x16, 0x17,
                0x18, 0x19, 0x1A, 0x1B, 0x1C, 0x1D, 0x1E, 0x1F, 0x20, 0x21, 0x22, 0x23,
                0x24, 0x25, 0x26, 0x27, 0x28, 0x29, 0x2A, 0x2B, 0x2C, 0x2D, 0x2E, 0x2F,
                0x30, 0x31, 0x32, 0x33, 0x34, 0x35, 0x36, 0x37, 0x38, 0x39, 0x3A, 0x3B,
                0x3C, 0x3D, 0x3E, 0x3F, 0x01, 0x40, 0x41, 0x42, 0x43, 0x44, 0x45, 0x46,
                0x47, 0x50, 0x51, 0x52, 0x53, 0x54, 0x55, 0x56, 0x57, 0x58, 0x59, 0x5A,
                0x5B, 0x5C, 0x5D, 0x5E, 0x5F, 0x60, 0x61, 0x62, 0x63, 0x64, 0x65, 0x66,
                0x67, 0x68, 0x69, 0x6A, 0x6B, 0x6C, 0x6D, 0x6E, 0x6F, 0xFE, 0xFF,
            ]
        );

        assert_eq!(key.owner(), owner);
        assert_eq!(key.asset_id(), asset_id);
        assert_eq!(key.retryable_flag(), retryable_flag[0]);
        assert_eq!(key.amount(), u64::from_be_bytes(amount));
        assert_eq!(
            key.foreign_key_bytes(),
            &merge_foreign_key_bytes::<_, _, COIN_FOREIGN_KEY_LEN>(tx_id, output_index)
        );
    }

    #[test]
    fn key_from_non_retryable_message() {
        let owner = Address::new([
            0x00, 0x01, 0x02, 0x03, 0x04, 0x05, 0x06, 0x07, 0x08, 0x09, 0x0A, 0x0B, 0x0C,
            0x0D, 0x0E, 0x0F, 0x10, 0x11, 0x12, 0x13, 0x14, 0x15, 0x16, 0x17, 0x18, 0x19,
            0x1A, 0x1B, 0x1C, 0x1D, 0x1E, 0x1F,
        ]);

        let base_asset_id = AssetId::new([
            0x20, 0x21, 0x22, 0x23, 0x24, 0x25, 0x26, 0x27, 0x28, 0x29, 0x2A, 0x2B, 0x2C,
            0x2D, 0x2E, 0x2F, 0x30, 0x31, 0x32, 0x33, 0x34, 0x35, 0x36, 0x37, 0x38, 0x39,
            0x3A, 0x3B, 0x3C, 0x3D, 0x3E, 0x3F,
        ]);

        let amount = [0x40, 0x41, 0x42, 0x43, 0x44, 0x45, 0x46, 0x47];
        assert_eq!(amount.len(), u64::BITS as usize / 8);

        let retryable_flag = NON_RETRYABLE_BYTE;

        let nonce = Nonce::new([
            0x50, 0x51, 0x52, 0x53, 0x54, 0x55, 0x56, 0x57, 0x58, 0x59, 0x5A, 0x5B, 0x5C,
            0x5D, 0x5E, 0x5F, 0x60, 0x61, 0x62, 0x63, 0x64, 0x65, 0x66, 0x67, 0x68, 0x69,
            0x6A, 0x6B, 0x6C, 0x6D, 0x6E, 0x6F,
        ]);

        let message = Message::V1(MessageV1 {
            recipient: owner,
            amount: u64::from_be_bytes(amount),
            nonce,
            sender: Default::default(),
            data: vec![],
            da_height: Default::default(),
        });

        let key = CoinsToSpendIndexKey::from_message(&message, &base_asset_id);

        let key_bytes: [u8; COIN_TO_SPEND_MESSAGE_KEY_LEN] =
            key.as_ref().try_into().expect("should have correct length");

        assert_eq!(
            key_bytes,
            [
                0x00, 0x01, 0x02, 0x03, 0x04, 0x05, 0x06, 0x07, 0x08, 0x09, 0x0A, 0x0B,
                0x0C, 0x0D, 0x0E, 0x0F, 0x10, 0x11, 0x12, 0x13, 0x14, 0x15, 0x16, 0x17,
                0x18, 0x19, 0x1A, 0x1B, 0x1C, 0x1D, 0x1E, 0x1F, 0x20, 0x21, 0x22, 0x23,
                0x24, 0x25, 0x26, 0x27, 0x28, 0x29, 0x2A, 0x2B, 0x2C, 0x2D, 0x2E, 0x2F,
                0x30, 0x31, 0x32, 0x33, 0x34, 0x35, 0x36, 0x37, 0x38, 0x39, 0x3A, 0x3B,
                0x3C, 0x3D, 0x3E, 0x3F, 0x01, 0x40, 0x41, 0x42, 0x43, 0x44, 0x45, 0x46,
                0x47, 0x50, 0x51, 0x52, 0x53, 0x54, 0x55, 0x56, 0x57, 0x58, 0x59, 0x5A,
                0x5B, 0x5C, 0x5D, 0x5E, 0x5F, 0x60, 0x61, 0x62, 0x63, 0x64, 0x65, 0x66,
                0x67, 0x68, 0x69, 0x6A, 0x6B, 0x6C, 0x6D, 0x6E, 0x6F,
            ]
        );

        assert_eq!(key.owner(), owner);
        assert_eq!(key.asset_id(), base_asset_id);
        assert_eq!(key.retryable_flag(), retryable_flag[0]);
        assert_eq!(key.amount(), u64::from_be_bytes(amount));
        assert_eq!(key.foreign_key_bytes(), nonce.as_ref());
    }

    #[test]
    fn key_from_retryable_message() {
        let owner = Address::new([
            0x00, 0x01, 0x02, 0x03, 0x04, 0x05, 0x06, 0x07, 0x08, 0x09, 0x0A, 0x0B, 0x0C,
            0x0D, 0x0E, 0x0F, 0x10, 0x11, 0x12, 0x13, 0x14, 0x15, 0x16, 0x17, 0x18, 0x19,
            0x1A, 0x1B, 0x1C, 0x1D, 0x1E, 0x1F,
        ]);

        let base_asset_id = AssetId::new([
            0x20, 0x21, 0x22, 0x23, 0x24, 0x25, 0x26, 0x27, 0x28, 0x29, 0x2A, 0x2B, 0x2C,
            0x2D, 0x2E, 0x2F, 0x30, 0x31, 0x32, 0x33, 0x34, 0x35, 0x36, 0x37, 0x38, 0x39,
            0x3A, 0x3B, 0x3C, 0x3D, 0x3E, 0x3F,
        ]);

        let amount = [0x40, 0x41, 0x42, 0x43, 0x44, 0x45, 0x46, 0x47];
        assert_eq!(amount.len(), u64::BITS as usize / 8);

        let retryable_flag = RETRYABLE_BYTE;

        let nonce = Nonce::new([
            0x50, 0x51, 0x52, 0x53, 0x54, 0x55, 0x56, 0x57, 0x58, 0x59, 0x5A, 0x5B, 0x5C,
            0x5D, 0x5E, 0x5F, 0x60, 0x61, 0x62, 0x63, 0x64, 0x65, 0x66, 0x67, 0x68, 0x69,
            0x6A, 0x6B, 0x6C, 0x6D, 0x6E, 0x6F,
        ]);

        let message = Message::V1(MessageV1 {
            recipient: owner,
            amount: u64::from_be_bytes(amount),
            nonce,
            sender: Default::default(),
            data: vec![1],
            da_height: Default::default(),
        });

        let key = CoinsToSpendIndexKey::from_message(&message, &base_asset_id);

        let key_bytes: [u8; COIN_TO_SPEND_MESSAGE_KEY_LEN] =
            key.as_ref().try_into().expect("should have correct length");

        assert_eq!(
            key_bytes,
            [
                0x00, 0x01, 0x02, 0x03, 0x04, 0x05, 0x06, 0x07, 0x08, 0x09, 0x0A, 0x0B,
                0x0C, 0x0D, 0x0E, 0x0F, 0x10, 0x11, 0x12, 0x13, 0x14, 0x15, 0x16, 0x17,
                0x18, 0x19, 0x1A, 0x1B, 0x1C, 0x1D, 0x1E, 0x1F, 0x20, 0x21, 0x22, 0x23,
                0x24, 0x25, 0x26, 0x27, 0x28, 0x29, 0x2A, 0x2B, 0x2C, 0x2D, 0x2E, 0x2F,
                0x30, 0x31, 0x32, 0x33, 0x34, 0x35, 0x36, 0x37, 0x38, 0x39, 0x3A, 0x3B,
                0x3C, 0x3D, 0x3E, 0x3F, 0x00, 0x40, 0x41, 0x42, 0x43, 0x44, 0x45, 0x46,
                0x47, 0x50, 0x51, 0x52, 0x53, 0x54, 0x55, 0x56, 0x57, 0x58, 0x59, 0x5A,
                0x5B, 0x5C, 0x5D, 0x5E, 0x5F, 0x60, 0x61, 0x62, 0x63, 0x64, 0x65, 0x66,
                0x67, 0x68, 0x69, 0x6A, 0x6B, 0x6C, 0x6D, 0x6E, 0x6F
            ]
        );

        assert_eq!(key.owner(), owner);
        assert_eq!(key.asset_id(), base_asset_id);
        assert_eq!(key.retryable_flag(), retryable_flag[0]);
        assert_eq!(key.amount(), u64::from_be_bytes(amount));
        assert_eq!(key.foreign_key_bytes(), nonce.as_ref());
    }
}<|MERGE_RESOLUTION|>--- conflicted
+++ resolved
@@ -110,7 +110,7 @@
     pub fn from_message(message: &Message, base_asset_id: &AssetId) -> Self {
         let address_bytes = message.recipient().as_ref();
         let asset_id_bytes = base_asset_id.as_ref();
-        let retryable_flag_bytes = if message.has_retryable_amount() {
+        let retryable_flag_bytes = if message.is_retryable_message() {
             RETRYABLE_BYTE
         } else {
             NON_RETRYABLE_BYTE
@@ -118,7 +118,6 @@
         let amount_bytes = message.amount().to_be_bytes();
         let nonce_bytes = message.nonce().as_slice();
 
-<<<<<<< HEAD
         Self(
             address_bytes
                 .iter()
@@ -129,28 +128,6 @@
                 .copied()
                 .collect(),
         )
-=======
-        let mut arr = [0; CoinsToSpendIndexKey::LEN];
-        let mut offset = 0;
-        arr[offset..offset + Address::LEN].copy_from_slice(address_bytes);
-        offset += Address::LEN;
-        arr[offset..offset + AssetId::LEN].copy_from_slice(asset_id_bytes);
-        offset += AssetId::LEN;
-        arr[offset..offset + u8::BITS as usize / 8].copy_from_slice(
-            if message.is_retryable_message() {
-                &RETRYABLE_BYTE
-            } else {
-                &NON_RETRYABLE_BYTE
-            },
-        );
-        offset += u8::BITS as usize / 8;
-        arr[offset..offset + u64::BITS as usize / 8].copy_from_slice(&amount_bytes);
-        offset += u64::BITS as usize / 8;
-        arr[offset..offset + Nonce::LEN].copy_from_slice(nonce_bytes);
-        offset += Nonce::LEN;
-        arr[offset..].copy_from_slice(&indexation::coins_to_spend::MESSAGE_PADDING_BYTES);
-        Self(arr)
->>>>>>> 7614bf74
     }
 
     pub fn from_slice(slice: &[u8]) -> Self {
