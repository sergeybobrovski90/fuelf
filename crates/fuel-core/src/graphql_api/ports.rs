--- conflicted
+++ resolved
@@ -148,7 +148,6 @@
     fn base_chain_height(&self) -> StorageResult<DaBlockHeight>;
 }
 
-<<<<<<< HEAD
 pub trait FindTx {
     fn find_one(&self, id: TxId) -> Option<TxInfo>;
 }
@@ -187,12 +186,11 @@
 }
 
 pub trait ExecutorPort<Database>: Send + Sync + ExecuteWithoutCommit<Database> {}
-=======
+
 #[async_trait::async_trait]
 pub trait ConsensusModulePort: Send + Sync {
     async fn manual_produce_block(
         &self,
         block_times: Vec<Option<Tai64>>,
     ) -> anyhow::Result<()>;
-}
->>>>>>> f01067a8
+}