#[cfg(feature = "metrics")]
use crate::graphql_api::prometheus::PrometheusExtension;
use crate::{
    fuel_core_graphql_api::ports::{
        BlockProducerPort,
        ConsensusModulePort,
        DatabasePort,
        TxPoolPort,
    },
    graphql_api::Config,
    schema::{
        CoreSchema,
        CoreSchemaBuilder,
    },
    service::metrics::metrics,
};
use async_graphql::{
    http::{
        playground_source,
        GraphQLPlaygroundConfig,
    },
    Request,
    Response,
};
use axum::{
    extract::{
        DefaultBodyLimit,
        Extension,
    },
    http::{
        header::{
            ACCESS_CONTROL_ALLOW_HEADERS,
            ACCESS_CONTROL_ALLOW_METHODS,
            ACCESS_CONTROL_ALLOW_ORIGIN,
        },
        HeaderValue,
    },
    response::{
        sse::Event,
        Html,
        IntoResponse,
        Sse,
    },
    routing::{
        get,
        post,
    },
    Json,
    Router,
};
use fuel_core_services::{
    RunnableService,
    RunnableTask,
    StateWatcher,
};
use futures::Stream;
use serde_json::json;
use std::{
    future::Future,
    net::{
        SocketAddr,
        TcpListener,
    },
    pin::Pin,
};
use tokio_stream::StreamExt;
use tower_http::{
    set_header::SetResponseHeaderLayer,
    trace::TraceLayer,
};

pub type Service = fuel_core_services::ServiceRunner<NotInitializedTask>;

pub type Database = Box<dyn DatabasePort>;

pub type BlockProducer = Box<dyn BlockProducerPort>;
// In the future GraphQL should not be aware of `TxPool`. It should
//  use only `Database` to receive all information about transactions.
pub type TxPool = Box<dyn TxPoolPort>;
pub type ConsensusModule = Box<dyn ConsensusModulePort>;

#[derive(Clone)]
pub struct SharedState {
    pub bound_address: SocketAddr,
}

pub struct NotInitializedTask {
    router: Router,
    listener: TcpListener,
    bound_address: SocketAddr,
}

pub struct Task {
    // Ugly workaround because of https://github.com/hyperium/hyper/issues/2582
    server: Pin<Box<dyn Future<Output = hyper::Result<()>> + Send + 'static>>,
}

#[async_trait::async_trait]
impl RunnableService for NotInitializedTask {
    const NAME: &'static str = "GraphQL";

    type SharedData = SharedState;
    type Task = Task;

    fn shared_data(&self) -> Self::SharedData {
        SharedState {
            bound_address: self.bound_address,
        }
    }

    async fn into_task(self, state: &StateWatcher) -> anyhow::Result<Self::Task> {
        let mut state = state.clone();
        let server = axum::Server::from_tcp(self.listener)
            .unwrap()
            .serve(self.router.into_make_service())
            .with_graceful_shutdown(async move {
                state
                    .while_started()
                    .await
                    .expect("The service is destroyed");
            });

        Ok(Task {
            server: Box::pin(server),
        })
    }
}

#[async_trait::async_trait]
impl RunnableTask for Task {
    async fn run(&mut self, _: &mut StateWatcher) -> anyhow::Result<bool> {
        self.server.as_mut().await?;
        // The `axum::Server` has its internal loop. If `await` is finished, we get an internal
        // error or stop signal.
        Ok(false /* should_continue */)
    }

    async fn shutdown(self) -> anyhow::Result<()> {
        // Nothing to shut down because we don't have any temporary state that should be dumped,
        // and we don't spawn any sub-tasks that we need to finish or await.
        // The `axum::Server` was already gracefully shutdown at this point.
        Ok(())
    }
}

// Need a seperate Data Object for each Query endpoint, cannot be avoided
pub fn new_service(
    config: Config,
    schema: CoreSchemaBuilder,
    database: Database,
    txpool: TxPool,
    producer: BlockProducer,
    consensus_module: ConsensusModule,
) -> anyhow::Result<Service> {
    let network_addr = config.addr;

    let builder = schema
        .data(config)
        .data(database)
        .data(txpool)
        .data(producer)
        .data(consensus_module);
<<<<<<< HEAD
=======
    let builder = builder.extension(Tracing);
>>>>>>> 2cd6c94e

    #[cfg(feature = "metrics")]
    let builder = builder.extension(PrometheusExtension {});

    let schema = builder.finish();

    let router = Router::new()
        .route("/playground", get(graphql_playground))
        .route("/graphql", post(graphql_handler).options(ok))
        .route(
            "/graphql-sub",
            post(graphql_subscription_handler).options(ok),
        )
        .route("/metrics", get(metrics))
        .route("/health", get(health))
        .layer(Extension(schema))
        .layer(TraceLayer::new_for_http())
        .layer(SetResponseHeaderLayer::<_>::overriding(
            ACCESS_CONTROL_ALLOW_ORIGIN,
            HeaderValue::from_static("*"),
        ))
        .layer(SetResponseHeaderLayer::<_>::overriding(
            ACCESS_CONTROL_ALLOW_METHODS,
            HeaderValue::from_static("*"),
        ))
        .layer(SetResponseHeaderLayer::<_>::overriding(
            ACCESS_CONTROL_ALLOW_HEADERS,
            HeaderValue::from_static("*"),
        ))
        .layer(DefaultBodyLimit::disable());

    let listener = TcpListener::bind(network_addr)?;
    let bound_address = listener.local_addr()?;

    tracing::info!("Binding GraphQL provider to {}", bound_address);

    Ok(Service::new(NotInitializedTask {
        router,
        listener,
        bound_address,
    }))
}

async fn graphql_playground() -> impl IntoResponse {
    Html(playground_source(GraphQLPlaygroundConfig::new("/graphql")))
}

async fn health() -> Json<serde_json::Value> {
    Json(json!({ "up": true }))
}

async fn graphql_handler(
    schema: Extension<CoreSchema>,
    req: Json<Request>,
) -> Json<Response> {
    schema.execute(req.0).await.into()
}

async fn graphql_subscription_handler(
    schema: Extension<CoreSchema>,
    req: Json<Request>,
) -> Sse<impl Stream<Item = anyhow::Result<Event, serde_json::Error>>> {
    let stream = schema
        .execute_stream(req.0)
        .map(|r| Ok(Event::default().json_data(r).unwrap()));
    Sse::new(stream)
        .keep_alive(axum::response::sse::KeepAlive::new().text("keep-alive-text"))
}

async fn ok() -> anyhow::Result<(), ()> {
    Ok(())
}<|MERGE_RESOLUTION|>--- conflicted
+++ resolved
@@ -160,10 +160,7 @@
         .data(txpool)
         .data(producer)
         .data(consensus_module);
-<<<<<<< HEAD
-=======
-    let builder = builder.extension(Tracing);
->>>>>>> 2cd6c94e
+    let builder = builder.extension(async_graphql::extensions::Tracing);
 
     #[cfg(feature = "metrics")]
     let builder = builder.extension(PrometheusExtension {});
