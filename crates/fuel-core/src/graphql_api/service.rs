--- conflicted
+++ resolved
@@ -143,23 +143,12 @@
     executor: Executor,
 ) -> anyhow::Result<Service> {
     let network_addr = config.addr;
-<<<<<<< HEAD
-    let params = config.transaction_parameters;
-    let gas_costs = config.gas_costs.clone();
-    let schema = build_schema()
-=======
     let schema = schema
->>>>>>> 8575ee01
         .data(config)
         .data(database)
         .data(producer)
         .data(txpool)
-<<<<<<< HEAD
-        .data(executor);
-    let schema = dap::init(schema, params, gas_costs)
-=======
         .data(executor)
->>>>>>> 8575ee01
         .extension(Tracing)
         .finish();
 
