--- conflicted
+++ resolved
@@ -10,17 +10,12 @@
 
 impl fuel_core_executor::ports::TransactionsSource for TransactionsSource {
     // TODO: Use `tx_count_limit` https://github.com/FuelLabs/fuel-core/issues/2114
-<<<<<<< HEAD
     fn next(
         &self,
         gas_limit: u64,
-        _: u16,
+        _tx_count_limit: u16,
         block_transaction_size_limit: u64,
     ) -> Vec<MaybeCheckedTransaction> {
-=======
-    // TODO: Use `size_limit` https://github.com/FuelLabs/fuel-core/issues/2133
-    fn next(&self, gas_limit: u64, _: u16, _: u32) -> Vec<MaybeCheckedTransaction> {
->>>>>>> 9f6f9822
         self.txpool
             .select_transactions(gas_limit, block_transaction_size_limit)
             .into_iter()
