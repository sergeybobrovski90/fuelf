--- conflicted
+++ resolved
@@ -80,21 +80,15 @@
         let Components {
             header_to_produce,
             transactions_source,
-<<<<<<< HEAD
+            gas_price,
             coinbase_recipient,
-=======
-            gas_price,
->>>>>>> ffecd1d5
             gas_limit,
         } = component;
         self._execute_without_commit(ExecutionTypes::Production(Components {
             header_to_produce,
             transactions_source: OnceTransactionsSource::new(transactions_source),
-<<<<<<< HEAD
+            gas_price,
             coinbase_recipient,
-=======
-            gas_price,
->>>>>>> ffecd1d5
             gas_limit,
         }))
     }
