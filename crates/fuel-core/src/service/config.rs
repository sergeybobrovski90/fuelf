use clap::ValueEnum;
use fuel_core_chain_config::{
    default_consensus_dev_key,
    ChainConfig,
    StateConfig,
    StateReader,
    MAX_GROUP_SIZE,
};
use fuel_core_types::{
    blockchain::primitives::SecretKeyWrapper,
    secrecy::Secret,
};
use std::{
    net::{
        Ipv4Addr,
        SocketAddr,
    },
    time::Duration,
};
use strum_macros::{
    Display,
    EnumString,
    EnumVariantNames,
};

#[cfg(feature = "p2p")]
use fuel_core_p2p::config::{
    Config as P2PConfig,
    NotInitialized,
};

#[cfg(feature = "relayer")]
use fuel_core_relayer::Config as RelayerConfig;

pub use fuel_core_consensus_module::RelayerConsensusConfig;
pub use fuel_core_importer;
pub use fuel_core_poa::Trigger;

use crate::combined_database::CombinedDatabaseConfig;

#[derive(Clone, Debug)]
pub struct Config {
    pub addr: SocketAddr,
    pub api_request_timeout: Duration,
    pub combined_db_config: CombinedDatabaseConfig,
    pub chain_config: ChainConfig,
    pub state_reader: StateReader,
    /// When `true`:
    /// - Enables manual block production.
    /// - Enables debugger endpoint.
    /// - Allows setting `utxo_validation` to `false`.
    pub debug: bool,
    // default to false until downstream consumers stabilize
    pub utxo_validation: bool,
    pub block_production: Trigger,
    pub vm: VMConfig,
    pub txpool: fuel_core_txpool::Config,
    pub block_producer: fuel_core_producer::Config,
    pub block_importer: fuel_core_importer::Config,
    #[cfg(feature = "relayer")]
    pub relayer: Option<RelayerConfig>,
    #[cfg(feature = "p2p")]
    pub p2p: Option<P2PConfig<NotInitialized>>,
    #[cfg(feature = "p2p")]
    pub sync: fuel_core_sync::Config,
    pub consensus_key: Option<Secret<SecretKeyWrapper>>,
    pub name: String,
    pub relayer_consensus_config: fuel_core_consensus_module::RelayerConsensusConfig,
    /// The number of reserved peers to connect to before starting to sync.
    pub min_connected_reserved_peers: usize,
    /// Time to wait after receiving the latest block before considered to be Synced.
    pub time_until_synced: Duration,
    /// Time to wait after submitting a query before debug info will be logged about query.
    pub query_log_threshold_time: Duration,
}

impl Config {
    pub fn local_node() -> Self {
<<<<<<< HEAD
        let chain_config = ChainConfig::local_testnet();
=======
        let chain_conf = ChainConfig::local_testnet();
        let block_importer = fuel_core_importer::Config::new(&chain_conf);
>>>>>>> 16817f22
        let state_config = StateConfig::local_testnet();
        let state_reader = StateReader::in_memory(state_config.clone(), MAX_GROUP_SIZE);

        let utxo_validation = false;
        let min_gas_price = 0;

        let combined_db_config = CombinedDatabaseConfig {
            // Set the cache for tests = 10MB
            max_database_cache_size: 10 * 1024 * 1024,
            database_path: Default::default(),
            #[cfg(feature = "rocksdb")]
            database_type: DbType::RocksDb,
            #[cfg(not(feature = "rocksdb"))]
            database_type: DbType::InMemory,
        };

        Self {
            addr: SocketAddr::new(Ipv4Addr::new(127, 0, 0, 1).into(), 0),
            api_request_timeout: Duration::from_secs(60),
            combined_db_config,
            debug: true,
            chain_config: chain_config.clone(),
            state_reader,
            block_production: Trigger::Instant,
            vm: Default::default(),
            utxo_validation,
            txpool: fuel_core_txpool::Config {
                chain_config,
                min_gas_price,
                utxo_validation,
                transaction_ttl: Duration::from_secs(60 * 100000000),
                ..fuel_core_txpool::Config::default()
            },
            block_producer: Default::default(),
            block_importer,
            #[cfg(feature = "relayer")]
            relayer: None,
            #[cfg(feature = "p2p")]
            p2p: Some(P2PConfig::<NotInitialized>::default("test_network")),
            #[cfg(feature = "p2p")]
            sync: fuel_core_sync::Config::default(),
            consensus_key: Some(Secret::new(default_consensus_dev_key().into())),
            name: String::default(),
            relayer_consensus_config: Default::default(),
            min_connected_reserved_peers: 0,
            time_until_synced: Duration::ZERO,
            query_log_threshold_time: Duration::from_secs(2),
        }
    }

    // TODO: Rework our configs system to avoid nesting of the same configs.
    pub fn make_config_consistent(mut self) -> Config {
        if !self.debug && !self.utxo_validation {
            tracing::warn!(
                "The `utxo_validation` should be `true` with disabled `debug`"
            );
            self.utxo_validation = true;
        }

        if self.txpool.chain_config != self.chain_config {
            tracing::warn!("The `ChainConfig` of `TxPool` was inconsistent");
            self.txpool.chain_config = self.chain_config.clone();
        }
        if self.txpool.utxo_validation != self.utxo_validation {
            tracing::warn!("The `utxo_validation` of `TxPool` was inconsistent");
            self.txpool.utxo_validation = self.utxo_validation;
        }
        if self.block_producer.utxo_validation != self.utxo_validation {
            tracing::warn!("The `utxo_validation` of `BlockProducer` was inconsistent");
            self.block_producer.utxo_validation = self.utxo_validation;
        }

        self
    }
}

impl From<&Config> for fuel_core_poa::Config {
    fn from(config: &Config) -> Self {
        fuel_core_poa::Config {
            trigger: config.block_production,
            block_gas_limit: config.chain_config.block_gas_limit,
            signing_key: config.consensus_key.clone(),
            metrics: false,
            consensus_params: config.chain_config.consensus_parameters.clone(),
            min_connected_reserved_peers: config.min_connected_reserved_peers,
            time_until_synced: config.time_until_synced,
        }
    }
}

#[derive(Clone, Debug, Default)]
pub struct VMConfig {
    pub backtrace: bool,
}

#[derive(
    Clone, Debug, Display, Eq, PartialEq, EnumString, EnumVariantNames, ValueEnum,
)]
#[strum(serialize_all = "kebab_case")]
pub enum DbType {
    InMemory,
    RocksDb,
}<|MERGE_RESOLUTION|>--- conflicted
+++ resolved
@@ -76,13 +76,9 @@
 
 impl Config {
     pub fn local_node() -> Self {
-<<<<<<< HEAD
         let chain_config = ChainConfig::local_testnet();
-=======
-        let chain_conf = ChainConfig::local_testnet();
-        let block_importer = fuel_core_importer::Config::new(&chain_conf);
->>>>>>> 16817f22
         let state_config = StateConfig::local_testnet();
+        let block_importer = fuel_core_importer::Config::new(&chain_config);
         let state_reader = StateReader::in_memory(state_config.clone(), MAX_GROUP_SIZE);
 
         let utxo_validation = false;
