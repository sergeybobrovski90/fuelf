--- conflicted
+++ resolved
@@ -1,12 +1,7 @@
 use clap::ValueEnum;
 use fuel_core_chain_config::{
-<<<<<<< HEAD
-    default_consensus_dev_key,
+    ChainConfig,
     SnapshotReader,
-=======
-    ChainConfig,
-    StateReader,
->>>>>>> 33848a3d
 };
 use fuel_core_types::{
     blockchain::primitives::SecretKeyWrapper,
@@ -76,13 +71,8 @@
 impl Config {
     #[cfg(feature = "test-helpers")]
     pub fn local_node() -> Self {
-<<<<<<< HEAD
         let snapshot_reader = SnapshotReader::local_testnet();
         let chain_config = snapshot_reader.chain_config().clone();
-=======
-        let chain_config = ChainConfig::local_testnet();
-        let state_config = fuel_core_chain_config::StateConfig::local_testnet();
->>>>>>> 33848a3d
         let block_importer = fuel_core_importer::Config::new(&chain_config);
 
         let utxo_validation = false;
@@ -150,18 +140,9 @@
             self.txpool.chain_config = chain_config.clone();
         }
 
-<<<<<<< HEAD
-        if self.block_importer.chain_id != chain_config.consensus_parameters.chain_id {
+        if self.block_importer.chain_id != chain_config.consensus_parameters.chain_id() {
             tracing::warn!("The `ChainConfig` of `BlockImporter` was inconsistent");
-            self.block_importer.chain_id = chain_config.consensus_parameters.chain_id
-=======
-        if self.block_importer.chain_id
-            != self.chain_config.consensus_parameters.chain_id()
-        {
-            tracing::warn!("The `ChainConfig` of `BlockImporter` was inconsistent");
-            self.block_importer.chain_id =
-                self.chain_config.consensus_parameters.chain_id()
->>>>>>> 33848a3d
+            self.block_importer.chain_id = chain_config.consensus_parameters.chain_id()
         }
 
         if self.txpool.utxo_validation != self.utxo_validation {
@@ -182,10 +163,7 @@
         let chain_config = config.snapshot_reader.chain_config();
         fuel_core_poa::Config {
             trigger: config.block_production,
-<<<<<<< HEAD
             block_gas_limit: chain_config.block_gas_limit,
-=======
->>>>>>> 33848a3d
             signing_key: config.consensus_key.clone(),
             metrics: false,
             consensus_params: chain_config.consensus_parameters.clone(),
