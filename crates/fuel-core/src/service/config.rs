use clap::ValueEnum;
use fuel_core_chain_config::{
    default_consensus_dev_key,
    ChainConfig,
    StateConfig,
    StateStreamer,
};
use fuel_core_types::{
    blockchain::primitives::SecretKeyWrapper,
    secrecy::Secret,
};
use std::{
    net::{
        Ipv4Addr,
        SocketAddr,
    },
    time::Duration,
};
use strum_macros::{
    Display,
    EnumString,
    EnumVariantNames,
};

#[cfg(feature = "p2p")]
use fuel_core_p2p::config::{
    Config as P2PConfig,
    NotInitialized,
};

#[cfg(feature = "relayer")]
use fuel_core_relayer::Config as RelayerConfig;

pub use fuel_core_poa::Trigger;

use crate::database::DatabaseConfig;

#[derive(Clone, Debug)]
pub struct Config {
    pub addr: SocketAddr,
    pub api_request_timeout: Duration,
    pub db_config: DatabaseConfig,
    pub chain_config: ChainConfig,
<<<<<<< HEAD
    pub state_streamer: StateStreamer,
=======
    pub state_config: StateConfig,
    pub snapshot_decoder: Decoder,
>>>>>>> b3f20988
    /// When `true`:
    /// - Enables manual block production.
    /// - Enables debugger endpoint.
    /// - Allows setting `utxo_validation` to `false`.
    pub debug: bool,
    // default to false until downstream consumers stabilize
    pub utxo_validation: bool,
    pub block_production: Trigger,
    pub vm: VMConfig,
    pub txpool: fuel_core_txpool::Config,
    pub block_producer: fuel_core_producer::Config,
    pub block_executor: fuel_core_executor::Config,
    pub block_importer: fuel_core_importer::Config,
    #[cfg(feature = "relayer")]
    pub relayer: Option<RelayerConfig>,
    #[cfg(feature = "p2p")]
    pub p2p: Option<P2PConfig<NotInitialized>>,
    #[cfg(feature = "p2p")]
    pub sync: fuel_core_sync::Config,
    pub consensus_key: Option<Secret<SecretKeyWrapper>>,
    pub name: String,
    pub verifier: fuel_core_consensus_module::RelayerVerifierConfig,
    /// The number of reserved peers to connect to before starting to sync.
    pub min_connected_reserved_peers: usize,
    /// Time to wait after receiving the latest block before considered to be Synced.
    pub time_until_synced: Duration,
    /// Time to wait after submitting a query before debug info will be logged about query.
    pub query_log_threshold_time: Duration,
}

impl Config {
    pub fn local_node() -> Self {
<<<<<<< HEAD
        let chain_config = ChainConfig::local_testnet();
        let chain_state = StateConfig::local_testnet();
        let state_decoder = StateStreamer::in_memory(chain_state.clone(), 1);
=======
        let chain_conf = ChainConfig::local_testnet();
        let state_config = StateConfig::local_testnet();
        let state_decoder = Decoder::in_memory(state_config.clone(), 1);
>>>>>>> b3f20988

        let utxo_validation = false;
        let min_gas_price = 0;

        let db_config = DatabaseConfig {
            // Set the cache for tests = 10MB
            max_database_cache_size: 10 * 1024 * 1024,
            database_path: Default::default(),
            #[cfg(feature = "rocksdb")]
            database_type: DbType::RocksDb,
            #[cfg(not(feature = "rocksdb"))]
            database_type: DbType::InMemory,
        };

        Self {
            addr: SocketAddr::new(Ipv4Addr::new(127, 0, 0, 1).into(), 0),
            api_request_timeout: Duration::from_secs(60),
            db_config,
            debug: true,
<<<<<<< HEAD
            chain_config: chain_config.clone(),
            state_streamer: state_decoder,
=======
            chain_config: chain_conf.clone(),
            state_config: state_config.clone(),
            snapshot_decoder: state_decoder,
>>>>>>> b3f20988
            block_production: Trigger::Instant,
            vm: Default::default(),
            utxo_validation,
            txpool: fuel_core_txpool::Config {
                chain_config: chain_conf,
                min_gas_price,
                utxo_validation,
                transaction_ttl: Duration::from_secs(60 * 100000000),
                ..fuel_core_txpool::Config::default()
            },
            block_producer: Default::default(),
            block_executor: Default::default(),
            block_importer: Default::default(),
            #[cfg(feature = "relayer")]
            relayer: None,
            #[cfg(feature = "p2p")]
            p2p: Some(P2PConfig::<NotInitialized>::default("test_network")),
            #[cfg(feature = "p2p")]
            sync: fuel_core_sync::Config::default(),
            consensus_key: Some(Secret::new(default_consensus_dev_key().into())),
            name: String::default(),
            verifier: Default::default(),
            min_connected_reserved_peers: 0,
            time_until_synced: Duration::ZERO,
            query_log_threshold_time: Duration::from_secs(2),
        }
    }

    // TODO: Rework our configs system to avoid nesting of the same configs.
    pub fn make_config_consistent(mut self) -> Config {
        if !self.debug && !self.utxo_validation {
            tracing::warn!(
                "The `utxo_validation` should be `true` with disabled `debug`"
            );
            self.utxo_validation = true;
        }

        if self.txpool.chain_config != self.chain_config {
            tracing::warn!("The `ChainConfig` of `TxPool` was inconsistent");
            self.txpool.chain_config = self.chain_config.clone();
        }
        if self.txpool.utxo_validation != self.utxo_validation {
            tracing::warn!("The `utxo_validation` of `TxPool` was inconsistent");
            self.txpool.utxo_validation = self.utxo_validation;
        }
        if self.block_producer.utxo_validation != self.utxo_validation {
            tracing::warn!("The `utxo_validation` of `BlockProducer` was inconsistent");
            self.block_producer.utxo_validation = self.utxo_validation;
        }

        self
    }
}

impl From<&Config> for fuel_core_poa::Config {
    fn from(config: &Config) -> Self {
        fuel_core_poa::Config {
            trigger: config.block_production,
            block_gas_limit: config.chain_config.block_gas_limit,
            signing_key: config.consensus_key.clone(),
            metrics: false,
            consensus_params: config.chain_config.consensus_parameters.clone(),
            min_connected_reserved_peers: config.min_connected_reserved_peers,
            time_until_synced: config.time_until_synced,
        }
    }
}

#[derive(Clone, Debug, Default)]
pub struct VMConfig {
    pub backtrace: bool,
}

#[derive(
    Clone, Debug, Display, Eq, PartialEq, EnumString, EnumVariantNames, ValueEnum,
)]
#[strum(serialize_all = "kebab_case")]
pub enum DbType {
    InMemory,
    RocksDb,
}<|MERGE_RESOLUTION|>--- conflicted
+++ resolved
@@ -41,12 +41,7 @@
     pub api_request_timeout: Duration,
     pub db_config: DatabaseConfig,
     pub chain_config: ChainConfig,
-<<<<<<< HEAD
     pub state_streamer: StateStreamer,
-=======
-    pub state_config: StateConfig,
-    pub snapshot_decoder: Decoder,
->>>>>>> b3f20988
     /// When `true`:
     /// - Enables manual block production.
     /// - Enables debugger endpoint.
@@ -79,15 +74,9 @@
 
 impl Config {
     pub fn local_node() -> Self {
-<<<<<<< HEAD
         let chain_config = ChainConfig::local_testnet();
         let chain_state = StateConfig::local_testnet();
-        let state_decoder = StateStreamer::in_memory(chain_state.clone(), 1);
-=======
-        let chain_conf = ChainConfig::local_testnet();
-        let state_config = StateConfig::local_testnet();
-        let state_decoder = Decoder::in_memory(state_config.clone(), 1);
->>>>>>> b3f20988
+        let state_streamer = StateStreamer::in_memory(chain_state.clone(), 1);
 
         let utxo_validation = false;
         let min_gas_price = 0;
@@ -107,19 +96,13 @@
             api_request_timeout: Duration::from_secs(60),
             db_config,
             debug: true,
-<<<<<<< HEAD
             chain_config: chain_config.clone(),
-            state_streamer: state_decoder,
-=======
-            chain_config: chain_conf.clone(),
-            state_config: state_config.clone(),
-            snapshot_decoder: state_decoder,
->>>>>>> b3f20988
+            state_streamer,
             block_production: Trigger::Instant,
             vm: Default::default(),
             utxo_validation,
             txpool: fuel_core_txpool::Config {
-                chain_config: chain_conf,
+                chain_config,
                 min_gas_price,
                 utxo_validation,
                 transaction_ttl: Duration::from_secs(60 * 100000000),
