--- conflicted
+++ resolved
@@ -159,15 +159,9 @@
         },
         gql_database,
         schema,
-<<<<<<< HEAD
-        Box::new(block_producer),
-        Box::new(txpool.clone()),
-        Box::new(executor),
-=======
         producer_adapter,
         txpool.clone(),
         Box::new(poa_adapter),
->>>>>>> f01067a8
     )?;
 
     let shared = SharedState {
