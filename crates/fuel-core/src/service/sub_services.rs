#![allow(clippy::let_unit_value)]

use super::{
    adapters::{
        FuelBlockSigner,
        P2PAdapter,
    },
    genesis::create_genesis_block,
};
#[cfg(feature = "relayer")]
use crate::relayer::Config as RelayerConfig;
use crate::{
    combined_database::CombinedDatabase,
    database::Database,
    fuel_core_graphql_api,
    fuel_core_graphql_api::Config as GraphQLConfig,
    schema::build_schema,
    service::{
        adapters::{
            consensus_parameters_provider,
            fuel_gas_price_provider::FuelGasPriceProvider,
            graphql_api::GraphQLBlockImporter,
            import_result_provider::ImportResultProvider,
            BlockImporterAdapter,
            BlockProducerAdapter,
            ConsensusParametersProvider,
            ExecutorAdapter,
            MaybeRelayerAdapter,
            PoAAdapter,
            SharedMemoryPool,
            TxPoolAdapter,
            VerifierAdapter,
        },
        Config,
        SharedState,
        SubServices,
    },
};
#[allow(unused_imports)]
use fuel_core_gas_price_service::fuel_gas_price_updater::{
    fuel_core_storage_adapter::FuelL2BlockSource,
    Algorithm,
    AlgorithmV0,
    FuelGasPriceUpdater,
    UpdaterMetadata,
    V0Metadata,
};
use fuel_core_poa::{
<<<<<<< HEAD
    signer::SignMode,
=======
    ports::InMemoryPredefinedBlocks,
>>>>>>> 9de2c08c
    Trigger,
};
use fuel_core_services::{
    RunnableService,
    ServiceRunner,
};
use fuel_core_storage::{
    self,
    transactional::AtomicView,
};
#[cfg(feature = "relayer")]
use fuel_core_types::blockchain::primitives::DaBlockHeight;
use std::{
    collections::HashMap,
    sync::Arc,
};
use tokio::sync::Mutex;

mod algorithm_updater;

pub type PoAService = fuel_core_poa::Service<
    TxPoolAdapter,
    BlockProducerAdapter,
    BlockImporterAdapter,
<<<<<<< HEAD
    SignMode,
=======
    InMemoryPredefinedBlocks,
>>>>>>> 9de2c08c
>;
#[cfg(feature = "p2p")]
pub type P2PService = fuel_core_p2p::service::Service<Database>;
pub type TxPoolSharedState = fuel_core_txpool::service::SharedState<
    P2PAdapter,
    Database,
    ExecutorAdapter,
    FuelGasPriceProvider<Algorithm>,
    ConsensusParametersProvider,
    SharedMemoryPool,
>;
pub type BlockProducerService = fuel_core_producer::block_producer::Producer<
    Database,
    TxPoolAdapter,
    ExecutorAdapter,
    FuelGasPriceProvider<Algorithm>,
    ConsensusParametersProvider,
>;

pub type GraphQL = fuel_core_graphql_api::api_service::Service;

pub fn init_sub_services(
    config: &Config,
    database: CombinedDatabase,
) -> anyhow::Result<(SubServices, SharedState)> {
    let chain_config = config.snapshot_reader.chain_config();
    let chain_id = chain_config.consensus_parameters.chain_id();
    let chain_name = chain_config.chain_name.clone();
    let on_chain_view = database.on_chain().latest_view()?;

    let genesis_block = on_chain_view
        .genesis_block()?
        .unwrap_or(create_genesis_block(config).compress(&chain_id));
    let last_block_header = on_chain_view
        .get_current_block()?
        .map(|block| block.header().clone())
        .unwrap_or(genesis_block.header().clone());

    let last_height = *last_block_header.height();

    let executor = ExecutorAdapter::new(
        database.on_chain().clone(),
        database.relayer().clone(),
        fuel_core_upgradable_executor::config::Config {
            backtrace: config.vm.backtrace,
            utxo_validation_default: config.utxo_validation,
            native_executor_version: config.native_executor_version,
        },
    );
    let import_result_provider =
        ImportResultProvider::new(database.on_chain().clone(), executor.clone());

    let verifier = VerifierAdapter::new(
        &genesis_block,
        chain_config.consensus.clone(),
        database.on_chain().clone(),
    );

    let importer_adapter = BlockImporterAdapter::new(
        chain_id,
        config.block_importer.clone(),
        database.on_chain().clone(),
        executor.clone(),
        verifier.clone(),
    );

    let consensus_parameters_provider_service =
        consensus_parameters_provider::new_service(
            database.on_chain().clone(),
            &importer_adapter,
        );
    let consensus_parameters_provider = ConsensusParametersProvider::new(
        consensus_parameters_provider_service.shared.clone(),
    );

    #[cfg(feature = "relayer")]
    let relayer_service = if let Some(config) = &config.relayer {
        Some(fuel_core_relayer::new_service(
            database.relayer().clone(),
            config.clone(),
        )?)
    } else {
        None
    };

    let relayer_adapter = MaybeRelayerAdapter {
        #[cfg(feature = "relayer")]
        relayer_synced: relayer_service.as_ref().map(|r| r.shared.clone()),
        #[cfg(feature = "relayer")]
        da_deploy_height: config.relayer.as_ref().map_or(
            DaBlockHeight(RelayerConfig::DEFAULT_DA_DEPLOY_HEIGHT),
            |config| config.da_deploy_height,
        ),
    };

    #[cfg(feature = "p2p")]
    let mut network = config.p2p.clone().map(|p2p_config| {
        fuel_core_p2p::service::new_service(
            chain_id,
            p2p_config,
            database.on_chain().clone(),
            importer_adapter.clone(),
        )
    });

    #[cfg(feature = "p2p")]
    let p2p_adapter = {
        use crate::service::adapters::PeerReportConfig;

        // Hardcoded for now, but left here to be configurable in the future.
        // TODO: https://github.com/FuelLabs/fuel-core/issues/1340
        let peer_report_config = PeerReportConfig {
            successful_block_import: 5.,
            missing_block_headers: -100.,
            bad_block_header: -100.,
            missing_transactions: -100.,
            invalid_transactions: -100.,
        };
        P2PAdapter::new(
            network.as_ref().map(|network| network.shared.clone()),
            peer_report_config,
        )
    };

    #[cfg(not(feature = "p2p"))]
    let p2p_adapter = P2PAdapter::new();

    let genesis_block_height = *genesis_block.header().height();
    let settings = consensus_parameters_provider.clone();
    let block_stream = importer_adapter.events_shared_result();

    let gas_price_init = algorithm_updater::InitializeTask::new(
        config.clone(),
        genesis_block_height,
        settings,
        block_stream,
        database.gas_price().clone(),
        database.on_chain().clone(),
    )?;
    let next_algo = gas_price_init.shared_data();
    let gas_price_service = ServiceRunner::new(gas_price_init);

    let gas_price_provider = FuelGasPriceProvider::new(next_algo);
    let txpool = fuel_core_txpool::new_service(
        config.txpool.clone(),
        database.on_chain().clone(),
        importer_adapter.clone(),
        p2p_adapter.clone(),
        executor.clone(),
        last_height,
        gas_price_provider.clone(),
        consensus_parameters_provider.clone(),
        SharedMemoryPool::new(config.memory_pool_size),
    );
    let tx_pool_adapter = TxPoolAdapter::new(txpool.shared.clone());

    let block_producer = fuel_core_producer::Producer {
        config: config.block_producer.clone(),
        view_provider: database.on_chain().clone(),
        txpool: tx_pool_adapter.clone(),
        executor: Arc::new(executor.clone()),
        relayer: Box::new(relayer_adapter.clone()),
        lock: Mutex::new(()),
        gas_price_provider: gas_price_provider.clone(),
        consensus_parameters_provider: consensus_parameters_provider.clone(),
    };
    let producer_adapter = BlockProducerAdapter::new(block_producer);

    let poa_config: fuel_core_poa::Config = config.into();
    let mut production_enabled = !matches!(poa_config.trigger, Trigger::Never);

    if !production_enabled && config.debug {
        production_enabled = true;
        tracing::info!("Enabled manual block production because of `debug` flag");
    }

    let predefined_blocks: InMemoryPredefinedBlocks = HashMap::new().into();
    let poa = (production_enabled).then(|| {
        fuel_core_poa::new_service(
            &last_block_header,
            poa_config,
            tx_pool_adapter.clone(),
            producer_adapter.clone(),
            importer_adapter.clone(),
            p2p_adapter.clone(),
<<<<<<< HEAD
            FuelBlockSigner::new(config.consensus_signer.clone()),
=======
            predefined_blocks,
>>>>>>> 9de2c08c
        )
    });
    let poa_adapter = PoAAdapter::new(poa.as_ref().map(|service| service.shared.clone()));

    #[cfg(feature = "p2p")]
    let sync = fuel_core_sync::service::new_service(
        last_height,
        p2p_adapter.clone(),
        importer_adapter.clone(),
        super::adapters::ConsensusAdapter::new(
            verifier.clone(),
            config.relayer_consensus_config.clone(),
            relayer_adapter,
        ),
        config.sync,
    )?;

    let schema = crate::schema::dap::init(build_schema(), config.debug)
        .data(database.on_chain().clone());

    let graphql_block_importer =
        GraphQLBlockImporter::new(importer_adapter.clone(), import_result_provider);
    let graphql_worker = fuel_core_graphql_api::worker_service::new_service(
        tx_pool_adapter.clone(),
        graphql_block_importer,
        database.on_chain().clone(),
        database.off_chain().clone(),
        chain_id,
        config.continue_on_error,
    );

    let graphql_config = GraphQLConfig {
        config: config.graphql_config.clone(),
        utxo_validation: config.utxo_validation,
        debug: config.debug,
        vm_backtrace: config.vm.backtrace,
        max_tx: config.txpool.max_tx,
        max_txpool_depth: config.txpool.max_depth,
        chain_name,
    };

    let graph_ql = fuel_core_graphql_api::api_service::new_service(
        *genesis_block.header().height(),
        graphql_config,
        schema,
        database.on_chain().clone(),
        database.off_chain().clone(),
        Box::new(tx_pool_adapter),
        Box::new(producer_adapter),
        Box::new(poa_adapter.clone()),
        Box::new(p2p_adapter),
        Box::new(gas_price_provider),
        Box::new(consensus_parameters_provider),
        SharedMemoryPool::new(config.memory_pool_size),
    )?;

    let shared = SharedState {
        poa_adapter,
        txpool_shared_state: txpool.shared.clone(),
        #[cfg(feature = "p2p")]
        network: network.as_ref().map(|n| n.shared.clone()),
        #[cfg(feature = "relayer")]
        relayer: relayer_service.as_ref().map(|r| r.shared.clone()),
        graph_ql: graph_ql.shared.clone(),
        database,
        block_importer: importer_adapter,
        executor,
        config: config.clone(),
    };

    #[allow(unused_mut)]
    // `FuelService` starts and shutdowns all sub-services in the `services` order
    let mut services: SubServices = vec![
        // GraphQL should be shutdown first, so let's start it first.
        Box::new(graph_ql),
        Box::new(txpool),
        Box::new(consensus_parameters_provider_service),
        Box::new(gas_price_service),
    ];

    if let Some(poa) = poa {
        services.push(Box::new(poa));
    }

    #[cfg(feature = "relayer")]
    if let Some(relayer) = relayer_service {
        services.push(Box::new(relayer));
    }

    #[cfg(feature = "p2p")]
    {
        if let Some(network) = network.take() {
            services.push(Box::new(network));
            services.push(Box::new(sync));
        }
    }

    services.push(Box::new(graphql_worker));

    Ok((services, shared))
}<|MERGE_RESOLUTION|>--- conflicted
+++ resolved
@@ -46,11 +46,8 @@
     V0Metadata,
 };
 use fuel_core_poa::{
-<<<<<<< HEAD
     signer::SignMode,
-=======
     ports::InMemoryPredefinedBlocks,
->>>>>>> 9de2c08c
     Trigger,
 };
 use fuel_core_services::{
@@ -75,11 +72,8 @@
     TxPoolAdapter,
     BlockProducerAdapter,
     BlockImporterAdapter,
-<<<<<<< HEAD
     SignMode,
-=======
     InMemoryPredefinedBlocks,
->>>>>>> 9de2c08c
 >;
 #[cfg(feature = "p2p")]
 pub type P2PService = fuel_core_p2p::service::Service<Database>;
@@ -265,11 +259,8 @@
             producer_adapter.clone(),
             importer_adapter.clone(),
             p2p_adapter.clone(),
-<<<<<<< HEAD
             FuelBlockSigner::new(config.consensus_signer.clone()),
-=======
             predefined_blocks,
->>>>>>> 9de2c08c
         )
     });
     let poa_adapter = PoAAdapter::new(poa.as_ref().map(|service| service.shared.clone()));
