#![allow(clippy::let_unit_value)]

use super::{
    adapters::{
        FuelBlockSigner,
        P2PAdapter,
    },
    genesis::create_genesis_block,
};
#[cfg(feature = "relayer")]
use crate::relayer::Config as RelayerConfig;
use crate::{
    combined_database::CombinedDatabase,
    database::Database,
    fuel_core_graphql_api,
    fuel_core_graphql_api::Config as GraphQLConfig,
    schema::build_schema,
    service::{
        adapters::{
            consensus_module::poa::InDirectoryPredefinedBlocks,
            consensus_parameters_provider,
            fuel_gas_price_provider::FuelGasPriceProvider,
            graphql_api::GraphQLBlockImporter,
            import_result_provider::ImportResultProvider,
            BlockImporterAdapter,
            BlockProducerAdapter,
            ConsensusParametersProvider,
            ExecutorAdapter,
            MaybeRelayerAdapter,
            PoAAdapter,
            SharedMemoryPool,
            SystemTime,
            TxPoolAdapter,
            VerifierAdapter,
        },
        Config,
        SharedState,
        SubServices,
    },
};
use anyhow::anyhow;
use fuel_core_gas_price_service::{
    ports::GasPriceServiceConfig,
    v1::{
        algorithm::AlgorithmV1,
        da_source_service::block_committer_costs::{
            BlockCommitterDaBlockCosts,
            BlockCommitterHttpApi,
        },
        uninitialized_task::new_gas_price_service_v1,
    },
};
use fuel_core_poa::{
    signer::SignMode,
    Trigger,
};
use fuel_core_storage::{
    self,
    structured_storage::StructuredStorage,
    transactional::AtomicView,
};
#[cfg(feature = "relayer")]
use fuel_core_types::blockchain::primitives::DaBlockHeight;
use std::sync::Arc;
use tokio::sync::Mutex;

pub type PoAService = fuel_core_poa::Service<
    TxPoolAdapter,
    BlockProducerAdapter,
    BlockImporterAdapter,
    SignMode,
    InDirectoryPredefinedBlocks,
    SystemTime,
>;
#[cfg(feature = "p2p")]
pub type P2PService = fuel_core_p2p::service::Service<Database, TxPoolAdapter>;
pub type TxPoolSharedState = fuel_core_txpool::SharedState;
pub type BlockProducerService = fuel_core_producer::block_producer::Producer<
    Database,
    TxPoolAdapter,
    ExecutorAdapter,
    FuelGasPriceProvider<AlgorithmV1>,
    ConsensusParametersProvider,
>;

pub type GraphQL = fuel_core_graphql_api::api_service::Service;

pub fn init_sub_services(
    config: &Config,
    database: CombinedDatabase,
) -> anyhow::Result<(SubServices, SharedState)> {
    let chain_config = config.snapshot_reader.chain_config();
    let chain_id = chain_config.consensus_parameters.chain_id();
    let chain_name = chain_config.chain_name.clone();
    let on_chain_view = database.on_chain().latest_view()?;

    let genesis_block = on_chain_view
        .genesis_block()?
        .unwrap_or(create_genesis_block(config).compress(&chain_id));
    let last_block_header = on_chain_view
        .get_current_block()?
        .map(|block| block.header().clone())
        .unwrap_or(genesis_block.header().clone());

    let last_height = *last_block_header.height();

    let executor = ExecutorAdapter::new(
        database.on_chain().clone(),
        database.relayer().clone(),
        fuel_core_upgradable_executor::config::Config {
            backtrace: config.vm.backtrace,
            utxo_validation_default: config.utxo_validation,
            native_executor_version: config.native_executor_version,
        },
    );
    let import_result_provider =
        ImportResultProvider::new(database.on_chain().clone(), executor.clone());

    let verifier = VerifierAdapter::new(
        &genesis_block,
        chain_config.consensus.clone(),
        database.on_chain().clone(),
    );

    let importer_adapter = BlockImporterAdapter::new(
        chain_id,
        config.block_importer.clone(),
        database.on_chain().clone(),
        executor.clone(),
        verifier.clone(),
    );

    let consensus_parameters_provider_service =
        consensus_parameters_provider::new_service(
            database.on_chain().clone(),
            &importer_adapter,
        );
    let consensus_parameters_provider = ConsensusParametersProvider::new(
        consensus_parameters_provider_service.shared.clone(),
    );

    #[cfg(feature = "relayer")]
    let relayer_service = if let Some(config) = &config.relayer {
        Some(fuel_core_relayer::new_service(
            database.relayer().clone(),
            config.clone(),
        )?)
    } else {
        None
    };

    let relayer_adapter = MaybeRelayerAdapter {
        #[cfg(feature = "relayer")]
        relayer_synced: relayer_service.as_ref().map(|r| r.shared.clone()),
        #[cfg(feature = "relayer")]
        da_deploy_height: config.relayer.as_ref().map_or(
            DaBlockHeight(RelayerConfig::DEFAULT_DA_DEPLOY_HEIGHT),
            |config| config.da_deploy_height,
        ),
    };

    #[cfg(feature = "p2p")]
    let p2p_externals = config
        .p2p
        .clone()
        .map(fuel_core_p2p::service::build_shared_state);

    #[cfg(feature = "p2p")]
    let p2p_adapter = {
        use crate::service::adapters::PeerReportConfig;

        // Hardcoded for now, but left here to be configurable in the future.
        // TODO: https://github.com/FuelLabs/fuel-core/issues/1340
        let peer_report_config = PeerReportConfig {
            successful_block_import: 5.,
            missing_block_headers: -100.,
            bad_block_header: -100.,
            missing_transactions: -100.,
            invalid_transactions: -100.,
        };
        P2PAdapter::new(
            p2p_externals.as_ref().map(|ext| ext.0.clone()),
            peer_report_config,
        )
    };

    #[cfg(not(feature = "p2p"))]
    let p2p_adapter = P2PAdapter::new();

    let genesis_block_height = *genesis_block.header().height();
    let settings = consensus_parameters_provider.clone();
    let block_stream = importer_adapter.events_shared_result();
<<<<<<< HEAD
    let persisted_data = StructuredStorage::new(database.gas_price().clone());

    tracing::debug!("da_committer_url: {:?}", config.da_committer_url);
    let committer_api = BlockCommitterHttpApi::new(config.da_committer_url.clone());
    let da_source = BlockCommitterDaBlockCosts::new(committer_api, None);
    let v1_config = GasPriceServiceConfig::from(config.clone())
        .v1()
        .ok_or(anyhow!(
            "Gas price service configuration is not compatible with V1 algorithm"
        ))?;

    let gas_price_service = new_gas_price_service_v1(
        v1_config,
=======
    let metadata = database.gas_price().clone();

    let gas_price_service_v0 = new_gas_price_service_v0(
        config.clone().into(),
>>>>>>> 2eba245e
        genesis_block_height,
        settings,
        block_stream,
        database.gas_price().clone(),
<<<<<<< HEAD
        da_source,
=======
        StructuredStorage::new(metadata),
>>>>>>> 2eba245e
        database.on_chain().clone(),
        persisted_data,
    )?;

    let gas_price_provider = FuelGasPriceProvider::new(gas_price_service.shared.clone());
    let txpool = fuel_core_txpool::new_service(
        chain_id,
        config.txpool.clone(),
        p2p_adapter.clone(),
        importer_adapter.clone(),
        database.on_chain().clone(),
        consensus_parameters_provider.clone(),
        last_height,
        gas_price_provider.clone(),
        executor.clone(),
    );
    let tx_pool_adapter = TxPoolAdapter::new(txpool.shared.clone());

    #[cfg(feature = "p2p")]
    let mut network = config.p2p.clone().zip(p2p_externals).map(
        |(p2p_config, (shared_state, request_receiver))| {
            fuel_core_p2p::service::new_service(
                chain_id,
                last_height,
                p2p_config,
                shared_state,
                request_receiver,
                database.on_chain().clone(),
                importer_adapter.clone(),
                tx_pool_adapter.clone(),
            )
        },
    );

    let block_producer = fuel_core_producer::Producer {
        config: config.block_producer.clone(),
        view_provider: database.on_chain().clone(),
        txpool: tx_pool_adapter.clone(),
        executor: Arc::new(executor.clone()),
        relayer: Box::new(relayer_adapter.clone()),
        lock: Mutex::new(()),
        gas_price_provider: gas_price_provider.clone(),
        consensus_parameters_provider: consensus_parameters_provider.clone(),
    };
    let producer_adapter = BlockProducerAdapter::new(block_producer);

    let poa_config: fuel_core_poa::Config = config.into();
    let mut production_enabled = !matches!(poa_config.trigger, Trigger::Never);

    if !production_enabled && config.debug {
        production_enabled = true;
        tracing::info!("Enabled manual block production because of `debug` flag");
    }

    let predefined_blocks =
        InDirectoryPredefinedBlocks::new(config.predefined_blocks_path.clone());
    let poa = (production_enabled).then(|| {
        fuel_core_poa::new_service(
            &last_block_header,
            poa_config,
            tx_pool_adapter.clone(),
            producer_adapter.clone(),
            importer_adapter.clone(),
            p2p_adapter.clone(),
            FuelBlockSigner::new(config.consensus_signer.clone()),
            predefined_blocks,
            SystemTime,
        )
    });
    let poa_adapter = PoAAdapter::new(poa.as_ref().map(|service| service.shared.clone()));

    #[cfg(feature = "p2p")]
    let sync = fuel_core_sync::service::new_service(
        last_height,
        p2p_adapter.clone(),
        importer_adapter.clone(),
        super::adapters::ConsensusAdapter::new(
            verifier.clone(),
            config.relayer_consensus_config.clone(),
            relayer_adapter,
        ),
        config.sync,
    )?;

    let schema = crate::schema::dap::init(build_schema(), config.debug)
        .data(database.on_chain().clone());

    let graphql_block_importer =
        GraphQLBlockImporter::new(importer_adapter.clone(), import_result_provider);
    let graphql_worker = fuel_core_graphql_api::worker_service::new_service(
        tx_pool_adapter.clone(),
        graphql_block_importer,
        database.on_chain().clone(),
        database.off_chain().clone(),
        chain_id,
        config.da_compression.clone(),
        config.continue_on_error,
    );

    let graphql_config = GraphQLConfig {
        config: config.graphql_config.clone(),
        utxo_validation: config.utxo_validation,
        debug: config.debug,
        vm_backtrace: config.vm.backtrace,
        max_tx: config.txpool.pool_limits.max_txs,
        max_txpool_dependency_chain_length: config.txpool.max_txs_chain_count,
        chain_name,
    };

    let graph_ql = fuel_core_graphql_api::api_service::new_service(
        *genesis_block.header().height(),
        graphql_config,
        schema,
        database.on_chain().clone(),
        database.off_chain().clone(),
        Box::new(tx_pool_adapter),
        Box::new(producer_adapter),
        Box::new(poa_adapter.clone()),
        Box::new(p2p_adapter),
        Box::new(gas_price_provider),
        Box::new(consensus_parameters_provider),
        SharedMemoryPool::new(config.memory_pool_size),
    )?;

    let shared = SharedState {
        poa_adapter,
        txpool_shared_state: txpool.shared.clone(),
        #[cfg(feature = "p2p")]
        network: network.as_ref().map(|n| n.shared.clone()),
        #[cfg(feature = "relayer")]
        relayer: relayer_service.as_ref().map(|r| r.shared.clone()),
        graph_ql: graph_ql.shared.clone(),
        database,
        block_importer: importer_adapter,
        executor,
        config: config.clone(),
    };

    #[allow(unused_mut)]
    // `FuelService` starts and shutdowns all sub-services in the `services` order
    let mut services: SubServices = vec![
        Box::new(gas_price_service),
        Box::new(txpool),
        Box::new(consensus_parameters_provider_service),
    ];

    if let Some(poa) = poa {
        services.push(Box::new(poa));
    }

    #[cfg(feature = "relayer")]
    if let Some(relayer) = relayer_service {
        services.push(Box::new(relayer));
    }

    #[cfg(feature = "p2p")]
    {
        if let Some(network) = network.take() {
            services.push(Box::new(network));
            services.push(Box::new(sync));
        }
    }

    services.push(Box::new(graph_ql));
    services.push(Box::new(graphql_worker));

    Ok((services, shared))
}<|MERGE_RESOLUTION|>--- conflicted
+++ resolved
@@ -190,8 +190,7 @@
     let genesis_block_height = *genesis_block.header().height();
     let settings = consensus_parameters_provider.clone();
     let block_stream = importer_adapter.events_shared_result();
-<<<<<<< HEAD
-    let persisted_data = StructuredStorage::new(database.gas_price().clone());
+    let persisted_data = database.gas_price().clone();
 
     tracing::debug!("da_committer_url: {:?}", config.da_committer_url);
     let committer_api = BlockCommitterHttpApi::new(config.da_committer_url.clone());
@@ -204,21 +203,11 @@
 
     let gas_price_service = new_gas_price_service_v1(
         v1_config,
-=======
-    let metadata = database.gas_price().clone();
-
-    let gas_price_service_v0 = new_gas_price_service_v0(
-        config.clone().into(),
->>>>>>> 2eba245e
         genesis_block_height,
         settings,
         block_stream,
         database.gas_price().clone(),
-<<<<<<< HEAD
         da_source,
-=======
-        StructuredStorage::new(metadata),
->>>>>>> 2eba245e
         database.on_chain().clone(),
         persisted_data,
     )?;
