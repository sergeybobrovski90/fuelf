#![allow(clippy::let_unit_value)]
use super::adapters::P2PAdapter;
use crate::{
    database::Database,
    fuel_core_graphql_api::Config as GraphQLConfig,
    schema::{
        build_schema,
        dap,
    },
    service::{
        adapters::{
            BlockImporterAdapter,
            BlockProducerAdapter,
            ExecutorAdapter,
            MaybeRelayerAdapter,
            PoAAdapter,
            TxPoolAdapter,
            VerifierAdapter,
        },
        Config,
        SharedState,
        SubServices,
    },
};
use std::sync::Arc;
use tokio::sync::{
    Mutex,
    Semaphore,
};

pub type PoAService =
    fuel_core_poa::Service<TxPoolAdapter, BlockProducerAdapter, BlockImporterAdapter>;
#[cfg(feature = "relayer")]
pub type RelayerService = fuel_core_relayer::Service<Database>;
#[cfg(feature = "p2p")]
pub type P2PService = fuel_core_p2p::service::Service<Database>;
pub type TxPoolService = fuel_core_txpool::Service<P2PAdapter, Database>;
pub type GraphQL = crate::fuel_core_graphql_api::service::Service;

pub fn init_sub_services(
    config: &Config,
    database: &Database,
) -> anyhow::Result<(SubServices, SharedState)> {
    let last_height = database.latest_height()?;
    #[cfg(feature = "relayer")]
    let relayer_service = if config.relayer.eth_client.is_some() {
        Some(fuel_core_relayer::new_service(
            database.clone(),
            config.relayer.clone(),
        )?)
    } else {
        None
    };

    let relayer_adapter = MaybeRelayerAdapter {
        database: database.clone(),
        #[cfg(feature = "relayer")]
        relayer_synced: relayer_service.as_ref().map(|r| r.shared.clone()),
    };

    #[cfg(feature = "p2p")]
    let network = {
        let p2p_db = database.clone();

        let genesis = p2p_db.get_genesis()?;
        let p2p_config = config.p2p.clone().init(genesis)?;

        fuel_core_p2p::service::new_service(p2p_config, p2p_db)
    };

    #[cfg(feature = "p2p")]
    let p2p_adapter = P2PAdapter::new(network.shared.clone());
    #[cfg(not(feature = "p2p"))]
    let p2p_adapter = P2PAdapter::new();

    let p2p_adapter = p2p_adapter;

    let executor = ExecutorAdapter {
        database: database.clone(),
        config: config.clone(),
    };

    let verifier =
        VerifierAdapter::new(config, database.clone(), relayer_adapter.clone());

    let importer_adapter = BlockImporterAdapter::new(
        config.block_importer.clone(),
        database.clone(),
        executor.clone(),
        verifier,
    );

    let txpool = fuel_core_txpool::new_service(
        config.txpool.clone(),
        database.clone(),
        importer_adapter.clone(),
        p2p_adapter,
    );
    let tx_pool_adapter = TxPoolAdapter::new(txpool.shared.clone());

    // restrict the max number of concurrent dry runs to the number of CPUs
    // as execution in the worst case will be CPU bound rather than I/O bound.
    let max_dry_run_concurrency = num_cpus::get();
    let block_producer = fuel_core_producer::Producer {
        config: config.block_producer.clone(),
        db: database.clone(),
        txpool: Box::new(tx_pool_adapter.clone()),
        executor: Arc::new(executor),
        relayer: Box::new(relayer_adapter),
        lock: Mutex::new(()),
        dry_run_semaphore: Semaphore::new(max_dry_run_concurrency),
    };
    let producer_adapter = BlockProducerAdapter::new(block_producer);

    let poa = fuel_core_poa::new_service(
<<<<<<< HEAD
        last_height,
        config.poa_config()?,
        tx_pool_adapter,
        producer_adapter.clone(),
        importer_adapter,
=======
        config.into(),
        TxPoolAdapter::new(txpool.shared.clone()),
        // TODO: Pass Importer
        importer_adapter.tx,
        BlockProducerAdapter {
            block_producer: block_producer.clone(),
        },
        database.clone(),
>>>>>>> a195c56e
    );
    let poa_adapter = PoAAdapter::new(poa.shared.clone());

    // TODO: Figure out on how to move it into `fuel-core-graphql-api`.
    let schema = dap::init(
        build_schema(),
        config.chain_conf.transaction_parameters,
        config.chain_conf.gas_costs.clone(),
    )
    .data(database.clone());
    let graph_ql = crate::fuel_core_graphql_api::service::new_service(
        GraphQLConfig {
            addr: config.addr,
            utxo_validation: config.utxo_validation,
            manual_blocks_enabled: config.manual_blocks_enabled,
            vm_backtrace: config.vm.backtrace,
            min_gas_price: config.txpool.min_gas_price,
            max_tx: config.txpool.max_tx,
            max_depth: config.txpool.max_depth,
            transaction_parameters: config.chain_conf.transaction_parameters,
            consensus_key: config.consensus_key.clone(),
        },
        Box::new(database.clone()),
        schema,
        producer_adapter,
        txpool.clone(),
        Box::new(poa_adapter),
    )?;

    let shared = SharedState {
        txpool: txpool.shared.clone(),
        #[cfg(feature = "p2p")]
        network: network.shared.clone(),
        #[cfg(feature = "relayer")]
        relayer: relayer_service.as_ref().map(|r| r.shared.clone()),
        graph_ql: graph_ql.shared.clone(),
    };

    #[allow(unused_mut)]
    // `FuelService` starts and shutdowns all sub-services in the `services` order
    let mut services: SubServices = vec![
        // GraphQL should be shutdown first, so let's start it first.
        Box::new(graph_ql),
        Box::new(poa),
        Box::new(txpool),
    ];

    #[cfg(feature = "relayer")]
    if let Some(relayer) = relayer_service {
        services.push(Box::new(relayer));
    }

    #[cfg(feature = "p2p")]
    {
        services.push(Box::new(network));
    }

    Ok((services, shared))
}<|MERGE_RESOLUTION|>--- conflicted
+++ resolved
@@ -113,22 +113,11 @@
     let producer_adapter = BlockProducerAdapter::new(block_producer);
 
     let poa = fuel_core_poa::new_service(
-<<<<<<< HEAD
         last_height,
-        config.poa_config()?,
+        config.try_into()?,
         tx_pool_adapter,
         producer_adapter.clone(),
         importer_adapter,
-=======
-        config.into(),
-        TxPoolAdapter::new(txpool.shared.clone()),
-        // TODO: Pass Importer
-        importer_adapter.tx,
-        BlockProducerAdapter {
-            block_producer: block_producer.clone(),
-        },
-        database.clone(),
->>>>>>> a195c56e
     );
     let poa_adapter = PoAAdapter::new(poa.shared.clone());
 
