#![allow(clippy::let_unit_value)]
use super::adapters::P2PAdapter;

use crate::{
    database::Database,
    fuel_core_graphql_api::Config as GraphQLConfig,
    graphql_api::ports::DatabasePort,
    query::{
        BalanceQueryContext,
        BalanceQueryData,
        BlockQueryContext,
        BlockQueryData,
        ChainQueryContext,
        ChainQueryData,
        CoinQueryContext,
        CoinQueryData,
        ContractQueryContext,
        ContractQueryData,
        MessageQueryContext,
        MessageProofData,
        MessageQueryData,
        TransactionQueryContext,
        TransactionQueryData,
    },
    schema::{
        build_schema,
        dap,
    },
    service::{
        adapters::{
            BlockImporterAdapter,
            BlockProducerAdapter,
            ExecutorAdapter,
            MaybeRelayerAdapter,
            PoAAdapter,
            TxPoolAdapter,
            VerifierAdapter,
        },
        Config,
        SharedState,
        SubServices,
    },
};
use fuel_core_poa::Trigger;
use std::sync::Arc;
use tokio::sync::{
    Mutex,
    Semaphore,
};

pub type PoAService =
    fuel_core_poa::Service<TxPoolAdapter, BlockProducerAdapter, BlockImporterAdapter>;
#[cfg(feature = "relayer")]
pub type RelayerService = fuel_core_relayer::Service<Database>;
#[cfg(feature = "p2p")]
pub type P2PService = fuel_core_p2p::service::Service<Database>;
pub type TxPoolService = fuel_core_txpool::Service<P2PAdapter, Database>;
pub type GraphQL = crate::fuel_core_graphql_api::service::Service;

pub fn init_sub_services(
    config: &Config,
    database: &Database,
) -> anyhow::Result<(SubServices, SharedState)> {
    let last_height = database.latest_height()?;
    #[cfg(feature = "relayer")]
    let relayer_service = if config.relayer.eth_client.is_some() {
        Some(fuel_core_relayer::new_service(
            database.clone(),
            config.relayer.clone(),
        )?)
    } else {
        None
    };

    let relayer_adapter = MaybeRelayerAdapter {
        database: database.clone(),
        #[cfg(feature = "relayer")]
        relayer_synced: relayer_service.as_ref().map(|r| r.shared.clone()),
        #[cfg(feature = "relayer")]
        da_deploy_height: config.relayer.da_deploy_height,
    };

    let executor = ExecutorAdapter {
        relayer: relayer_adapter.clone(),
        config: config.clone(),
    };

    let verifier =
        VerifierAdapter::new(config, database.clone(), relayer_adapter.clone());

    let importer_adapter = BlockImporterAdapter::new(
        config.block_importer.clone(),
        database.clone(),
        executor.clone(),
        verifier.clone(),
    );

    #[cfg(feature = "p2p")]
    let mut network = {
        if let Some(config) = config.p2p.clone() {
            let p2p_db = database.clone();
            let genesis = p2p_db.get_genesis()?;
            let p2p_config = config.init(genesis)?;

            Some(fuel_core_p2p::service::new_service(
                p2p_config,
                p2p_db,
                importer_adapter.clone(),
            ))
        } else {
            None
        }
    };

    #[cfg(feature = "p2p")]
    let p2p_adapter =
        P2PAdapter::new(network.as_ref().map(|network| network.shared.clone()));
    #[cfg(not(feature = "p2p"))]
    let p2p_adapter = P2PAdapter::new();

    let p2p_adapter = p2p_adapter;

    let txpool = fuel_core_txpool::new_service(
        config.txpool.clone(),
        database.clone(),
        importer_adapter.clone(),
        p2p_adapter.clone(),
    );
    let tx_pool_adapter = TxPoolAdapter::new(txpool.shared.clone());

    // restrict the max number of concurrent dry runs to the number of CPUs
    // as execution in the worst case will be CPU bound rather than I/O bound.
    let max_dry_run_concurrency = num_cpus::get();
    let block_producer = fuel_core_producer::Producer {
        config: config.block_producer.clone(),
        db: database.clone(),
        txpool: Box::new(tx_pool_adapter.clone()),
        executor: Arc::new(executor),
        relayer: Box::new(relayer_adapter),
        lock: Mutex::new(()),
        dry_run_semaphore: Semaphore::new(max_dry_run_concurrency),
    };
    let producer_adapter = BlockProducerAdapter::new(block_producer);

    let poa_config: fuel_core_poa::Config = config.try_into()?;
    let production_enabled =
        !matches!(poa_config.trigger, Trigger::Never) || config.manual_blocks_enabled;
    let poa = (production_enabled).then(|| {
        fuel_core_poa::new_service(
            last_height,
            poa_config,
            tx_pool_adapter.clone(),
            producer_adapter.clone(),
            importer_adapter.clone(),
        )
    });
    let poa_adapter = PoAAdapter::new(poa.as_ref().map(|service| service.shared.clone()));

    #[cfg(feature = "p2p")]
    let sync = (!production_enabled)
        .then(|| {
            fuel_core_sync::service::new_service(
                last_height,
                p2p_adapter,
                importer_adapter.clone(),
                verifier,
                config.sync,
            )
        })
        .transpose()?;

    // TODO: Figure out on how to move it into `fuel-core-graphql-api`.
    let schema = dap::init(
        build_schema(),
        config.chain_conf.transaction_parameters,
        config.chain_conf.gas_costs.clone(),
    )
    .data(database.clone());

    let gql_database: Box<dyn DatabasePort> = Box::new(database.clone());
    let block_query_data: Box<dyn BlockQueryData> =
        Box::new(BlockQueryContext(&Box::new(database.clone())));
    let balance_query_data: Box<dyn BalanceQueryData> =
        Box::new(BalanceQueryContext(&gql_database));
    let chain_query_data: Box<dyn ChainQueryData> =
        Box::new(ChainQueryContext(&gql_database));
    let coin_query_data: Box<dyn CoinQueryData> =
        Box::new(CoinQueryContext(&gql_database));
    let contract_query_data: Box<dyn ContractQueryData> =
        Box::new(ContractQueryContext(&gql_database));
    let message_query_data: Box<dyn MessageQueryData> =
        Box::new(MessageQueryContext(&gql_database));
    let message_proof_data: Box<dyn MessageProofData> =
        Box::new(MessageQueryContext(&gql_database));
    let transaction_query_data: Box<dyn TransactionQueryData> =
        Box::new(TransactionQueryContext(&gql_database));

    let graph_ql = crate::fuel_core_graphql_api::service::new_service(
        GraphQLConfig {
            addr: config.addr,
            utxo_validation: config.utxo_validation,
            manual_blocks_enabled: config.manual_blocks_enabled,
            vm_backtrace: config.vm.backtrace,
            min_gas_price: config.txpool.min_gas_price,
            max_tx: config.txpool.max_tx,
            max_depth: config.txpool.max_depth,
            transaction_parameters: config.chain_conf.transaction_parameters,
            consensus_key: config.consensus_key.clone(),
        },
        schema,
<<<<<<< HEAD
        balance_query_data,
        block_query_data,
        chain_query_data,
        coin_query_data,
        contract_query_data,
        message_query_data,
        message_proof_data,
        transaction_query_data,
=======
        Box::new(producer_adapter),
        Box::new(tx_pool_adapter),
        Box::new(poa_adapter),
>>>>>>> 8a48f4d6
    )?;

    let shared = SharedState {
        txpool: txpool.shared.clone(),
        #[cfg(feature = "p2p")]
        network: network.as_ref().map(|n| n.shared.clone()),
        #[cfg(feature = "relayer")]
        relayer: relayer_service.as_ref().map(|r| r.shared.clone()),
        graph_ql: graph_ql.shared.clone(),
        block_importer: importer_adapter,
        #[cfg(feature = "test-helpers")]
        config: config.clone(),
    };

    #[allow(unused_mut)]
    // `FuelService` starts and shutdowns all sub-services in the `services` order
    let mut services: SubServices = vec![
        // GraphQL should be shutdown first, so let's start it first.
        Box::new(graph_ql),
        Box::new(txpool),
    ];

    if let Some(poa) = poa {
        services.push(Box::new(poa));
    }

    #[cfg(feature = "relayer")]
    if let Some(relayer) = relayer_service {
        services.push(Box::new(relayer));
    }

    #[cfg(feature = "p2p")]
    {
        if let Some(network) = network.take() {
            services.push(Box::new(network));
            if let Some(sync) = sync {
                services.push(Box::new(sync));
            }
        }
    }

    Ok((services, shared))
}<|MERGE_RESOLUTION|>--- conflicted
+++ resolved
@@ -208,7 +208,6 @@
             consensus_key: config.consensus_key.clone(),
         },
         schema,
-<<<<<<< HEAD
         balance_query_data,
         block_query_data,
         chain_query_data,
@@ -217,11 +216,6 @@
         message_query_data,
         message_proof_data,
         transaction_query_data,
-=======
-        Box::new(producer_adapter),
-        Box::new(tx_pool_adapter),
-        Box::new(poa_adapter),
->>>>>>> 8a48f4d6
     )?;
 
     let shared = SharedState {
