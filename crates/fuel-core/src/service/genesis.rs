--- conflicted
+++ resolved
@@ -1,67 +1,33 @@
 use self::workers::GenesisWorkers;
 use crate::{
-    database::{
-        genesis_progress::GenesisMetadata,
-        Database,
-    },
+    database::{genesis_progress::GenesisMetadata, Database},
     service::config::Config,
 };
 use anyhow::anyhow;
-use fuel_core_chain_config::{
-    GenesisCommitment,
-    TableEntry,
-};
+use fuel_core_chain_config::{GenesisCommitment, TableEntry};
 use fuel_core_storage::{
     tables::{
-        Coins,
-        ConsensusParametersVersions,
-        ContractsLatestUtxo,
-        ContractsRawCode,
-        Messages,
-        StateTransitionBytecodeVersions,
+        Coins, ConsensusParametersVersions, ContractsLatestUtxo, ContractsRawCode,
+        Messages, StateTransitionBytecodeVersions,
     },
-    transactional::{
-        Changes,
-        ReadTransaction,
-        StorageTransaction,
-    },
+    transactional::{Changes, ReadTransaction, StorageTransaction},
     StorageAsMut,
 };
 use fuel_core_types::{
     blockchain::{
         block::Block,
-        consensus::{
-            Consensus,
-            Genesis,
+        consensus::{Consensus, Genesis},
+        header::{
+            ApplicationHeader, ConsensusHeader, ConsensusParametersVersion,
+            PartialBlockHeader, StateTransitionBytecodeVersion,
         },
-        header::{
-            ApplicationHeader,
-            ConsensusHeader,
-            ConsensusParametersVersion,
-            PartialBlockHeader,
-            StateTransitionBytecodeVersion,
-        },
-        primitives::{
-            DaBlockHeight,
-            Empty,
-        },
+        primitives::{DaBlockHeight, Empty},
         SealedBlock,
     },
-    entities::{
-        coins::coin::Coin,
-<<<<<<< HEAD
-=======
-        contract::ContractUtxoInfo,
->>>>>>> 8018aa0f
-        message::Message,
-    },
-    fuel_types::{
-        BlockHeight,
-        Bytes32,
-    },
+    entities::{coins::coin::Coin, contract::ContractUtxoInfo, message::Message},
+    fuel_types::{BlockHeight, Bytes32},
     services::block_importer::{
-        ImportResult,
-        UncommittedResult as UncommittedImportResult,
+        ImportResult, UncommittedResult as UncommittedImportResult,
     },
 };
 use strum::IntoEnumIterator;
@@ -71,10 +37,7 @@
 mod workers;
 
 use crate::database::genesis_progress::GenesisResource;
-pub use runner::{
-    GenesisRunner,
-    TransactionOpener,
-};
+pub use runner::{GenesisRunner, TransactionOpener};
 
 /// Performs the importing of the genesis block from the snapshot.
 pub async fn execute_genesis_block(
@@ -241,19 +204,9 @@
     entry: &TableEntry<ContractsLatestUtxo>,
     height: BlockHeight,
 ) -> anyhow::Result<()> {
-<<<<<<< HEAD
     let contract_id = entry.key;
 
     if entry.value.tx_pointer().block_height() > height {
-=======
-    let contract = Contract::from(contract_config.code.as_slice());
-    let contract_id = contract_config.contract_id;
-    #[allow(clippy::cast_possible_truncation)]
-    let utxo_id = contract_config.utxo_id();
-
-    let tx_pointer = contract_config.tx_pointer();
-    if tx_pointer.block_height() > height {
->>>>>>> 8018aa0f
         return Err(anyhow!(
             "contract tx_pointer cannot be greater than genesis block"
         ));
@@ -267,26 +220,6 @@
         return Err(anyhow!("Contract utxo should not exist"));
     }
 
-<<<<<<< HEAD
-    Ok(())
-}
-
-fn init_contract_info(
-    transaction: &mut StorageTransaction<&mut Database>,
-    entry: &TableEntry<ContractsInfo>,
-) -> anyhow::Result<()> {
-    let salt = &entry.value;
-    let contract_id = entry.key;
-
-    // insert contract salt
-    if transaction
-        .storage::<ContractsInfo>()
-        .insert(&contract_id, salt)?
-        .is_some()
-    {
-        return Err(anyhow!("Contract info should not exist"));
-    }
-
     Ok(())
 }
 
@@ -298,8 +231,6 @@
     let contract_id = entry.key;
 
     // insert contract code
-=======
->>>>>>> 8018aa0f
     if transaction
         .storage::<ContractsRawCode>()
         .insert(&contract_id, contract)?
@@ -342,26 +273,15 @@
     use crate::{
         combined_database::CombinedDatabase,
         database::{
-            genesis_progress::{
-                GenesisProgressInspect,
-                GenesisResource,
-            },
+            genesis_progress::{GenesisProgressInspect, GenesisResource},
             ChainStateDb,
         },
-        service::{
-            config::Config,
-            FuelService,
-            Task,
-        },
+        query::BlockQueryData,
+        service::{config::Config, FuelService, Task},
     };
     use fuel_core_chain_config::{
-        ChainConfig,
-        CoinConfig,
-        ContractConfig,
-        MessageConfig,
-        Randomize,
-        SnapshotReader,
-        StateConfig,
+        ChainConfig, CoinConfig, ContractConfig, MessageConfig, Randomize,
+        SnapshotReader, StateConfig,
     };
     use fuel_core_services::RunnableService;
     use fuel_core_storage::{
@@ -369,11 +289,7 @@
         column::Column,
         iter::IterDirection,
         structured_storage::TableWithBlueprint,
-        tables::{
-            Coins,
-            ContractsAssets,
-            ContractsState,
-        },
+        tables::{Coins, ContractsAssets, ContractsState},
         StorageAsRef,
     };
     use fuel_core_types::{
@@ -381,22 +297,11 @@
         entities::coins::coin::Coin,
         fuel_asm::op,
         fuel_tx::UtxoId,
-        fuel_types::{
-            Address,
-            AssetId,
-            BlockHeight,
-            ContractId,
-            Salt,
-        },
+        fuel_types::{Address, AssetId, BlockHeight, ContractId, Salt},
         fuel_vm::Contract,
     };
     use itertools::Itertools;
-    use rand::{
-        rngs::StdRng,
-        Rng,
-        RngCore,
-        SeedableRng,
-    };
+    use rand::{rngs::StdRng, Rng, RngCore, SeedableRng};
     use std::vec;
 
     #[tokio::test]
@@ -565,37 +470,11 @@
         // given
         let mut rng = StdRng::seed_from_u64(10);
 
-<<<<<<< HEAD
         let contract = given_contract_config(&mut rng);
         let contract_id = contract.contract_id;
         let states = contract.states.clone();
         let state_reader = SnapshotReader::in_memory(StateConfig {
             contracts: vec![contract],
-=======
-        let salt: Salt = rng.gen();
-        let contract = Contract::from(op::ret(0x10).to_bytes().to_vec());
-        let root = contract.root();
-        let contract_id = contract.id(&salt, &root, &Contract::default_state_root());
-
-        let test_key = rng.gen();
-        let test_value = [1, 2, 3].to_vec();
-        let contract_state = ContractStateConfig {
-            contract_id,
-            key: test_key,
-            value: test_value.clone(),
-        };
-
-        let state = StateConfig {
-            contracts: vec![ContractConfig {
-                contract_id,
-                code: contract.into(),
-                tx_id: rng.gen(),
-                output_index: rng.gen(),
-                tx_pointer_block_height: 0.into(),
-                tx_pointer_tx_idx: rng.gen(),
-            }],
-            contract_state: vec![contract_state],
->>>>>>> 8018aa0f
             ..Default::default()
         });
 
@@ -669,34 +548,11 @@
     async fn config_state_initializes_contract_balance() {
         let mut rng = StdRng::seed_from_u64(10);
 
-<<<<<<< HEAD
         let contract = given_contract_config(&mut rng);
         let contract_id = contract.contract_id;
         let balances = contract.balances.clone();
         let state_reader = SnapshotReader::in_memory(StateConfig {
             contracts: vec![contract],
-=======
-        let salt: Salt = rng.gen();
-        let contract = Contract::from(op::ret(0x10).to_bytes().to_vec());
-        let root = contract.root();
-        let contract_id = contract.id(&salt, &root, &Contract::default_state_root());
-
-        let test_asset_id = rng.gen();
-        let test_balance = rng.next_u64();
-        let contract_balance = ContractBalanceConfig {
-            contract_id,
-            asset_id: test_asset_id,
-            amount: test_balance,
-        };
-
-        let state = StateConfig {
-            contracts: vec![ContractConfig {
-                contract_id,
-                code: contract.into(),
-                ..Default::default()
-            }],
-            contract_balance: vec![contract_balance],
->>>>>>> 8018aa0f
             ..Default::default()
         });
 
@@ -752,25 +608,8 @@
     async fn contract_tx_pointer_cant_exceed_genesis_height() {
         let mut rng = StdRng::seed_from_u64(10);
 
-<<<<<<< HEAD
         let state = StateConfig {
             contracts: vec![ContractConfig {
-=======
-        let test_asset_id: AssetId = rng.gen();
-        let test_balance: u64 = rng.next_u64();
-        let contract_id = Default::default();
-        let balances = vec![ContractBalanceConfig {
-            contract_id,
-            asset_id: test_asset_id,
-            amount: test_balance,
-        }];
-        let contract = Contract::from(op::ret(0x10).to_bytes().to_vec());
-
-        let state = StateConfig {
-            contracts: vec![ContractConfig {
-                contract_id: ContractId::from(*contract_id),
-                code: contract.into(),
->>>>>>> 8018aa0f
                 // set txpointer height > genesis height
                 tx_pointer_block_height: BlockHeight::from(11u32),
                 ..given_contract_config(&mut rng)
@@ -808,14 +647,8 @@
 
     fn given_contract_config(rng: &mut StdRng) -> ContractConfig {
         ContractConfig {
-<<<<<<< HEAD
             tx_pointer_block_height: 0.into(),
             ..ContractConfig::randomize(rng)
-=======
-            contract_id,
-            code: contract.into(),
-            ..Default::default()
->>>>>>> 8018aa0f
         }
     }
 
@@ -849,6 +682,7 @@
                 .unwrap()
         }
 
+        let block = db.latest_block().unwrap();
         let stored_state = StateConfig::from_tables(
             get_entries(&db),
             get_entries(&db),
@@ -856,9 +690,8 @@
             get_entries(&db),
             get_entries(&db),
             get_entries(&db),
-            get_entries(&db),
-            DaBlockHeight(0),
-            0.into(),
+            block.header().da_height,
+            *block.header().height(),
         );
 
         assert_eq!(initial_state, stored_state);
