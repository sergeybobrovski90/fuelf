--- conflicted
+++ resolved
@@ -10,10 +10,6 @@
     CoinConfig,
     ContractConfig,
     GenesisCommitment,
-<<<<<<< HEAD
-=======
-    IntoIter,
->>>>>>> c4946de6
     MessageConfig,
 };
 
@@ -83,7 +79,6 @@
 ) -> anyhow::Result<()> {
     // check if chain is initialized
     if database.ids_of_latest_block()?.is_none() {
-<<<<<<< HEAD
         let workers = GenesisWorkers::new(
             database.clone(),
             config.chain_config.height.unwrap_or_default(),
@@ -109,10 +104,6 @@
         };
 
         return Err(e)
-=======
-        import_chain_state(config, database)?;
-        commit_genesis_block(config, database)?;
->>>>>>> c4946de6
     }
 
     workers.compute_contracts_root().await?;
@@ -120,7 +111,6 @@
     Ok(())
 }
 
-<<<<<<< HEAD
 fn commit_genesis_block(
     config: &Config,
     original_database: &Database,
@@ -133,84 +123,6 @@
         coins_root: original_database.genesis_coin_root()?.into(),
         messages_root: original_database.genesis_messages_root()?.into(),
         contracts_root: original_database.genesis_contracts_root()?.into(),
-=======
-fn import_chain_state(
-    config: &Config,
-    original_database: &Database,
-) -> anyhow::Result<()> {
-    let block_height = config.chain_config.height.unwrap_or_default();
-
-    let coins_reader = config.state_decoder.coins()?;
-    let mut _coin_roots =
-        import_coin_configs(&original_database, coins_reader, block_height)?;
-
-    _coin_roots.sort();
-
-    // TODO: other threads should be killed if one encounters a failure
-    // let coins_reader = config.get_message_reader()?;
-    // let handle = tokio::spawn(
-    // async move {
-    // import_message_configs(&original_database, coins_reader, block_height).unwrap()
-    // });
-    //
-    // let coins_reader = config.get_contracts_reader()?;
-    // let handle = tokio::spawn(
-    // async move {
-    // import_contract_configs(&original_database, coins_reader, block_height).unwrap()
-    // });
-    // let contract_importer = message_importer.contracts();
-    // contract_importer.try_for_each(|message| {
-    // match contract? {
-    // TODO output index
-    // ContractComponent::ContractMetadata(contract) => {
-    // init_contract(original_database, contract, cursor as u64, block_height)?
-    // }
-    // ContractComponent::ContractState(contract_id, key, value) => {
-    // init_contract_state(original_database, &contract_id, key, value)?
-    // }
-    // ContractComponent::ContractAsset(contract_id, asset_id, balance) => {
-    // init_contract_balance(
-    // original_database,
-    // &contract_id,
-    // AssetId::from(*asset_id),
-    // balance,
-    // )?;
-    //
-    // State file specs guarantee that ContractAsset will come last when reading contract state
-    // We can calculate the root at this point
-    // contracts_tree.push(
-    // ContractRef::new(&mut *original_database, contract_id)
-    // .root()?
-    // .as_slice(),
-    // );
-    // save_genesis_progress(
-    // cursor + 1,
-    // GenesisRootCalculatorKey::Contracts,
-    // original_database,
-    // )?
-    // }
-    // }
-    // })?;
-
-    Ok(())
-}
-
-fn commit_genesis_block(
-    config: &Config,
-    original_database: &Database,
-) -> anyhow::Result<()> {
-    let mut database_transaction = Transactional::transaction(original_database);
-    let database = database_transaction.as_mut();
-
-    // TODO: load roots from storage
-    let chain_config_hash = config.chain_config.root()?.into();
-
-    let genesis = Genesis {
-        chain_config_hash,
-        coins_root: binary::in_memory::MerkleTree::new().root().into(),
-        contracts_root: binary::in_memory::MerkleTree::new().root().into(),
-        messages_root: binary::in_memory::MerkleTree::new().root().into(),
->>>>>>> c4946de6
     };
 
     let block = Block::new(
@@ -259,7 +171,6 @@
     Ok(())
 }
 
-<<<<<<< HEAD
 fn cleanup_genesis_progress(database: &Database) -> anyhow::Result<()> {
     let mut database_transaction = Transactional::transaction(database);
     let database = database_transaction.as_mut();
@@ -324,178 +235,6 @@
 }
 
 fn init_contract(
-=======
-fn import_coin_configs(
-    database: &Database,
-    coin_batches: IntoIter<CoinConfig>,
-    block_height: BlockHeight,
-) -> anyhow::Result<Vec<Bytes32>> {
-    // let (cursor, root_calculator) =
-    // resume_import(database, StateImportProgressKey::Coins)?;
-    // let mut state_reader = JsonBatchReader::new(coins_reader, cursor)?;
-    let mut roots = vec![];
-    let mut generated_output_idx = 0;
-
-    for batch in coin_batches {
-        let mut database_transaction = Transactional::transaction(database);
-        let database = database_transaction.as_mut();
-
-        // TODO
-        let batch = batch.unwrap();
-
-        // TODO: set output_index
-        batch.data.iter().try_for_each(|coin| {
-            let root  = init_coin(database, coin, generated_output_idx, block_height)?;
-            roots.push(root.into());
-
-            generated_output_idx = generated_output_idx
-                .checked_add(1)
-                .expect("The maximum number of UTXOs supported in the genesis configuration has been exceeded.");
-
-            /*
-            save_import_progress(
-                database,
-                StateImportProgressKey::Coins,
-                cursor + 1, // TODO: advance by # bytes read
-                root_calculator,
-            ) */
-            Ok::<(), anyhow::Error>(())
-        })?;
-
-        database_transaction.commit()?;
-    }
-
-    Ok(roots)
-}
-
-fn init_coin(
-    db: &mut Database,
-    coin: &CoinConfig,
-    output_index: u64,
-    height: BlockHeight,
-) -> anyhow::Result<MerkleRoot> {
-    // TODO: Store merkle sum tree root over coins with unspecified utxo ids.
-    let utxo_id = UtxoId::new(
-        // generated transaction id([0..[out_index/255]])
-        coin.tx_id.unwrap_or_else(|| {
-            Bytes32::try_from(
-                (0..(Bytes32::LEN - WORD_SIZE))
-                    .map(|_| 0u8)
-                    .chain((output_index / 255).to_be_bytes().into_iter())
-                    .collect_vec()
-                    .as_slice(),
-            )
-            .expect("Incorrect genesis transaction id byte length")
-        }),
-        coin.output_index
-            .unwrap_or_else(|| (output_index % 255) as u8),
-    );
-
-    let coin = CompressedCoin {
-        owner: coin.owner,
-        amount: coin.amount,
-        asset_id: coin.asset_id,
-        maturity: coin.maturity.unwrap_or_default(),
-        tx_pointer: TxPointer::new(
-            coin.tx_pointer_block_height.unwrap_or_default(),
-            coin.tx_pointer_tx_idx.unwrap_or_default(),
-        ),
-    };
-
-    // ensure coin can't point to blocks in the future
-    if coin.tx_pointer.block_height() > height {
-        return Err(anyhow!(
-            "coin tx_pointer height cannot be greater than genesis block"
-        ));
-    }
-
-    if db.storage::<Coins>().insert(&utxo_id, &coin)?.is_some() {
-        return Err(anyhow!("Coin should not exist"));
-    }
-    coin.root()
-}
-
-fn _init_contract(
-    db: &mut Database,
-    contract_config: ContractConfig,
-    output_index: u64,
-    height: BlockHeight,
-) -> anyhow::Result<()> {
-    // TODO fix output index
-
-    // initialize contract state
-    let contract = Contract::from(contract_config.code.as_slice());
-    let salt = contract_config.salt;
-    let root = contract.root();
-    let contract_id = contract_config.contract_id;
-    let utxo_id = if let (Some(tx_id), Some(output_idx)) =
-        (contract_config.tx_id, contract_config.output_index)
-    {
-        UtxoId::new(tx_id, output_idx)
-    } else {
-        UtxoId::new(
-            // generated transaction id([0..[out_index/255]])
-            Bytes32::try_from(
-                (0..(Bytes32::LEN - WORD_SIZE))
-                    .map(|_| 0u8)
-                    .chain((output_index as u64 / 255).to_be_bytes().into_iter())
-                    .collect_vec()
-                    .as_slice(),
-            )
-            .expect("Incorrect genesis transaction id byte length"),
-            output_index as u8,
-        )
-    };
-    let tx_pointer = if let (Some(block_height), Some(tx_idx)) = (
-        contract_config.tx_pointer_block_height,
-        contract_config.tx_pointer_tx_idx,
-    ) {
-        TxPointer::new(block_height, tx_idx)
-    } else {
-        TxPointer::default()
-    };
-
-    if tx_pointer.block_height() > height {
-        return Err(anyhow!(
-            "contract tx_pointer cannot be greater than genesis block"
-        ));
-    }
-
-    // insert contract code
-    if db
-        .storage::<ContractsRawCode>()
-        .insert(&contract_id, contract.as_ref())?
-        .is_some()
-    {
-        return Err(anyhow!("Contract code should not exist"));
-    }
-
-    // insert contract root
-    if db
-        .storage::<ContractsInfo>()
-        .insert(&contract_id, &(salt, root))?
-        .is_some()
-    {
-        return Err(anyhow!("Contract info should not exist"));
-    }
-    if db
-        .storage::<ContractsLatestUtxo>()
-        .insert(
-            &contract_id,
-            &ContractUtxoInfo {
-                utxo_id,
-                tx_pointer,
-            },
-        )?
-        .is_some()
-    {
-        return Err(anyhow!("Contract utxo should not exist"));
-    }
-    Ok(())
-}
-
-fn _init_contract_state(
->>>>>>> c4946de6
     db: &mut Database,
     contract_config: &ContractConfig,
     output_index: u64,
@@ -517,7 +256,6 @@
         ));
     }
 
-<<<<<<< HEAD
     // insert contract code
     if db
         .storage::<ContractsRawCode>()
@@ -552,37 +290,6 @@
 }
 
 fn init_da_message(db: &mut Database, msg: &MessageConfig) -> anyhow::Result<MerkleRoot> {
-    let message = Message {
-        sender: msg.sender,
-        recipient: msg.recipient,
-        nonce: msg.nonce,
-        amount: msg.amount,
-        data: msg.data.clone(),
-        da_height: msg.da_height,
-    };
-
-    if db
-        .storage::<Messages>()
-        .insert(message.id(), &message)?
-        .is_some()
-    {
-        return Err(anyhow!("Message should not exist"));
-=======
-fn _init_contract_balance(
-    db: &mut Database,
-    contract_id: &ContractId,
-    contract: &ContractConfig,
-) -> anyhow::Result<()> {
-    // insert balances related to contract
-    if let Some(balances) = &contract.balances {
-        db.init_contract_balances(contract_id, balances.clone().into_iter())?;
->>>>>>> c4946de6
-    }
-
-    message.root()
-}
-
-fn _init_da_message(db: &mut Database, msg: MessageConfig) -> anyhow::Result<MerkleRoot> {
     let message = Message {
         sender: msg.sender,
         recipient: msg.recipient,
@@ -626,13 +333,10 @@
         ContractBalanceConfig,
         ContractConfig,
         ContractStateConfig,
+        Decoder,
         MessageConfig,
         StateConfig,
-<<<<<<< HEAD
-        StateReader,
         MAX_GROUP_SIZE,
-=======
->>>>>>> c4946de6
     };
     use fuel_core_storage::{
         tables::{
@@ -771,7 +475,7 @@
             contract_balance,
             ..Default::default()
         };
-        let state_reader = StateReader::in_memory(state, MAX_GROUP_SIZE);
+        let state_reader = Decoder::in_memory(state, MAX_GROUP_SIZE);
 
         let service_config = Config {
             state_reader,
@@ -861,7 +565,7 @@
             ],
             ..Default::default()
         };
-        let state_reader = StateReader::in_memory(state, MAX_GROUP_SIZE);
+        let state_reader = Decoder::in_memory(state, MAX_GROUP_SIZE);
 
         let starting_height = {
             let mut h: u32 = alice_block_created.into();
@@ -873,35 +577,7 @@
                 height: starting_height,
                 ..ChainConfig::local_testnet()
             },
-<<<<<<< HEAD
             state_reader,
-=======
-            state_config: StateConfig {
-                coins: vec![
-                    CoinConfig {
-                        tx_id: Some(alice_tx_id),
-                        output_index: Some(alice_output_index),
-                        tx_pointer_block_height: Some(alice_block_created),
-                        tx_pointer_tx_idx: Some(alice_block_created_tx_idx),
-                        maturity: Some(alice_maturity),
-                        owner: alice,
-                        amount: alice_value,
-                        asset_id: asset_id_alice,
-                    },
-                    CoinConfig {
-                        tx_id: None,
-                        output_index: None,
-                        tx_pointer_block_height: None,
-                        tx_pointer_tx_idx: None,
-                        maturity: None,
-                        owner: bob,
-                        amount: bob_value,
-                        asset_id: asset_id_bob,
-                    },
-                ],
-                ..Default::default()
-            },
->>>>>>> c4946de6
             ..Config::local_node()
         };
 
@@ -973,28 +649,11 @@
             contract_state: vec![contract_state],
             ..Default::default()
         };
-        let state_reader = StateReader::in_memory(state, MAX_GROUP_SIZE);
+        let state_reader = Decoder::in_memory(state, MAX_GROUP_SIZE);
 
         let service_config = Config {
             chain_config: ChainConfig::local_testnet(),
-<<<<<<< HEAD
             state_reader,
-=======
-            state_config: StateConfig {
-                contracts: vec![ContractConfig {
-                    contract_id,
-                    code: contract.into(),
-                    salt,
-                    state: Some(state),
-                    balances: None,
-                    tx_id: Some(rng.gen()),
-                    output_index: Some(rng.gen()),
-                    tx_pointer_block_height: Some(0u32.into()),
-                    tx_pointer_tx_idx: Some(rng.gen()),
-                }],
-                ..Default::default()
-            },
->>>>>>> c4946de6
             ..Config::local_node()
         };
 
@@ -1026,15 +685,11 @@
             da_height: DaBlockHeight(0),
         };
 
-<<<<<<< HEAD
         let state = StateConfig {
-=======
-        config.state_config = StateConfig {
->>>>>>> c4946de6
             messages: vec![msg.clone()],
             ..Default::default()
         };
-        let state_reader = StateReader::in_memory(state, MAX_GROUP_SIZE);
+        let state_reader = Decoder::in_memory(state, MAX_GROUP_SIZE);
 
         let config = Config {
             state_reader,
@@ -1087,28 +742,11 @@
             contract_balance: vec![contract_balance],
             ..Default::default()
         };
-        let state_reader = StateReader::in_memory(state, MAX_GROUP_SIZE);
+        let state_reader = Decoder::in_memory(state, MAX_GROUP_SIZE);
 
         let service_config = Config {
             chain_config: ChainConfig::local_testnet(),
-<<<<<<< HEAD
             state_reader,
-=======
-            state_config: StateConfig {
-                contracts: vec![ContractConfig {
-                    contract_id,
-                    code: contract.into(),
-                    salt,
-                    state: None,
-                    balances: Some(balances),
-                    tx_id: None,
-                    output_index: None,
-                    tx_pointer_block_height: None,
-                    tx_pointer_tx_idx: None,
-                }],
-                ..Default::default()
-            },
->>>>>>> c4946de6
             ..Config::local_node()
         };
 
@@ -1143,31 +781,14 @@
             }],
             ..Default::default()
         };
-        let state_reader = StateReader::in_memory(state, MAX_GROUP_SIZE);
+        let state_reader = Decoder::in_memory(state, MAX_GROUP_SIZE);
 
         let service_config = Config {
             chain_config: ChainConfig {
                 height: Some(BlockHeight::from(10u32)),
                 ..ChainConfig::local_testnet()
             },
-<<<<<<< HEAD
             state_reader,
-=======
-            state_config: StateConfig {
-                coins: vec![CoinConfig {
-                    tx_id: None,
-                    output_index: None,
-                    // set txpointer height > genesis height
-                    tx_pointer_block_height: Some(BlockHeight::from(11u32)),
-                    tx_pointer_tx_idx: Some(0),
-                    maturity: None,
-                    owner: Default::default(),
-                    amount: 10,
-                    asset_id: Default::default(),
-                }],
-                ..Default::default()
-            },
->>>>>>> c4946de6
             ..Config::local_node()
         };
 
@@ -1206,32 +827,14 @@
             contract_balance: balances,
             ..Default::default()
         };
-        let state_reader = StateReader::in_memory(state, MAX_GROUP_SIZE);
+        let state_reader = Decoder::in_memory(state, MAX_GROUP_SIZE);
 
         let service_config = Config {
             chain_config: ChainConfig {
                 height: Some(BlockHeight::from(10u32)),
                 ..ChainConfig::local_testnet()
             },
-<<<<<<< HEAD
             state_reader,
-=======
-            state_config: StateConfig {
-                contracts: vec![ContractConfig {
-                    contract_id: Default::default(),
-                    code: contract.into(),
-                    salt,
-                    state: None,
-                    balances: Some(balances),
-                    tx_id: None,
-                    output_index: None,
-                    // set txpointer height > genesis height
-                    tx_pointer_block_height: Some(BlockHeight::from(11u32)),
-                    tx_pointer_tx_idx: Some(0),
-                }],
-                ..Default::default()
-            },
->>>>>>> c4946de6
             ..Config::local_node()
         };
 
@@ -1290,7 +893,7 @@
             contracts: vec![config.clone()],
             ..Default::default()
         };
-        let state_reader = StateReader::in_memory(state, MAX_GROUP_SIZE);
+        let state_reader = Decoder::in_memory(state, MAX_GROUP_SIZE);
 
         let service_config = Config {
             state_reader,
@@ -1319,7 +922,7 @@
             contracts: contracts.clone(),
             ..Default::default()
         };
-        let state_reader = StateReader::in_memory(state, MAX_GROUP_SIZE);
+        let state_reader = Decoder::in_memory(state, MAX_GROUP_SIZE);
 
         let service_config = Config {
             state_reader,
@@ -1367,7 +970,7 @@
             coins: coins.clone(),
             ..Default::default()
         };
-        let state_reader = StateReader::in_memory(state, MAX_GROUP_SIZE);
+        let state_reader = Decoder::in_memory(state, MAX_GROUP_SIZE);
 
         let service_config = Config {
             state_reader,
