use self::workers::GenesisWorkers;
use crate::{
    database::{
        genesis_progress::GenesisMetadata,
        Database,
    },
    service::config::Config,
};
use anyhow::anyhow;
use fuel_core_chain_config::{
    CoinConfig,
    ContractConfig,
    GenesisCommitment,
    MessageConfig,
};
use fuel_core_storage::{
    tables::{
        Coins,
        ContractsInfo,
        ContractsLatestUtxo,
        ContractsRawCode,
        Messages,
    },
    transactional::{
        Changes,
        ReadTransaction,
        StorageTransaction,
    },
    StorageAsMut,
};
use fuel_core_types::{
    blockchain::{
        block::Block,
        consensus::{
            Consensus,
            Genesis,
        },
        header::{
            ApplicationHeader,
            ConsensusHeader,
            PartialBlockHeader,
        },
        primitives::{
            DaBlockHeight,
            Empty,
        },
        SealedBlock,
    },
    entities::{
        coins::coin::Coin,
        contract::{
            ContractUtxoInfo,
            ContractsInfoType,
        },
        message::Message,
    },
    fuel_tx::Contract,
    fuel_types::{
        BlockHeight,
        Bytes32,
    },
    services::block_importer::{
        ImportResult,
        UncommittedResult as UncommittedImportResult,
    },
};
use strum::IntoEnumIterator;

pub mod off_chain;
mod runner;
mod workers;

use crate::database::genesis_progress::GenesisResource;
pub use runner::{
    GenesisRunner,
    TransactionOpener,
};

/// Performs the importing of the genesis block from the snapshot.
pub async fn execute_genesis_block(
    config: &Config,
    original_database: &Database,
) -> anyhow::Result<UncommittedImportResult<Changes>> {
    let workers =
        GenesisWorkers::new(original_database.clone(), config.state_reader.clone());

    import_chain_state(workers).await?;

    let genesis = Genesis {
        chain_config_hash: config.chain_config.root()?.into(),
        coins_root: original_database.genesis_coins_root()?.into(),
        messages_root: original_database.genesis_messages_root()?.into(),
        contracts_root: original_database.genesis_contracts_root()?.into(),
    };

    let block = create_genesis_block(config);
    let consensus = Consensus::Genesis(genesis);
    let block = SealedBlock {
        entity: block,
        consensus,
    };

    let mut database_transaction = original_database.read_transaction();
    cleanup_genesis_progress(&mut database_transaction)?;

    let result = UncommittedImportResult::new(
        ImportResult::new_from_local(block, vec![], vec![]),
        database_transaction.into_changes(),
    );

    Ok(result)
}

async fn import_chain_state(workers: GenesisWorkers) -> anyhow::Result<()> {
    if let Err(e) = workers.run_imports().await {
        workers.shutdown();
        tokio::select! {
            _ = workers.finished() => {}
            _ = tokio::time::sleep(tokio::time::Duration::from_secs(10)) => {
                return Err(anyhow!("Timeout while importing genesis state"));
            }
        };

        return Err(e);
    }

    Ok(())
}

fn cleanup_genesis_progress(
    transaction: &mut StorageTransaction<&Database>,
) -> anyhow::Result<()> {
    for resource in GenesisResource::iter() {
        transaction
            .storage_as_mut::<GenesisMetadata>()
            .remove(&resource)
            .map_err(|e| anyhow::anyhow!("{e}"))?;
    }
    Ok(())
}

pub fn create_genesis_block(config: &Config) -> Block {
    let block_height = config.state_reader.block_height();
    let da_block_height = config.state_reader.da_block_height();
    Block::new(
        PartialBlockHeader {
            application: ApplicationHeader::<Empty> {
                da_height: da_block_height,
                generated: Empty,
            },
            consensus: ConsensusHeader::<Empty> {
                // The genesis is a first block, so previous root is zero.
                prev_root: Bytes32::zeroed(),
                // The block height at genesis.
                height: block_height,
                time: fuel_core_types::tai64::Tai64::UNIX_EPOCH,
                generated: Empty,
            },
        },
        // Genesis block doesn't have any transaction.
        vec![],
        &[],
    )
}

#[cfg(feature = "test-helpers")]
pub async fn execute_and_commit_genesis_block(
    config: &Config,
    original_database: &Database,
) -> anyhow::Result<()> {
    let result = execute_genesis_block(config, original_database).await?;
    let importer = fuel_core_importer::Importer::new(
        config.block_importer.clone(),
        original_database.clone(),
        (),
        (),
    );
    importer.commit_result(result).await?;
    Ok(())
}

fn init_coin(
    transaction: &mut StorageTransaction<&mut Database>,
    coin: &CoinConfig,
    height: BlockHeight,
) -> anyhow::Result<()> {
    let utxo_id = coin.utxo_id();

    let compressed_coin = Coin {
        utxo_id,
        owner: coin.owner,
        amount: coin.amount,
        asset_id: coin.asset_id,
        tx_pointer: coin.tx_pointer(),
    }
    .compress();

    // ensure coin can't point to blocks in the future
    let coin_height = coin.tx_pointer().block_height();
    if coin_height > height {
        return Err(anyhow!(
            "coin tx_pointer height ({coin_height}) cannot be greater than genesis block ({height})"
        ));
    }

    if transaction
        .storage::<Coins>()
        .insert(&utxo_id, &compressed_coin)?
        .is_some()
    {
        return Err(anyhow!("Coin should not exist"));
    }

    Ok(())
}

fn init_contract(
    transaction: &mut StorageTransaction<&mut Database>,
    contract_config: &ContractConfig,
    height: BlockHeight,
) -> anyhow::Result<()> {
    let contract = Contract::from(contract_config.code.as_slice());
    let salt = contract_config.salt;
    let contract_id = contract_config.contract_id;
    #[allow(clippy::cast_possible_truncation)]
    let utxo_id = contract_config.utxo_id();

    let tx_pointer = contract_config.tx_pointer();
    if tx_pointer.block_height() > height {
        return Err(anyhow!(
            "contract tx_pointer cannot be greater than genesis block"
        ));
    }

    // insert contract code
    if transaction
        .storage::<ContractsRawCode>()
        .insert(&contract_id, contract.as_ref())?
        .is_some()
    {
        return Err(anyhow!("Contract code should not exist"));
    }

    // insert contract salt
    if transaction
        .storage::<ContractsInfo>()
        .insert(&contract_id, &ContractsInfoType::V1(salt.into()))?
        .is_some()
    {
        return Err(anyhow!("Contract info should not exist"));
    }
    if transaction
        .storage::<ContractsLatestUtxo>()
        .insert(
            &contract_id,
            &ContractUtxoInfo::V1((utxo_id, tx_pointer).into()),
        )?
        .is_some()
    {
        return Err(anyhow!("Contract utxo should not exist"));
    }

    Ok(())
}

fn init_da_message(
<<<<<<< HEAD
    transaction: &mut StorageTransaction<&mut Database>,
    msg: MessageConfig,
) -> anyhow::Result<()> {
    let message: Message = msg.into();

    if transaction
=======
    db: &mut Database,
    msg: MessageConfig,
    da_height: DaBlockHeight,
) -> anyhow::Result<()> {
    let message: Message = msg.into();

    if message.da_height() > da_height {
        return Err(anyhow!(
            "message da_height cannot be greater than genesis da block height"
        ));
    }

    if db
>>>>>>> 3bffdd17
        .storage::<Messages>()
        .insert(message.id(), &message)?
        .is_some()
    {
        return Err(anyhow!("Message should not exist"));
    }

    Ok(())
}

#[cfg(test)]
mod tests {
    use super::*;

    use crate::{
        combined_database::CombinedDatabase,
        database::genesis_progress::{
            GenesisProgressInspect,
            GenesisResource,
        },
        service::{
            config::Config,
            FuelService,
            Task,
        },
    };
    use fuel_core_chain_config::{
        ChainConfig,
        CoinConfig,
        ContractBalanceConfig,
        ContractConfig,
        ContractStateConfig,
        MessageConfig,
        StateConfig,
        StateReader,
    };
    use fuel_core_services::RunnableService;
    use fuel_core_storage::{
        tables::{
            Coins,
            ContractsAssets,
            ContractsState,
        },
        StorageAsRef,
    };
    use fuel_core_types::{
        blockchain::primitives::DaBlockHeight,
        entities::coins::coin::Coin,
        fuel_asm::op,
        fuel_tx::UtxoId,
        fuel_types::{
            Address,
            AssetId,
            BlockHeight,
            ContractId,
            Salt,
        },
        fuel_vm::Contract,
    };
    use itertools::Itertools;
    use rand::{
        rngs::StdRng,
        Rng,
        RngCore,
        SeedableRng,
    };
    use std::vec;

    #[tokio::test]
    async fn config_initializes_block_height() {
        let block_height = BlockHeight::from(99u32);
        let state_reader = StateReader::in_memory(StateConfig {
            block_height,
            ..Default::default()
        });
        let service_config = Config {
            state_reader,
            ..Config::local_node()
        };

        let db = Database::default();
        FuelService::from_database(db.clone(), service_config)
            .await
            .unwrap();

        assert_eq!(
            block_height,
            db.latest_height()
                .unwrap()
                .expect("Expected a block height to be set")
        )
    }

    #[tokio::test]
    async fn genesis_columns_are_cleared_after_import() {
        let mut rng = StdRng::seed_from_u64(10);

        let coins = (0..1000)
            .map(|_| CoinConfig {
                amount: 10,
                tx_id: rng.gen(),
                ..Default::default()
            })
            .collect_vec();

        let messages = (0..1000)
            .map(|_| MessageConfig {
                sender: rng.gen(),
                recipient: rng.gen(),
                nonce: rng.gen(),
                amount: rng.gen(),
                data: vec![rng.gen()],
                da_height: DaBlockHeight(0),
            })
            .collect_vec();

        let contracts = (0..1000)
            .map(|_| given_contract_config(&mut rng))
            .collect_vec();

        let contract_state = (0..1000)
            .map(|_| ContractStateConfig {
                contract_id: rng.gen(),
                key: rng.gen(),
                value: [1, 2, 3].to_vec(),
            })
            .collect_vec();

        let contract_balance = (0..1000)
            .map(|_| ContractBalanceConfig {
                contract_id: rng.gen(),
                asset_id: rng.gen(),
                amount: rng.next_u64(),
            })
            .collect_vec();

        let state = StateConfig {
            coins,
            messages,
            contracts,
            contract_state,
            contract_balance,
            block_height: BlockHeight::from(0u32),
            da_block_height: Default::default(),
        };
        let state_reader = StateReader::in_memory(state);

        let service_config = Config {
            state_reader,
            ..Config::local_node()
        };

        let db = Database::default();
        FuelService::from_database(db.clone(), service_config)
            .await
            .unwrap();

        use strum::IntoEnumIterator;
        for key in GenesisResource::iter() {
            assert!(db.genesis_progress(&key).is_none());
        }
    }

    #[tokio::test]
    async fn config_state_initializes_multiple_coins_with_different_owners_and_asset_ids()
    {
        let mut rng = StdRng::seed_from_u64(10);

        // a coin with all options set
        let alice: Address = rng.gen();
        let asset_id_alice: AssetId = rng.gen();
        let alice_value = rng.gen();
        let alice_block_created: BlockHeight = rng.next_u32().into();
        let alice_block_created_tx_idx = rng.gen();
        let alice_tx_id = rng.gen();
        let alice_output_index = rng.gen();
        let alice_utxo_id = UtxoId::new(alice_tx_id, alice_output_index);

        // a coin with minimal options set
        let bob: Address = rng.gen();
        let asset_id_bob: AssetId = rng.gen();
        let bob_value = rng.gen();

        let starting_height = {
            let mut h: u32 = alice_block_created.into();
            h = h.saturating_add(rng.next_u32());
            h.into()
        };
        let state = StateConfig {
            coins: vec![
                CoinConfig {
                    tx_id: alice_tx_id,
                    output_index: alice_output_index,
                    tx_pointer_block_height: alice_block_created,
                    tx_pointer_tx_idx: alice_block_created_tx_idx,
                    owner: alice,
                    amount: alice_value,
                    asset_id: asset_id_alice,
                },
                CoinConfig {
                    owner: bob,
                    amount: bob_value,
                    asset_id: asset_id_bob,
                    ..Default::default()
                },
            ],
            block_height: starting_height,
            ..Default::default()
        };
        let state_reader = StateReader::in_memory(state);

        let service_config = Config {
            state_reader,
            ..Config::local_node()
        };

        let db = CombinedDatabase::default();
        FuelService::from_combined_database(db.clone(), service_config)
            .await
            .unwrap();

        let alice_coins = get_coins(&db, &alice);
        let bob_coins = get_coins(&db, &bob);

        assert!(matches!(
            alice_coins.as_slice(),
            &[Coin {
                utxo_id,
                owner,
                amount,
                asset_id,
                tx_pointer,
                ..
            }] if utxo_id == alice_utxo_id
            && owner == alice
            && amount == alice_value
            && asset_id == asset_id_alice
            && tx_pointer.block_height() == alice_block_created
        ));
        assert!(matches!(
            bob_coins.as_slice(),
            &[Coin {
                owner,
                amount,
                asset_id,
                ..
            }] if owner == bob
            && amount == bob_value
            && asset_id == asset_id_bob
        ));
    }

    #[tokio::test]
    async fn config_state_initializes_contract_state() {
        let mut rng = StdRng::seed_from_u64(10);

        let salt: Salt = rng.gen();
        let contract = Contract::from(op::ret(0x10).to_bytes().to_vec());
        let root = contract.root();
        let contract_id = contract.id(&salt, &root, &Contract::default_state_root());

        let test_key = rng.gen();
        let test_value = [1, 2, 3].to_vec();
        let contract_state = ContractStateConfig {
            contract_id,
            key: test_key,
            value: test_value.clone(),
        };

        let state = StateConfig {
            contracts: vec![ContractConfig {
                contract_id,
                code: contract.into(),
                salt,
                tx_id: rng.gen(),
                output_index: rng.gen(),
                tx_pointer_block_height: 0.into(),
                tx_pointer_tx_idx: rng.gen(),
            }],
            contract_state: vec![contract_state],
            ..Default::default()
        };
        let state_reader = StateReader::in_memory(state);

        let service_config = Config {
            chain_config: ChainConfig::local_testnet(),
            state_reader,
            ..Config::local_node()
        };

        let db = Database::default();
        FuelService::from_database(db.clone(), service_config)
            .await
            .unwrap();

        let ret = db
            .storage::<ContractsState>()
            .get(&(&contract_id, &test_key).into())
            .unwrap()
            .expect("Expect a state entry to exist with test_key")
            .into_owned();

        assert_eq!(test_value.to_vec(), ret.0)
    }

    #[cfg(feature = "test-helpers")]
    #[tokio::test]
    async fn tests_init_da_msgs() {
        let mut rng = StdRng::seed_from_u64(32492);

        let msg = MessageConfig {
            sender: rng.gen(),
            recipient: rng.gen(),
            nonce: rng.gen(),
            amount: rng.gen(),
            data: vec![rng.gen()],
            da_height: DaBlockHeight(0),
        };

        let state = StateConfig {
            messages: vec![msg.clone()],
            ..Default::default()
        };
        let state_reader = StateReader::in_memory(state);

        let config = Config {
            state_reader,
            ..Config::local_node()
        };

        let db = Database::default();

        execute_and_commit_genesis_block(&config, &db)
            .await
            .unwrap();

        let expected_msg: Message = msg.into();

        let ret_msg = db
            .storage::<Messages>()
            .get(expected_msg.id())
            .unwrap()
            .unwrap()
            .into_owned();

        assert_eq!(expected_msg, ret_msg);
    }

    #[tokio::test]
    async fn config_state_initializes_contract_balance() {
        let mut rng = StdRng::seed_from_u64(10);

        let salt: Salt = rng.gen();
        let contract = Contract::from(op::ret(0x10).to_bytes().to_vec());
        let root = contract.root();
        let contract_id = contract.id(&salt, &root, &Contract::default_state_root());

        let test_asset_id = rng.gen();
        let test_balance = rng.next_u64();
        let contract_balance = ContractBalanceConfig {
            contract_id,
            asset_id: test_asset_id,
            amount: test_balance,
        };

        let state = StateConfig {
            contracts: vec![ContractConfig {
                contract_id,
                code: contract.into(),
                salt,
                ..Default::default()
            }],
            contract_balance: vec![contract_balance],
            ..Default::default()
        };
        let state_reader = StateReader::in_memory(state);

        let service_config = Config {
            chain_config: ChainConfig::local_testnet(),
            state_reader,
            ..Config::local_node()
        };

        let db = Database::default();
        FuelService::from_database(db.clone(), service_config)
            .await
            .unwrap();

        let ret = db
            .storage::<ContractsAssets>()
            .get(&(&contract_id, &test_asset_id).into())
            .unwrap()
            .expect("Expected a balance to be present")
            .into_owned();

        assert_eq!(test_balance, ret)
    }

    #[tokio::test]
    async fn coin_tx_pointer_cant_exceed_genesis_height() {
        let state = StateConfig {
            coins: vec![CoinConfig {
                // set txpointer height > genesis height
                tx_pointer_block_height: BlockHeight::from(11u32),
                amount: 10,
                ..Default::default()
            }],
            block_height: BlockHeight::from(10u32),
            ..Default::default()
        };
        let state_reader = StateReader::in_memory(state);

        let service_config = Config {
            state_reader,
            ..Config::local_node()
        };

        let db = CombinedDatabase::default();
        let task = Task::new(db, service_config).unwrap();
        let init_result = task.into_task(&Default::default(), ()).await;

        assert!(init_result.is_err())
    }

    #[tokio::test]
    async fn contract_tx_pointer_cant_exceed_genesis_height() {
        let mut rng = StdRng::seed_from_u64(10);

        let test_asset_id: AssetId = rng.gen();
        let test_balance: u64 = rng.next_u64();
        let contract_id = Default::default();
        let balances = vec![ContractBalanceConfig {
            contract_id,
            asset_id: test_asset_id,
            amount: test_balance,
        }];
        let salt: Salt = rng.gen();
        let contract = Contract::from(op::ret(0x10).to_bytes().to_vec());

        let state = StateConfig {
            contracts: vec![ContractConfig {
                contract_id: ContractId::from(*contract_id),
                code: contract.into(),
                salt,
                // set txpointer height > genesis height
                tx_pointer_block_height: BlockHeight::from(11u32),
                tx_pointer_tx_idx: 0,
                ..Default::default()
            }],
            contract_balance: balances,
            block_height: BlockHeight::from(10u32),
            ..Default::default()
        };
        let state_reader = StateReader::in_memory(state);

        let service_config = Config {
            state_reader,
            ..Config::local_node()
        };

        let db = CombinedDatabase::default();
        let task = Task::new(db, service_config).unwrap();
        let init_result = task.into_task(&Default::default(), ()).await;

        assert!(init_result.is_err())
    }

    fn get_coins(db: &CombinedDatabase, owner: &Address) -> Vec<Coin> {
        db.off_chain()
            .owned_coins_ids(owner, None, None)
            .map(|r| {
                let coin_id = r.unwrap();
                db.on_chain()
                    .storage::<Coins>()
                    .get(&coin_id)
                    .map(|v| v.unwrap().into_owned().uncompress(coin_id))
                    .unwrap()
            })
            .collect()
    }

    fn given_contract_config(rng: &mut StdRng) -> ContractConfig {
        let contract = Contract::from(op::ret(0x10).to_bytes().to_vec());
        let salt = rng.gen();
        let root = contract.root();
        let contract_id = contract.id(&salt, &root, &Contract::default_state_root());

        ContractConfig {
            contract_id,
            code: contract.into(),
            salt,
            ..Default::default()
        }
    }

    fn given_contract_config_with_tx(rng: &mut StdRng) -> ContractConfig {
        let mut config = given_contract_config(rng);
        config.tx_id = rng.gen();
        config.output_index = rng.gen();
        config.tx_pointer_block_height = 0.into();
        config.tx_pointer_tx_idx = rng.gen();

        config
    }

    #[tokio::test]
    async fn config_state_initializes_contract() {
        let mut rng = StdRng::seed_from_u64(10);
        let config = given_contract_config_with_tx(&mut rng);
        let contract_id = config.contract_id;

        let state = StateConfig {
            contracts: vec![config.clone()],
            ..Default::default()
        };
        let state_reader = StateReader::in_memory(state);

        let service_config = Config {
            state_reader,
            ..Config::local_node()
        };

        let db = Database::default();
        FuelService::from_database(db.clone(), service_config)
            .await
            .unwrap();

        let initialized_contract = db.get_contract_config(contract_id).unwrap();

        assert_eq!(initialized_contract, config);
    }
}<|MERGE_RESOLUTION|>--- conflicted
+++ resolved
@@ -264,15 +264,7 @@
 }
 
 fn init_da_message(
-<<<<<<< HEAD
     transaction: &mut StorageTransaction<&mut Database>,
-    msg: MessageConfig,
-) -> anyhow::Result<()> {
-    let message: Message = msg.into();
-
-    if transaction
-=======
-    db: &mut Database,
     msg: MessageConfig,
     da_height: DaBlockHeight,
 ) -> anyhow::Result<()> {
@@ -284,8 +276,7 @@
         ));
     }
 
-    if db
->>>>>>> 3bffdd17
+    if transaction
         .storage::<Messages>()
         .insert(message.id(), &message)?
         .is_some()
