--- conflicted
+++ resolved
@@ -24,6 +24,7 @@
         ContractsInfo,
         ContractsLatestUtxo,
         ContractsRawCode,
+        Messages,
     },
     transactional::{
         StorageTransaction,
@@ -214,7 +215,6 @@
         owner: coin.owner,
         amount: coin.amount,
         asset_id: coin.asset_id,
-        maturity: coin.maturity.unwrap_or_default(),
         tx_pointer: coin.tx_pointer(),
     }
     .compress();
@@ -293,24 +293,12 @@
 fn init_da_message(db: &mut Database, msg: MessageConfig) -> anyhow::Result<MerkleRoot> {
     let message: Message = msg.into();
 
-<<<<<<< HEAD
     if db
-        .storage::<fuel_core_storage::tables::Messages>()
+        .storage::<Messages>()
         .insert(message.id(), &message)?
         .is_some()
     {
         return Err(anyhow!("Message should not exist"));
-=======
-    Coin {
-        utxo_id,
-        owner: coin.owner,
-        amount: coin.amount,
-        asset_id: coin.asset_id,
-        tx_pointer: TxPointer::new(
-            coin.tx_pointer_block_height.unwrap_or_default(),
-            coin.tx_pointer_tx_idx.unwrap_or_default(),
-        ),
->>>>>>> 634bc16d
     }
 
     message.root()
@@ -430,7 +418,7 @@
             .map(|_| ContractStateConfig {
                 contract_id: rng.gen(),
                 key: rng.gen(),
-                value: rng.gen(),
+                value: [1, 2, 3].to_vec(),
             })
             .collect_vec();
 
@@ -503,7 +491,6 @@
         let asset_id_bob: AssetId = rng.gen();
         let bob_value = rng.gen();
 
-<<<<<<< HEAD
         let starting_height = {
             let mut h: u32 = alice_block_created.into();
             h = h.saturating_add(rng.next_u32());
@@ -516,7 +503,6 @@
                     output_index: Some(alice_output_index),
                     tx_pointer_block_height: Some(alice_block_created),
                     tx_pointer_tx_idx: Some(alice_block_created_tx_idx),
-                    maturity: Some(alice_maturity),
                     owner: alice,
                     amount: alice_value,
                     asset_id: asset_id_alice,
@@ -525,37 +511,6 @@
                     owner: bob,
                     amount: bob_value,
                     asset_id: asset_id_bob,
-=======
-        let service_config = Config {
-            chain_conf: ChainConfig {
-                initial_state: Some(StateConfig {
-                    coins: Some(vec![
-                        CoinConfig {
-                            tx_id: Some(alice_tx_id),
-                            output_index: Some(alice_output_index),
-                            tx_pointer_block_height: Some(alice_block_created),
-                            tx_pointer_tx_idx: Some(alice_block_created_tx_idx),
-                            owner: alice,
-                            amount: alice_value,
-                            asset_id: asset_id_alice,
-                        },
-                        CoinConfig {
-                            tx_id: None,
-                            output_index: None,
-                            tx_pointer_block_height: None,
-                            tx_pointer_tx_idx: None,
-                            owner: bob,
-                            amount: bob_value,
-                            asset_id: asset_id_bob,
-                        },
-                    ]),
-                    height: Some(alice_block_created).map(|h| {
-                        let mut h: u32 = h.into();
-                        // set starting height to something higher than alice's coin
-                        h = h.saturating_add(rng.next_u32());
-                        h.into()
-                    }),
->>>>>>> 634bc16d
                     ..Default::default()
                 },
             ],
@@ -609,23 +564,17 @@
     async fn config_state_initializes_contract_state() {
         let mut rng = StdRng::seed_from_u64(10);
 
-<<<<<<< HEAD
-=======
-        let test_key: Bytes32 = rng.gen();
-        let test_value: Bytes32 = rng.gen();
-        let state = vec![(test_key, test_value.to_vec())];
->>>>>>> 634bc16d
         let salt: Salt = rng.gen();
         let contract = Contract::from(op::ret(0x10).to_bytes().to_vec());
         let root = contract.root();
         let contract_id = contract.id(&salt, &root, &Contract::default_state_root());
 
         let test_key = rng.gen();
-        let test_value = rng.gen();
+        let test_value = [1, 2, 3].to_vec();
         let contract_state = ContractStateConfig {
             contract_id,
             key: test_key,
-            value: test_value,
+            value: test_value.clone(),
         };
 
         let state = StateConfig {
@@ -772,27 +721,7 @@
         let state_reader = StateReader::in_memory(state);
 
         let service_config = Config {
-<<<<<<< HEAD
-            state_reader,
-=======
-            chain_conf: ChainConfig {
-                initial_state: Some(StateConfig {
-                    height: Some(BlockHeight::from(10u32)),
-                    coins: Some(vec![CoinConfig {
-                        tx_id: None,
-                        output_index: None,
-                        // set txpointer height > genesis height
-                        tx_pointer_block_height: Some(BlockHeight::from(11u32)),
-                        tx_pointer_tx_idx: Some(0),
-                        owner: Default::default(),
-                        amount: 10,
-                        asset_id: Default::default(),
-                    }]),
-                    ..Default::default()
-                }),
-                ..ChainConfig::local_testnet()
-            },
->>>>>>> 634bc16d
+            state_reader,
             ..Config::local_node()
         };
 
