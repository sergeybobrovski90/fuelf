--- conflicted
+++ resolved
@@ -1,12 +1,4 @@
-<<<<<<< HEAD
-use crate::{
-    database::Database,
-    service::Config,
-};
-
-=======
 use crate::database::Database;
->>>>>>> 819081e1
 use fuel_core_consensus_module::block_verifier::Verifier;
 use fuel_core_txpool::service::SharedState as TxPoolSharedState;
 use std::sync::Arc;
