use std::sync::Arc;

use fuel_core_consensus_module::{
    block_verifier::Verifier,
    RelayerConsensusConfig,
};
use fuel_core_services::stream::BoxStream;
#[cfg(feature = "p2p")]
use fuel_core_types::services::p2p::peer_reputation::AppScore;
use fuel_core_types::{
    fuel_types::BlockHeight,
    services::block_importer::SharedImportResult,
};
use fuel_core_upgradable_executor::executor::Executor;

use crate::{
    database::{
        database_description::relayer::Relayer,
        Database,
    },
    service::{
        sub_services::{
            BlockProducerService,
            TxPoolSharedState,
        },
        vm_pool::MemoryPool,
    },
};
<<<<<<< HEAD
=======
use fuel_core_consensus_module::{
    block_verifier::Verifier,
    RelayerConsensusConfig,
};
use fuel_core_importer::ImporterResult;
use fuel_core_services::stream::BoxStream;
#[cfg(feature = "p2p")]
use fuel_core_types::services::p2p::peer_reputation::AppScore;
use fuel_core_types::{
    fuel_types::BlockHeight,
    services::block_importer::SharedImportResult,
};
use fuel_core_upgradable_executor::executor::Executor;
use std::sync::Arc;
>>>>>>> cd4158ef

pub mod block_importer;
pub mod consensus_module;
pub mod consensus_parameters_provider;
pub mod executor;
<<<<<<< HEAD
pub mod gas_price_adapters;
=======
pub mod fuel_gas_price_provider;
>>>>>>> cd4158ef
pub mod graphql_api;
pub mod import_result_provider;
#[cfg(feature = "p2p")]
pub mod p2p;
pub mod producer;
#[cfg(feature = "relayer")]
pub mod relayer;
#[cfg(feature = "p2p")]
pub mod sync;
pub mod txpool;

#[derive(Debug, Clone)]
pub struct ConsensusParametersProvider {
    shared_state: consensus_parameters_provider::SharedState,
}

impl ConsensusParametersProvider {
    pub fn new(shared_state: consensus_parameters_provider::SharedState) -> Self {
        Self { shared_state }
    }
}

#[derive(Debug, Clone)]
pub struct StaticGasPrice {
    pub gas_price: u64,
}

impl StaticGasPrice {
    pub fn new(gas_price: u64) -> Self {
        Self { gas_price }
    }
}

#[derive(Clone)]
pub struct PoAAdapter {
    shared_state: Option<fuel_core_poa::service::SharedState>,
}

#[derive(Clone)]
pub struct TxPoolAdapter {
    service: TxPoolSharedState,
}

impl TxPoolAdapter {
    pub fn new(service: TxPoolSharedState) -> Self {
        Self { service }
    }
}

#[derive(Clone)]
pub struct TransactionsSource {
    txpool: TxPoolSharedState,
    _block_height: BlockHeight,
}

impl TransactionsSource {
    pub fn new(txpool: TxPoolSharedState, block_height: BlockHeight) -> Self {
        Self {
            txpool,
            _block_height: block_height,
        }
    }
}

#[derive(Clone)]
pub struct ExecutorAdapter {
    pub executor: Arc<Executor<Database, Database<Relayer>>>,
}

impl ExecutorAdapter {
    pub fn new(
        database: Database,
        relayer_database: Database<Relayer>,
        config: fuel_core_upgradable_executor::config::Config,
    ) -> Self {
        let executor = Executor::new(database, relayer_database, config);
        Self {
            executor: Arc::new(executor),
        }
    }
}

#[derive(Clone)]
pub struct VerifierAdapter {
    pub block_verifier: Arc<Verifier<Database>>,
}

#[derive(Clone)]
pub struct ConsensusAdapter {
    pub block_verifier: Arc<Verifier<Database>>,
    pub config: RelayerConsensusConfig,
    pub maybe_relayer: MaybeRelayerAdapter,
}

impl ConsensusAdapter {
    pub fn new(
        block_verifier: VerifierAdapter,
        config: RelayerConsensusConfig,
        maybe_relayer: MaybeRelayerAdapter,
    ) -> Self {
        Self {
            block_verifier: block_verifier.block_verifier,
            config,
            maybe_relayer,
        }
    }
}

#[derive(Clone)]
pub struct MaybeRelayerAdapter {
    #[cfg(feature = "relayer")]
    pub relayer_synced: Option<fuel_core_relayer::SharedState<Database<Relayer>>>,
    #[cfg(feature = "relayer")]
    pub da_deploy_height: fuel_core_types::blockchain::primitives::DaBlockHeight,
}

#[derive(Clone)]
pub struct BlockProducerAdapter {
    pub block_producer: Arc<BlockProducerService>,
}

#[derive(Clone)]
pub struct BlockImporterAdapter {
    pub block_importer:
        Arc<fuel_core_importer::Importer<Database, ExecutorAdapter, VerifierAdapter>>,
}

impl BlockImporterAdapter {
    pub fn events(&self) -> BoxStream<ImporterResult> {
        use futures::StreamExt;
        fuel_core_services::stream::IntoBoxStream::into_boxed(
            tokio_stream::wrappers::BroadcastStream::new(self.block_importer.subscribe())
                .filter_map(|r| futures::future::ready(r.ok())),
        )
    }

    pub fn events_shared_result(&self) -> BoxStream<SharedImportResult> {
        use futures::StreamExt;
        fuel_core_services::stream::IntoBoxStream::into_boxed(
            tokio_stream::wrappers::BroadcastStream::new(self.block_importer.subscribe())
                .filter_map(|r| futures::future::ready(r.ok()))
                .map(|r| r.shared_result),
        )
    }
}

#[cfg(feature = "p2p")]
#[derive(Clone)]
pub struct P2PAdapter {
    service: Option<fuel_core_p2p::service::SharedState>,
    peer_report_config: PeerReportConfig,
}

#[cfg(feature = "p2p")]
#[derive(Clone)]
pub struct PeerReportConfig {
    pub successful_block_import: AppScore,
    pub missing_block_headers: AppScore,
    pub bad_block_header: AppScore,
    pub missing_transactions: AppScore,
    pub invalid_transactions: AppScore,
}

#[cfg(not(feature = "p2p"))]
#[derive(Default, Clone)]
pub struct P2PAdapter;

#[cfg(feature = "p2p")]
impl P2PAdapter {
    pub fn new(
        service: Option<fuel_core_p2p::service::SharedState>,
        peer_report_config: PeerReportConfig,
    ) -> Self {
        Self {
            service,
            peer_report_config,
        }
    }
}

#[cfg(not(feature = "p2p"))]
impl P2PAdapter {
    pub fn new() -> Self {
        Default::default()
    }
}

#[derive(Clone)]
pub struct SharedMemoryPool {
    memory_pool: MemoryPool,
}

impl SharedMemoryPool {
    pub fn new(number_of_instances: usize) -> Self {
        Self {
            memory_pool: MemoryPool::new(number_of_instances),
        }
    }
}<|MERGE_RESOLUTION|>--- conflicted
+++ resolved
@@ -4,6 +4,7 @@
     block_verifier::Verifier,
     RelayerConsensusConfig,
 };
+use fuel_core_importer::ImporterResult;
 use fuel_core_services::stream::BoxStream;
 #[cfg(feature = "p2p")]
 use fuel_core_types::services::p2p::peer_reputation::AppScore;
@@ -26,33 +27,13 @@
         vm_pool::MemoryPool,
     },
 };
-<<<<<<< HEAD
-=======
-use fuel_core_consensus_module::{
-    block_verifier::Verifier,
-    RelayerConsensusConfig,
-};
-use fuel_core_importer::ImporterResult;
-use fuel_core_services::stream::BoxStream;
-#[cfg(feature = "p2p")]
-use fuel_core_types::services::p2p::peer_reputation::AppScore;
-use fuel_core_types::{
-    fuel_types::BlockHeight,
-    services::block_importer::SharedImportResult,
-};
-use fuel_core_upgradable_executor::executor::Executor;
-use std::sync::Arc;
->>>>>>> cd4158ef
 
 pub mod block_importer;
 pub mod consensus_module;
 pub mod consensus_parameters_provider;
 pub mod executor;
-<<<<<<< HEAD
+pub mod fuel_gas_price_provider;
 pub mod gas_price_adapters;
-=======
-pub mod fuel_gas_price_provider;
->>>>>>> cd4158ef
 pub mod graphql_api;
 pub mod import_result_provider;
 #[cfg(feature = "p2p")]
