--- conflicted
+++ resolved
@@ -25,15 +25,11 @@
     MessageConfig,
     StateReader,
 };
-<<<<<<< HEAD
 use fuel_core_storage::transactional::StorageTransaction;
-use fuel_core_types::fuel_types::BlockHeight;
-=======
 use fuel_core_types::{
     blockchain::primitives::DaBlockHeight,
     fuel_types::BlockHeight,
 };
->>>>>>> 3bffdd17
 use tokio::sync::Notify;
 use tokio_util::sync::CancellationToken;
 
