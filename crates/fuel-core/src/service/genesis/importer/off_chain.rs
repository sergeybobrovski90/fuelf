--- conflicted
+++ resolved
@@ -43,8 +43,9 @@
     Handler,
 };
 
-// We always want to enable balances indexation if we're starting at genesis.
+// We always want to enable balances and coins to spend indexation if we're starting at genesis.
 const BALANCES_INDEXATION_ENABLED: bool = true;
+const COINS_TO_SPEND_INDEXATION_ENABLED: bool = true;
 
 impl ImportTable for Handler<TransactionStatuses, TransactionStatuses> {
     type TableInSnapshot = TransactionStatuses;
@@ -110,13 +111,6 @@
         group: Vec<TableEntry<Self::TableInSnapshot>>,
         tx: &mut StorageTransaction<&mut GenesisDatabase<Self::DbDesc>>,
     ) -> anyhow::Result<()> {
-<<<<<<< HEAD
-        // We always want to enable balances indexation if we're starting at genesis.
-        const BALANCES_INDEXATION_ENABLED: bool = true;
-        const COINS_TO_SPEND_INDEXATION_ENABLED: bool = true;
-
-=======
->>>>>>> 33f75af6
         let events = group
             .into_iter()
             .map(|TableEntry { value, .. }| Cow::Owned(Event::MessageImported(value)));
@@ -140,13 +134,6 @@
         group: Vec<TableEntry<Self::TableInSnapshot>>,
         tx: &mut StorageTransaction<&mut GenesisDatabase<Self::DbDesc>>,
     ) -> anyhow::Result<()> {
-<<<<<<< HEAD
-        // We always want to enable balances indexation if we're starting at genesis.
-        const BALANCES_INDEXATION_ENABLED: bool = true;
-        const COINS_TO_SPEND_INDEXATION_ENABLED: bool = true;
-
-=======
->>>>>>> 33f75af6
         let events = group.into_iter().map(|TableEntry { value, key }| {
             Cow::Owned(Event::CoinCreated(value.uncompress(key)))
         });
