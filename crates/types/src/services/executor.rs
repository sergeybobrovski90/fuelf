--- conflicted
+++ resolved
@@ -75,13 +75,9 @@
 /// Execution wrapper where the types
 /// depend on the type of execution.
 #[derive(Debug, Clone, Copy)]
-<<<<<<< HEAD
 pub enum ExecutionTypes<P, V, E> {
-=======
-pub enum ExecutionTypes<P, V> {
     /// DryRun mode where P is being produced.
     DryRun(P),
->>>>>>> 75697b3f
     /// Production mode where P is being produced.
     Production(P),
     /// Validation mode where V is being checked.
@@ -144,6 +140,7 @@
         F: FnOnce(E) -> G,
     {
         match self {
+            ExecutionTypes::DryRun(p) => ExecutionTypes::DryRun(p),
             ExecutionTypes::Production(p) => ExecutionTypes::Production(p),
             ExecutionTypes::Validation(v) => ExecutionTypes::Validation(v),
             ExecutionTypes::Estimation(e) => ExecutionTypes::Estimation(f(e)),
@@ -211,15 +208,10 @@
     /// Get the inner type.
     pub fn into_inner(self) -> T {
         match self {
-<<<<<<< HEAD
-            ExecutionTypes::Production(t)
-            | ExecutionTypes::Validation(t)
-            | ExecutionTypes::Estimation(t) => t,
-=======
             ExecutionTypes::DryRun(t)
             | ExecutionTypes::Production(t)
-            | ExecutionTypes::Validation(t) => t,
->>>>>>> 75697b3f
+            | ExecutionTypes::Validation(t) => t
+            | ExecutionTypes::Estimation(t) => t,
         }
     }
 
