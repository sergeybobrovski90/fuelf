--- conflicted
+++ resolved
@@ -13,11 +13,8 @@
 /// The uncommitted `Result` of some action with storage changes.
 /// The user should commit the result by itself.
 #[derive(Debug)]
-<<<<<<< HEAD
 #[cfg_attr(feature = "serde", derive(serde::Serialize, serde::Deserialize))]
-=======
 #[must_use]
->>>>>>> ffecd1d5
 pub struct Uncommitted<Result, Changes> {
     /// The result of the action.
     result: Result,
