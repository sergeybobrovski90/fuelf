--- conflicted
+++ resolved
@@ -23,16 +23,9 @@
 #[derive(cynic::QueryFragment, Debug)]
 #[cynic(schema_path = "./assets/schema.sdl")]
 pub struct TxParameters {
-<<<<<<< HEAD
-    pub max_size: U64,
-    pub max_inputs: U64,
-    pub max_outputs: U64,
-    pub max_witnesses: U64,
-=======
     pub max_inputs: U8,
     pub max_outputs: U8,
     pub max_witnesses: U32,
->>>>>>> 8a323ad7
     pub max_gas_per_tx: U64,
     pub max_size: U64,
 }
