--- conflicted
+++ resolved
@@ -241,11 +241,7 @@
         pub srwq: DependentCost,
         pub swwq: DependentCost,
 
-<<<<<<< HEAD
-        pub contract_id: U64,
-=======
         // Non-opcodes prices
->>>>>>> 457cd943
         pub contract_root: DependentCost,
         pub state_root: DependentCost,
     }
