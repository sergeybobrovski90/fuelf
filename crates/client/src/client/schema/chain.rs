--- conflicted
+++ resolved
@@ -37,11 +37,7 @@
             max_outputs: params.max_outputs.into(),
             max_witnesses: params.max_witnesses.into(),
             max_gas_per_tx: params.max_gas_per_tx.into(),
-<<<<<<< HEAD
-            max_size: Default::default(),
-=======
             max_size: params.max_size.into(),
->>>>>>> 8a323ad7
         }
     }
 }
@@ -245,13 +241,9 @@
         pub srwq: DependentCost,
         pub swwq: DependentCost,
 
-<<<<<<< HEAD
-        pub contract_root: DependentCost,
-=======
         // Non-opcodes prices
         pub contract_root: DependentCost,
         pub state_root: DependentCost,
->>>>>>> 8a323ad7
     }
 }
 
