use crate::client::schema;

macro_rules! include_from_impls {
    ($(#[$meta:meta])* $vis:vis struct $name:ident {
        $($field_vis:vis $field_name:ident: $field_type:ty,)*
    }) => {
        $(#[$meta])*
        $vis struct $name {
            $($field_vis $field_name: $field_type,)*
        }

        impl From<$name> for fuel_core_types::fuel_tx::GasCosts {
           fn from(value: $name) -> Self {
               let values = fuel_core_types::fuel_tx::GasCostsValues {
                   $($field_name: value.$field_name.into(),)*
               };
               Self::new(values)
           }
        }

        impl From<schema::chain::GasCosts> for $name {
            fn from(value: schema::chain::GasCosts) -> Self {
                Self {
                    $($field_name: value.$field_name.into(),)*
                }
            }

        }
    }
}

include_from_impls! {
    #[derive(Clone, Debug)]
    pub struct GasCosts {
        pub add: u64,
        pub addi: u64,
        pub aloc: u64,
        pub and: u64,
        pub andi: u64,
        pub bal: u64,
        pub bhei: u64,
        pub bhsh: u64,
        pub burn: u64,
        pub cb: u64,
        pub cfei: u64,
        pub cfsi: u64,
        pub croo: u64,
        pub div: u64,
        pub divi: u64,
        pub eck1: u64,
        pub ecr1: u64,
        pub ed19: u64,
        pub eq: u64,
        pub exp: u64,
        pub expi: u64,
        pub flag: u64,
        pub gm: u64,
        pub gt: u64,
        pub gtf: u64,
        pub ji: u64,
        pub jmp: u64,
        pub jne: u64,
        pub jnei: u64,
        pub jnzi: u64,
        pub jmpf: u64,
        pub jmpb: u64,
        pub jnzf: u64,
        pub jnzb: u64,
        pub jnef: u64,
        pub jneb: u64,
        pub lb: u64,
        pub log: u64,
        pub lt: u64,
        pub lw: u64,
        pub mint: u64,
        pub mlog: u64,
        pub mod_op: u64,
        pub modi: u64,
        pub move_op: u64,
        pub movi: u64,
        pub mroo: u64,
        pub mul: u64,
        pub muli: u64,
        pub mldv: u64,
        pub noop: u64,
        pub not: u64,
        pub or: u64,
        pub ori: u64,
        pub poph: u64,
        pub popl: u64,
        pub pshh: u64,
        pub pshl: u64,
        pub ret: u64,
        pub rvrt: u64,
        pub sb: u64,
        pub sll: u64,
        pub slli: u64,
        pub srl: u64,
        pub srli: u64,
        pub srw: u64,
        pub sub: u64,
        pub subi: u64,
        pub sw: u64,
        pub sww: u64,
        pub time: u64,
        pub tr: u64,
        pub tro: u64,
        pub wdcm: u64,
        pub wqcm: u64,
        pub wdop: u64,
        pub wqop: u64,
        pub wdml: u64,
        pub wqml: u64,
        pub wddv: u64,
        pub wqdv: u64,
        pub wdmd: u64,
        pub wqmd: u64,
        pub wdam: u64,
        pub wqam: u64,
        pub wdmm: u64,
        pub wqmm: u64,
        pub xor: u64,
        pub xori: u64,

        pub call: DependentCost,
        pub ccp: DependentCost,
        pub csiz: DependentCost,
        pub k256: DependentCost,
        pub ldc: DependentCost,
        pub logd: DependentCost,
        pub mcl: DependentCost,
        pub mcli: DependentCost,
        pub mcp: DependentCost,
        pub mcpi: DependentCost,
        pub meq: DependentCost,
        pub retd: DependentCost,
        pub s256: DependentCost,
        pub scwq: DependentCost,
        pub smo: DependentCost,
        pub srwq: DependentCost,
        pub swwq: DependentCost,

<<<<<<< HEAD
        pub contract_id: u64,
=======
        // Non-opcode prices
>>>>>>> 457cd943
        pub contract_root: DependentCost,
        pub state_root: DependentCost,
    }
}

#[derive(Clone, Debug)]
pub struct DependentCost {
    pub base: u64,
    pub dep_per_unit: u64,
}

impl From<DependentCost> for fuel_core_types::fuel_tx::DependentCost {
    fn from(value: DependentCost) -> Self {
        Self {
            base: value.base,
            dep_per_unit: value.dep_per_unit,
        }
    }
}

impl From<schema::chain::DependentCost> for DependentCost {
    fn from(value: schema::chain::DependentCost) -> Self {
        Self {
            base: value.base.into(),
            dep_per_unit: value.dep_per_unit.into(),
        }
    }
}<|MERGE_RESOLUTION|>--- conflicted
+++ resolved
@@ -140,11 +140,7 @@
         pub srwq: DependentCost,
         pub swwq: DependentCost,
 
-<<<<<<< HEAD
-        pub contract_id: u64,
-=======
         // Non-opcode prices
->>>>>>> 457cd943
         pub contract_root: DependentCost,
         pub state_root: DependentCost,
     }
