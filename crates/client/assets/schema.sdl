scalar Address

scalar AssetId

type Balance {
	owner: Address!
	amount: U64!
	assetId: AssetId!
}

type BalanceConnection {
	"""
	Information to aid in pagination.
	"""
	pageInfo: PageInfo!
	"""
	A list of edges.
	"""
	edges: [BalanceEdge!]!
	"""
	A list of nodes.
	"""
	nodes: [Balance!]!
}

"""
An edge in a connection.
"""
type BalanceEdge {
	"""
	A cursor for use in pagination
	"""
	cursor: String!
	"""
	The item at the end of the edge
	"""
	node: Balance!
}

input BalanceFilterInput {
	"""
	Filter coins based on the `owner` field
	"""
	owner: Address!
}

type Block {
	id: BlockId!
	header: Header!
	consensus: Consensus!
	transactions: [Transaction!]!
}

type BlockConnection {
	"""
	Information to aid in pagination.
	"""
	pageInfo: PageInfo!
	"""
	A list of edges.
	"""
	edges: [BlockEdge!]!
	"""
	A list of nodes.
	"""
	nodes: [Block!]!
}

"""
An edge in a connection.
"""
type BlockEdge {
	"""
	A cursor for use in pagination
	"""
	cursor: String!
	"""
	The item at the end of the edge
	"""
	node: Block!
}

scalar BlockId


input Breakpoint {
	contract: ContractId!
	pc: U64!
}

scalar Bytes32

type ChainInfo {
	name: String!
	latestBlock: Block!
	daHeight: U64!
	peerCount: Int!
	consensusParameters: ConsensusParameters!
	gasCosts: GasCosts!
}

type ChangeOutput {
	to: Address!
	amount: U64!
	assetId: AssetId!
}

type Coin {
	utxoId: UtxoId!
	owner: Address!
	amount: U64!
	assetId: AssetId!
	maturity: U32!
	"""
	TxPointer - the height of the block this coin was created in
	"""
	blockCreated: U32!
	"""
	TxPointer - the index of the transaction that created this coin
	"""
	txCreatedIdx: U64!
}

type CoinConnection {
	"""
	Information to aid in pagination.
	"""
	pageInfo: PageInfo!
	"""
	A list of edges.
	"""
	edges: [CoinEdge!]!
	"""
	A list of nodes.
	"""
	nodes: [Coin!]!
}

"""
An edge in a connection.
"""
type CoinEdge {
	"""
	A cursor for use in pagination
	"""
	cursor: String!
	"""
	The item at the end of the edge
	"""
	node: Coin!
}

input CoinFilterInput {
	"""
	Returns coins owned by the `owner`.
	"""
	owner: Address!
	"""
	Returns coins only with `asset_id`.
	"""
	assetId: AssetId
}

type CoinOutput {
	to: Address!
	amount: U64!
	assetId: AssetId!
}

"""
The schema analog of the [`coins::CoinType`].
"""
union CoinType = Coin | MessageCoin

union Consensus = Genesis | PoAConsensus

type ConsensusParameters {
	txParams: TxParameters!
	predicateParams: PredicateParameters!
	scriptParams: ScriptParameters!
	contractParams: ContractParameters!
	feeParams: FeeParameters!
	baseAssetId: AssetId!
	chainId: U64!
	gasCosts: GasCosts!
}

type Contract {
	id: ContractId!
	bytecode: HexString!
	salt: Salt!
}

type ContractBalance {
	contract: ContractId!
	amount: U64!
	assetId: AssetId!
}

type ContractBalanceConnection {
	"""
	Information to aid in pagination.
	"""
	pageInfo: PageInfo!
	"""
	A list of edges.
	"""
	edges: [ContractBalanceEdge!]!
	"""
	A list of nodes.
	"""
	nodes: [ContractBalance!]!
}

"""
An edge in a connection.
"""
type ContractBalanceEdge {
	"""
	A cursor for use in pagination
	"""
	cursor: String!
	"""
	The item at the end of the edge
	"""
	node: ContractBalance!
}

input ContractBalanceFilterInput {
	"""
	Filter assets based on the `contractId` field
	"""
	contract: ContractId!
}

type ContractCreated {
	contract: Contract!
	stateRoot: Bytes32!
}

scalar ContractId

type ContractOutput {
	inputIndex: Int!
	balanceRoot: Bytes32!
	stateRoot: Bytes32!
}

type ContractParameters {
	contractMaxSize: U64!
	maxStorageSlots: U64!
}

type DependentCost {
	base: U64!
	depPerUnit: U64!
}

input ExcludeInput {
	"""
	Utxos to exclude from the selection.
	"""
	utxos: [UtxoId!]!
	"""
	Messages to exclude from the selection.
	"""
	messages: [Nonce!]!
}

type FailureStatus {
	block: Block!
	time: Tai64Timestamp!
	reason: String!
	programState: ProgramState
}

type FeeParameters {
	gasPriceFactor: U64!
	gasPerByte: U64!
}


type GasCosts {
	add: U64!
	addi: U64!
	aloc: U64!
	and: U64!
	andi: U64!
	bal: U64!
	bhei: U64!
	bhsh: U64!
	burn: U64!
	cb: U64!
	cfei: U64!
	cfsi: U64!
	croo: U64!
	div: U64!
	divi: U64!
	ecr1: U64!
	eck1: U64!
	ed19: U64!
	eq: U64!
	exp: U64!
	expi: U64!
	flag: U64!
	gm: U64!
	gt: U64!
	gtf: U64!
	ji: U64!
	jmp: U64!
	jne: U64!
	jnei: U64!
	jnzi: U64!
	jmpf: U64!
	jmpb: U64!
	jnzf: U64!
	jnzb: U64!
	jnef: U64!
	jneb: U64!
	lb: U64!
	log: U64!
	lt: U64!
	lw: U64!
	mint: U64!
	mlog: U64!
	modOp: U64!
	modi: U64!
	moveOp: U64!
	movi: U64!
	mroo: U64!
	mul: U64!
	muli: U64!
	mldv: U64!
	noop: U64!
	not: U64!
	or: U64!
	ori: U64!
	poph: U64!
	popl: U64!
	pshh: U64!
	pshl: U64!
	ret: U64!
	rvrt: U64!
	sb: U64!
	sll: U64!
	slli: U64!
	srl: U64!
	srli: U64!
	srw: U64!
	sub: U64!
	subi: U64!
	sw: U64!
	sww: U64!
	time: U64!
	tr: U64!
	tro: U64!
	wdcm: U64!
	wqcm: U64!
	wdop: U64!
	wqop: U64!
	wdml: U64!
	wqml: U64!
	wddv: U64!
	wqdv: U64!
	wdmd: U64!
	wqmd: U64!
	wdam: U64!
	wqam: U64!
	wdmm: U64!
	wqmm: U64!
	xor: U64!
	xori: U64!
	call: DependentCost!
	ccp: DependentCost!
	csiz: DependentCost!
	k256: DependentCost!
	ldc: DependentCost!
	logd: DependentCost!
	mcl: DependentCost!
	mcli: DependentCost!
	mcp: DependentCost!
	mcpi: DependentCost!
	meq: DependentCost!
	retd: DependentCost!
	s256: DependentCost!
	scwq: DependentCost!
	smo: DependentCost!
	srwq: DependentCost!
	contractRoot: DependentCost!
	stateRoot: DependentCost!
	swwq: DependentCost!
}

type Genesis {
	"""
	The chain configs define what consensus type to use, what settlement layer to use,
	rules of block validity, etc.
	"""
	chainConfigHash: Bytes32!
	"""
	The Binary Merkle Tree root of all genesis coins.
	"""
	coinsRoot: Bytes32!
	"""
	The Binary Merkle Tree root of state, balances, contracts code hash of each contract.
	"""
	contractsRoot: Bytes32!
	"""
	The Binary Merkle Tree root of all genesis messages.
	"""
	messagesRoot: Bytes32!
}

type Header {
	"""
	Hash of the header
	"""
	id: BlockId!
	"""
	The layer 1 height of messages and events to include since the last layer 1 block number.
	"""
	daHeight: U64!
	"""
	Number of transactions in this block.
	"""
	transactionsCount: U64!
	"""
	Number of message receipts in this block.
	"""
	messageReceiptCount: U64!
	"""
	Merkle root of transactions.
	"""
	transactionsRoot: Bytes32!
	"""
	Merkle root of message receipts in this block.
	"""
	messageReceiptRoot: Bytes32!
	"""
	Fuel block height.
	"""
	height: U32!
	"""
	Merkle root of all previous block header hashes.
	"""
	prevRoot: Bytes32!
	"""
	The block producer time.
	"""
	time: Tai64Timestamp!
	"""
	Hash of the application header.
	"""
	applicationHash: Bytes32!
}

scalar HexString


union Input = InputCoin | InputContract | InputMessage

type InputCoin {
	utxoId: UtxoId!
	owner: Address!
	amount: U64!
	assetId: AssetId!
	txPointer: TxPointer!
	witnessIndex: Int!
	maturity: U32!
	predicateGasUsed: U64!
	predicate: HexString!
	predicateData: HexString!
}

type InputContract {
	utxoId: UtxoId!
	balanceRoot: Bytes32!
	stateRoot: Bytes32!
	txPointer: TxPointer!
	contract: Contract!
}

type InputMessage {
	sender: Address!
	recipient: Address!
	amount: U64!
	nonce: Nonce!
	witnessIndex: Int!
	predicateGasUsed: U64!
	data: HexString!
	predicate: HexString!
	predicateData: HexString!
}


type MerkleProof {
	proofSet: [Bytes32!]!
	proofIndex: U64!
}

type Message {
	amount: U64!
	sender: Address!
	recipient: Address!
	nonce: Nonce!
	data: HexString!
	daHeight: U64!
}

type MessageCoin {
	sender: Address!
	recipient: Address!
	nonce: Nonce!
	amount: U64!
	assetId: AssetId!
	daHeight: U64!
}

type MessageConnection {
	"""
	Information to aid in pagination.
	"""
	pageInfo: PageInfo!
	"""
	A list of edges.
	"""
	edges: [MessageEdge!]!
	"""
	A list of nodes.
	"""
	nodes: [Message!]!
}

"""
An edge in a connection.
"""
type MessageEdge {
	"""
	A cursor for use in pagination
	"""
	cursor: String!
	"""
	The item at the end of the edge
	"""
	node: Message!
}

type MessageProof {
	messageProof: MerkleProof!
	blockProof: MerkleProof!
	messageBlockHeader: Header!
	commitBlockHeader: Header!
	sender: Address!
	recipient: Address!
	nonce: Nonce!
	amount: U64!
	data: HexString!
}

enum MessageState {
	UNSPENT
	SPENT
	NOT_FOUND
}

type MessageStatus {
	state: MessageState!
}

type Mutation {
	startSession: ID!
	endSession(id: ID!): Boolean!
	reset(id: ID!): Boolean!
	execute(id: ID!, op: String!): Boolean!
	setSingleStepping(id: ID!, enable: Boolean!): Boolean!
	setBreakpoint(id: ID!, breakpoint: Breakpoint!): Boolean!
	startTx(id: ID!, txJson: String!): RunResult!
	continueTx(id: ID!): RunResult!
	"""
	Execute a dry-run of the transaction using a fork of current state, no changes are committed.
	"""
	dryRun(tx: HexString!, utxoValidation: Boolean): [Receipt!]!
	"""
	Submits transaction to the `TxPool`.
	
	Returns submitted transaction if the transaction is included in the `TxPool` without problems.
	"""
	submit(tx: HexString!): Transaction!
	"""
	Sequentially produces `blocks_to_produce` blocks. The first block starts with
	`start_timestamp`. If the block production in the [`crate::service::Config`] is
	`Trigger::Interval { block_time }`, produces blocks with `block_time ` intervals between
	them. The `start_timestamp` is the timestamp in seconds.
	"""
	produceBlocks(startTimestamp: Tai64Timestamp, blocksToProduce: U32!): U32!
}

type NodeInfo {
	utxoValidation: Boolean!
	vmBacktrace: Boolean!
	minGasPrice: U64!
	maxTx: U64!
	maxDepth: U64!
	nodeVersion: String!
}

scalar Nonce

union Output = CoinOutput | ContractOutput | ChangeOutput | VariableOutput | ContractCreated

"""
A separate `Breakpoint` type to be used as an output, as a single
type cannot act as both input and output type in async-graphql
"""
type OutputBreakpoint {
	contract: ContractId!
	pc: U64!
}

"""
Information about pagination in a connection
"""
type PageInfo {
	"""
	When paginating backwards, are there more items?
	"""
	hasPreviousPage: Boolean!
	"""
	When paginating forwards, are there more items?
	"""
	hasNextPage: Boolean!
	"""
	When paginating backwards, the cursor to continue.
	"""
	startCursor: String
	"""
	When paginating forwards, the cursor to continue.
	"""
	endCursor: String
}

type PoAConsensus {
	"""
	Gets the signature of the block produced by `PoA` consensus.
	"""
	signature: Signature!
}

type PredicateParameters {
	maxPredicateLength: U64!
	maxPredicateDataLength: U64!
	maxGasPerPredicate: U64!
	maxMessageDataLength: U64!
}

type ProgramState {
	returnType: ReturnType!
	data: HexString!
}

type Query {
	register(id: ID!, register: U32!): U64!
	memory(id: ID!, start: U32!, size: U32!): String!
	balance(owner: Address!, assetId: AssetId!): Balance!
	balances(filter: BalanceFilterInput!, first: Int, after: String, last: Int, before: String): BalanceConnection!
	block(id: BlockId, height: U32): Block
	blocks(first: Int, after: String, last: Int, before: String): BlockConnection!
	chain: ChainInfo!
	transaction(id: TransactionId!): Transaction
	transactions(first: Int, after: String, last: Int, before: String): TransactionConnection!
	transactionsByOwner(owner: Address!, first: Int, after: String, last: Int, before: String): TransactionConnection!
	"""
	Estimate the predicate gas for the provided transaction
	"""
	estimatePredicates(tx: HexString!): Transaction!
	"""
	Returns all possible receipts for test purposes.
	"""
	allReceipts: [Receipt!]!
	"""
	Returns true when the GraphQL API is serving requests.
	"""
	health: Boolean!
	"""
	Gets the coin by `utxo_id`.
	"""
	coin(utxoId: UtxoId!): Coin
	"""
	Gets all unspent coins of some `owner` maybe filtered with by `asset_id` per page.
	"""
	coins(filter: CoinFilterInput!, first: Int, after: String, last: Int, before: String): CoinConnection!
	"""
	For each `query_per_asset`, get some spendable coins(of asset specified by the query) owned by
	`owner` that add up at least the query amount. The returned coins can be spent.
	The number of coins is optimized to prevent dust accumulation.
	
	The query supports excluding and maximum the number of coins.
	
	Returns:
	The list of spendable coins per asset from the query. The length of the result is
	the same as the length of `query_per_asset`. The ordering of assets and `query_per_asset`
	is the same.
	"""
	coinsToSpend(owner: Address!, queryPerAsset: [SpendQueryElementInput!]!, excludedIds: ExcludeInput): [[CoinType!]!]!
	contract(id: ContractId!): Contract
	contractBalance(contract: ContractId!, asset: AssetId!): ContractBalance!
	contractBalances(filter: ContractBalanceFilterInput!, first: Int, after: String, last: Int, before: String): ContractBalanceConnection!
	nodeInfo: NodeInfo!
	messages(owner: Address, first: Int, after: String, last: Int, before: String): MessageConnection!
	messageProof(transactionId: TransactionId!, nonce: Nonce!, commitBlockId: BlockId, commitBlockHeight: U32): MessageProof
	messageStatus(nonce: Nonce!): MessageStatus!
}

type Receipt {
	contract: Contract
	pc: U64
	is: U64
	to: Contract
	toAddress: Address
	amount: U64
	assetId: AssetId
	gas: U64
	param1: U64
	param2: U64
	val: U64
	ptr: U64
	digest: Bytes32
	reason: U64
	ra: U64
	rb: U64
	rc: U64
	rd: U64
	len: U64
	receiptType: ReceiptType!
	result: U64
	gasUsed: U64
	data: HexString
	sender: Address
	recipient: Address
	nonce: Nonce
	contractId: ContractId
	subId: Bytes32
}

enum ReceiptType {
	CALL
	RETURN
	RETURN_DATA
	PANIC
	REVERT
	LOG
	LOG_DATA
	TRANSFER
	TRANSFER_OUT
	SCRIPT_RESULT
	MESSAGE_OUT
	MINT
	BURN
}

enum ReturnType {
	RETURN
	RETURN_DATA
	REVERT
}

type RunResult {
	state: RunState!
	breakpoint: OutputBreakpoint
	jsonReceipts: [String!]!
}

enum RunState {
	COMPLETED
	BREAKPOINT
}

scalar Salt

type ScriptParameters {
	maxScriptLength: U64!
	maxScriptDataLength: U64!
}

scalar Signature

input SpendQueryElementInput {
	"""
	Identifier of the asset to spend.
	"""
	assetId: AssetId!
	"""
	Target amount for the query.
	"""
	amount: U64!
	"""
	The maximum number of currencies for selection.
	"""
	max: U32
}

type SqueezedOutStatus {
	reason: String!
}


type SubmittedStatus {
	time: Tai64Timestamp!
}

type Subscription {
	"""
	Returns a stream of status updates for the given transaction id.
	If the current status is [`TransactionStatus::Success`], [`TransactionStatus::SqueezedOut`]
	or [`TransactionStatus::Failed`] the stream will return that and end immediately.
	If the current status is [`TransactionStatus::Submitted`] this will be returned
	and the stream will wait for a future update.
	
	This stream will wait forever so it's advised to use within a timeout.
	
	It is possible for the stream to miss an update if it is polled slower
	then the updates arrive. In such a case the stream will close without
	a status. If this occurs the stream can simply be restarted to return
	the latest status.
	"""
	statusChange(id: TransactionId!): TransactionStatus!
	"""
	Submits transaction to the `TxPool` and await either confirmation or failure.
	"""
	submitAndAwait(tx: HexString!): TransactionStatus!
}

type SuccessStatus {
	block: Block!
	time: Tai64Timestamp!
	programState: ProgramState
}

scalar Tai64Timestamp

type Transaction {
	id: TransactionId!
	inputAssetIds: [AssetId!]
	inputContracts: [Contract!]
	inputContract: InputContract
	gasPrice: U64
	gasLimit: U64
	maturity: U32
	mintAmount: U64
	mintAssetId: AssetId
	txPointer: TxPointer
	isScript: Boolean!
	isCreate: Boolean!
	isMint: Boolean!
	inputs: [Input!]
	outputs: [Output!]!
	outputContract: ContractOutput
	witnesses: [HexString!]
	receiptsRoot: Bytes32
	status: TransactionStatus
	receipts: [Receipt!]
	script: HexString
	scriptData: HexString
	bytecodeWitnessIndex: Int
	bytecodeLength: U64
	salt: Salt
	storageSlots: [HexString!]
	"""
	Return the transaction bytes using canonical encoding
	"""
	rawPayload: HexString!
}

type TransactionConnection {
	"""
	Information to aid in pagination.
	"""
	pageInfo: PageInfo!
	"""
	A list of edges.
	"""
	edges: [TransactionEdge!]!
	"""
	A list of nodes.
	"""
	nodes: [Transaction!]!
}

"""
An edge in a connection.
"""
type TransactionEdge {
	"""
	A cursor for use in pagination
	"""
	cursor: String!
	"""
	The item at the end of the edge
	"""
	node: Transaction!
}

scalar TransactionId

union TransactionStatus = SubmittedStatus | SuccessStatus | SqueezedOutStatus | FailureStatus

type TxParameters {
<<<<<<< HEAD
	maxSize: U64!
	maxInputs: U64!
	maxOutputs: U64!
	maxWitnesses: U64!
=======
	maxInputs: U8!
	maxOutputs: U8!
	maxWitnesses: U32!
>>>>>>> 8a323ad7
	maxGasPerTx: U64!
	maxSize: U64!
}

scalar TxPointer

scalar U32

scalar U64

scalar U8

scalar UtxoId

type VariableOutput {
	to: Address!
	amount: U64!
	assetId: AssetId!
}

schema {
	query: Query
	mutation: Mutation
	subscription: Subscription
}<|MERGE_RESOLUTION|>--- conflicted
+++ resolved
@@ -905,16 +905,9 @@
 union TransactionStatus = SubmittedStatus | SuccessStatus | SqueezedOutStatus | FailureStatus
 
 type TxParameters {
-<<<<<<< HEAD
-	maxSize: U64!
-	maxInputs: U64!
-	maxOutputs: U64!
-	maxWitnesses: U64!
-=======
 	maxInputs: U8!
 	maxOutputs: U8!
 	maxWitnesses: U32!
->>>>>>> 8a323ad7
 	maxGasPerTx: U64!
 	maxSize: U64!
 }
