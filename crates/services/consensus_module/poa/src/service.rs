use anyhow::{
    anyhow,
    Context,
};
use std::{
    ops::Deref,
    sync::Arc,
    time::Duration,
};
use tokio::{
    sync::{
        mpsc,
        oneshot,
    },
    time::Instant,
};
use tokio_stream::StreamExt;

use crate::{
    deadline_clock::{
        DeadlineClock,
        OnConflict,
    },
    ports::{
        BlockImporter,
        BlockProducer,
        P2pPort,
        PredefinedBlocks,
        TransactionPool,
        TransactionsSource,
    },
    sync::{
        SyncState,
        SyncTask,
    },
    Config,
    Trigger,
};
use fuel_core_services::{
    stream::BoxStream,
    RunnableService,
    RunnableTask,
    Service as _,
    ServiceRunner,
    StateWatcher,
};
use fuel_core_storage::transactional::Changes;
use fuel_core_types::{
    blockchain::{
        block::Block,
        consensus::{
            poa::PoAConsensus,
            Consensus,
        },
        header::BlockHeader,
        primitives::SecretKeyWrapper,
        SealedBlock,
    },
    fuel_crypto::Signature,
    fuel_tx::{
        Transaction,
        TxId,
    },
    fuel_types::BlockHeight,
    secrecy::{
        ExposeSecret,
        Secret,
    },
    services::{
        block_importer::ImportResult,
        executor::{
            Error as ExecutorError,
            ExecutionResult,
            UncommittedResult as UncommittedExecutionResult,
        },
        Uncommitted,
    },
    tai64::Tai64,
};
use serde::Serialize;

pub type Service<T, B, I, PB> = ServiceRunner<MainTask<T, B, I, PB>>;
#[derive(Clone)]
pub struct SharedState {
    request_sender: mpsc::Sender<Request>,
}

impl SharedState {
    pub async fn manually_produce_block(
        &self,
        start_time: Option<Tai64>,
        mode: Mode,
    ) -> anyhow::Result<()> {
        let (sender, receiver) = oneshot::channel();

        self.request_sender
            .send(Request::ManualBlocks((
                ManualProduction { start_time, mode },
                sender,
            )))
            .await?;
        receiver.await?
    }
}

pub enum Mode {
    /// Produces `number_of_blocks` blocks using `TxPool` as a source of transactions.
    Blocks { number_of_blocks: u32 },
    /// Produces one block with the given transactions.
    BlockWithTransactions(Vec<Transaction>),
}

struct ManualProduction {
    pub start_time: Option<Tai64>,
    pub mode: Mode,
}

/// Requests accepted by the task.
enum Request {
    /// Manually produces the next blocks with `Tai64` block timestamp.
    /// The block timestamp should be higher than previous one.
    ManualBlocks((ManualProduction, oneshot::Sender<anyhow::Result<()>>)),
}

impl core::fmt::Debug for Request {
    fn fmt(&self, f: &mut core::fmt::Formatter<'_>) -> core::fmt::Result {
        write!(f, "Request")
    }
}

pub(crate) enum RequestType {
    Manual,
    Trigger,
}

pub struct MainTask<T, B, I, PB> {
    signing_key: Option<Secret<SecretKeyWrapper>>,
    block_producer: B,
    block_importer: I,
    txpool: T,
    tx_status_update_stream: BoxStream<TxId>,
    request_receiver: mpsc::Receiver<Request>,
    shared_state: SharedState,
    last_height: BlockHeight,
    last_timestamp: Tai64,
    last_block_created: Instant,
    predefined_blocks: PB,
    trigger: Trigger,
    /// Deadline clock, used by the triggers
    timer: DeadlineClock,
    sync_task_handle: ServiceRunner<SyncTask>,
}

impl<T, B, I, PB> MainTask<T, B, I, PB>
where
    T: TransactionPool,
    I: BlockImporter,
    PB: PredefinedBlocks,
{
    pub fn new<P: P2pPort>(
        last_block: &BlockHeader,
        config: Config,
        txpool: T,
        block_producer: B,
        block_importer: I,
        p2p_port: P,
        predefined_blocks: PB,
    ) -> Self {
        let tx_status_update_stream = txpool.transaction_status_events();
        let (request_sender, request_receiver) = mpsc::channel(1024);
        let (last_height, last_timestamp, last_block_created) =
            Self::extract_block_info(last_block);

        let block_stream = block_importer.block_stream();
        let peer_connections_stream = p2p_port.reserved_peers_count();

        let Config {
            signing_key,
            min_connected_reserved_peers,
            time_until_synced,
            trigger,
            ..
        } = config;

        let sync_task = SyncTask::new(
            peer_connections_stream,
            min_connected_reserved_peers,
            time_until_synced,
            block_stream,
            last_block,
        );

        let sync_task_handle = ServiceRunner::new(sync_task);

        Self {
            signing_key,
            txpool,
            block_producer,
            block_importer,
            tx_status_update_stream,
            request_receiver,
            shared_state: SharedState { request_sender },
            last_height,
            last_timestamp,
            last_block_created,
            predefined_blocks,
            trigger,
            timer: DeadlineClock::new(),
            sync_task_handle,
        }
    }

    fn extract_block_info(last_block: &BlockHeader) -> (BlockHeight, Tai64, Instant) {
        let last_timestamp = last_block.time();
        let duration_since_last_block =
            Duration::from_secs(Tai64::now().0.saturating_sub(last_timestamp.0));
        let last_block_created = Instant::now()
            .checked_sub(duration_since_last_block)
            .unwrap_or(Instant::now());
        let last_height = *last_block.height();
        (last_height, last_timestamp, last_block_created)
    }

    fn next_height(&self) -> BlockHeight {
        self.last_height
            .succ()
            .expect("It should be impossible to produce more blocks than u32::MAX")
    }

    fn next_time(&self, request_type: RequestType) -> anyhow::Result<Tai64> {
        match request_type {
            RequestType::Manual => match self.trigger {
                Trigger::Never | Trigger::Instant => {
                    let duration = self.last_block_created.elapsed();
                    increase_time(self.last_timestamp, duration)
                }
                Trigger::Interval { block_time } => {
                    increase_time(self.last_timestamp, block_time)
                }
            },
            RequestType::Trigger => {
                let now = Tai64::now();
                if now > self.last_timestamp {
                    Ok(now)
                } else {
                    self.next_time(RequestType::Manual)
                }
            }
        }
    }
}

impl<T, B, I, PB> MainTask<T, B, I, PB>
where
    T: TransactionPool,
    B: BlockProducer,
    I: BlockImporter,
    PB: PredefinedBlocks,
{
    // Request the block producer to make a new block, and return it when ready
    async fn signal_produce_block(
        &self,
        height: BlockHeight,
        block_time: Tai64,
        source: TransactionsSource,
    ) -> anyhow::Result<UncommittedExecutionResult<Changes>> {
        self.block_producer
            .produce_and_execute_block(height, block_time, source)
            .await
    }

    pub(crate) async fn produce_next_block(&mut self) -> anyhow::Result<()> {
        self.produce_block(
            self.next_height(),
            self.next_time(RequestType::Trigger)?,
            TransactionsSource::TxPool,
            RequestType::Trigger,
        )
        .await
    }

    async fn produce_manual_blocks(
        &mut self,
        block_production: ManualProduction,
    ) -> anyhow::Result<()> {
        let mut block_time = if let Some(time) = block_production.start_time {
            time
        } else {
            self.next_time(RequestType::Manual)?
        };
        match block_production.mode {
            Mode::Blocks { number_of_blocks } => {
                for _ in 0..number_of_blocks {
                    self.produce_block(
                        self.next_height(),
                        block_time,
                        TransactionsSource::TxPool,
                        RequestType::Manual,
                    )
                    .await?;
                    block_time = self.next_time(RequestType::Manual)?;
                }
            }
            Mode::BlockWithTransactions(txs) => {
                self.produce_block(
                    self.next_height(),
                    block_time,
                    TransactionsSource::SpecificTransactions(txs),
                    RequestType::Manual,
                )
                .await?;
            }
        }
        Ok(())
    }

    async fn produce_block(
        &mut self,
        height: BlockHeight,
        block_time: Tai64,
        source: TransactionsSource,
        request_type: RequestType,
    ) -> anyhow::Result<()> {
        let last_block_created = Instant::now();
        // verify signing key is set
        if self.signing_key.is_none() {
            return Err(anyhow!("unable to produce blocks without a consensus key"))
        }

        if self.last_timestamp > block_time {
            return Err(anyhow!("The block timestamp should monotonically increase"))
        }

        // Ask the block producer to create the block
        let (
            ExecutionResult {
                block,
                skipped_transactions,
                tx_status,
                events,
            },
            changes,
        ) = self
            .signal_produce_block(height, block_time, source)
            .await?
            .into();

        let mut tx_ids_to_remove = Vec::with_capacity(skipped_transactions.len());
        for (tx_id, err) in skipped_transactions {
            tracing::error!(
                "During block production got invalid transaction {:?} with error {:?}",
                tx_id,
                err
            );
            tx_ids_to_remove.push((tx_id, err));
        }
        self.txpool.remove_txs(tx_ids_to_remove);

        // Sign the block and seal it
        let seal = seal_block(&self.signing_key, &block)?;
        let block = SealedBlock {
            entity: block,
            consensus: seal,
        };
        // Import the sealed block
        self.block_importer
            .commit_result(Uncommitted::new(
                ImportResult::new_from_local(block, tx_status, events),
                changes,
            ))
            .await?;

        // Update last block time
        self.last_height = height;
        self.last_timestamp = block_time;
        self.last_block_created = last_block_created;

        // Set timer for the next block
        match (self.trigger, request_type) {
            (Trigger::Never, RequestType::Manual) => (),
            (Trigger::Never, RequestType::Trigger) => {
                unreachable!("Trigger production will never produce blocks in never mode")
            }
            (Trigger::Instant, _) => {}
            (Trigger::Interval { block_time }, RequestType::Trigger) => {
                let deadline = last_block_created.checked_add(block_time).expect("It is impossible to overflow except in the case where we don't want to produce a block.");
                self.timer.set_deadline(deadline, OnConflict::Min).await;
            }
            (Trigger::Interval { block_time }, RequestType::Manual) => {
                let deadline = last_block_created.checked_add(block_time).expect("It is impossible to overflow except in the case where we don't want to produce a block.");
                self.timer
                    .set_deadline(deadline, OnConflict::Overwrite)
                    .await;
            }
        }

        Ok(())
    }

    async fn produce_predefined_block(
        &mut self,
        predefined_block: &Block,
    ) -> anyhow::Result<()> {
        tracing::info!("Producing predefined block");
        let last_block_created = Instant::now();
        // verify signing key is set
        if self.signing_key.is_none() {
            return Err(anyhow!("unable to produce blocks without a consensus key"))
        }

        // Ask the block producer to create the block
        let (
            ExecutionResult {
                block,
                skipped_transactions,
                tx_status,
                events,
            },
            changes,
        ) = self
            .block_producer
            .produce_predefined_block(predefined_block)
            .await?
            .into();

        if !skipped_transactions.is_empty() {
<<<<<<< HEAD
            tracing::error!("During block production got invalid transactions");
            let txs = predefined_block.transactions();

            for (tx_id, err) in skipped_transactions {
                let maybe_tx = txs.iter().find(|tx| tx.id(chain_id) == tx_id);
                if let Some(tx) = maybe_tx {
                    tracing::error!(
                        "During block production got invalid transaction {:?} with error {:?}",
                        tx,
                        err
                    );
                }
            }
=======
            let block_and_skipped = PredefinedBlockWithSkippedTransactions {
                block: predefined_block.clone(),
                skipped_transactions,
            };
            let serialized = serde_json::to_string_pretty(&block_and_skipped)?;
            tracing::error!(
                "During block production got invalid transactions: BEGIN {} END",
                serialized
            );
>>>>>>> 0d310e5c
        }

        // Sign the block and seal it
        let seal = seal_block(&self.signing_key, &block)?;
        let sealed_block = SealedBlock {
            entity: block,
            consensus: seal,
        };
        // Import the sealed block
        self.block_importer
            .commit_result(Uncommitted::new(
                ImportResult::new_from_local(sealed_block.clone(), tx_status, events),
                changes,
            ))
            .await?;

        // Update last block time
        self.last_height = *sealed_block.entity.header().height();
        self.last_timestamp = sealed_block.entity.header().time();
        self.last_block_created = last_block_created;

        Ok(())
    }

    pub(crate) async fn on_txpool_event(&mut self) -> anyhow::Result<()> {
        match self.trigger {
            Trigger::Instant => {
                let pending_number = self.txpool.pending_number();
                // skip production if there are no pending transactions
                if pending_number > 0 {
                    self.produce_next_block().await?;
                }
                Ok(())
            }
            Trigger::Never | Trigger::Interval { .. } => Ok(()),
        }
    }

    async fn on_timer(&mut self, _at: Instant) -> anyhow::Result<()> {
        match self.trigger {
            Trigger::Instant | Trigger::Never => {
                unreachable!("Timer is never set in this mode");
            }
            // In the Interval mode the timer expires only when a new block should be created.
            Trigger::Interval { .. } => {
                self.produce_next_block().await?;
                Ok(())
            }
        }
    }
    fn update_last_block_values(&mut self, block_header: &Arc<BlockHeader>) {
        let (last_height, last_timestamp, last_block_created) =
            Self::extract_block_info(block_header);
        if last_height > self.last_height {
            self.last_height = last_height;
            self.last_timestamp = last_timestamp;
            self.last_block_created = last_block_created;
        }
    }
}

#[derive(Serialize)]
struct PredefinedBlockWithSkippedTransactions {
    block: Block,
    skipped_transactions: Vec<(TxId, ExecutorError)>,
}

#[async_trait::async_trait]
impl<T, B, I, PB> RunnableService for MainTask<T, B, I, PB>
where
    Self: RunnableTask,
{
    const NAME: &'static str = "PoA";

    type SharedData = SharedState;
    type Task = MainTask<T, B, I, PB>;
    type TaskParams = ();

    fn shared_data(&self) -> Self::SharedData {
        self.shared_state.clone()
    }

    async fn into_task(
        self,
        _: &StateWatcher,
        _: Self::TaskParams,
    ) -> anyhow::Result<Self::Task> {
        self.sync_task_handle.start_and_await().await?;

        match self.trigger {
            Trigger::Never | Trigger::Instant => {}
            Trigger::Interval { block_time } => {
                self.timer
                    .set_timeout(block_time, OnConflict::Overwrite)
                    .await;
            }
        };

        Ok(self)
    }
}

#[async_trait::async_trait]
impl<T, B, I, PB> RunnableTask for MainTask<T, B, I, PB>
where
    T: TransactionPool,
    B: BlockProducer,
    I: BlockImporter,
    PB: PredefinedBlocks,
{
    async fn run(&mut self, watcher: &mut StateWatcher) -> anyhow::Result<bool> {
        let should_continue;
        let mut sync_state = self.sync_task_handle.shared.clone();
        // make sure we're synced first
        while *sync_state.borrow_and_update() == SyncState::NotSynced {
            tokio::select! {
                biased;
                result = watcher.while_started() => {
                    should_continue = result?.started();
                    return Ok(should_continue);
                }
                _ = sync_state.changed() => {
                    break;
                }
                _ = self.tx_status_update_stream.next() => {
                    // ignore txpool events while syncing
                }
                _ = self.timer.wait() => {
                    // ignore timer events while syncing
                }
            }
        }

        if let SyncState::Synced(block_header) = &*sync_state.borrow_and_update() {
            self.update_last_block_values(block_header);
        }

        let next_height = self.next_height();
<<<<<<< HEAD
        let chain_id = self.chain_id;
        let maybe_block = self.predefined_blocks.get_block(&next_height)?;
=======
        let maybe_block = self.predefined_blocks.get_block(&next_height);
>>>>>>> 0d310e5c
        if let Some(block) = maybe_block {
            self.produce_predefined_block(&block).await?;
            should_continue = true;
            return Ok(should_continue)
        }
        tokio::select! {
            biased;
            _ = watcher.while_started() => {
                should_continue = false;
            }
            request = self.request_receiver.recv() => {
                if let Some(request) = request {
                    match request {
                        Request::ManualBlocks((block, response)) => {
                            let result = self.produce_manual_blocks(block).await;
                            let _ = response.send(result);
                        }
                    }
                    should_continue = true;
                } else {
                    tracing::error!("The PoA task should be the holder of the `Sender`");
                    should_continue = false;
                }
            }
            // TODO: This should likely be refactored to use something like tokio::sync::Notify.
            //       Otherwise, if a bunch of txs are submitted at once and all the txs are included
            //       into the first block production trigger, we'll still call the event handler
            //       for each tx after they've already been included into a block.
            //       The poa service also doesn't care about events unrelated to new tx submissions,
            //       and shouldn't be awoken when txs are completed or squeezed out of the pool.
            txpool_event = self.tx_status_update_stream.next() => {
                if txpool_event.is_some()  {
                    self.on_txpool_event().await.context("While processing txpool event")?;
                    should_continue = true;
                } else {
                    should_continue = false;
                }
            }
            at = self.timer.wait() => {
                self.on_timer(at).await.context("While processing timer event")?;
                should_continue = true;
            }
        }

        Ok(should_continue)
    }

    async fn shutdown(self) -> anyhow::Result<()> {
        tracing::info!("PoA MainTask shutting down");
        self.sync_task_handle.stop_and_await().await?;
        Ok(())
    }
}

pub fn new_service<T, B, I, P, PB>(
    last_block: &BlockHeader,
    config: Config,
    txpool: T,
    block_producer: B,
    block_importer: I,
    p2p_port: P,
    predefined_blocks: PB,
) -> Service<T, B, I, PB>
where
    T: TransactionPool + 'static,
    B: BlockProducer + 'static,
    I: BlockImporter + 'static,
    PB: PredefinedBlocks + 'static,
    P: P2pPort,
{
    Service::new(MainTask::new(
        last_block,
        config,
        txpool,
        block_producer,
        block_importer,
        p2p_port,
        predefined_blocks,
    ))
}

fn seal_block(
    signing_key: &Option<Secret<SecretKeyWrapper>>,
    block: &Block,
) -> anyhow::Result<Consensus> {
    if let Some(key) = signing_key {
        let block_hash = block.id();
        let message = block_hash.into_message();

        // The length of the secret is checked
        let signing_key = key.expose_secret().deref();

        let poa_signature = Signature::sign(signing_key, &message);
        let seal = Consensus::PoA(PoAConsensus::new(poa_signature));
        Ok(seal)
    } else {
        Err(anyhow!("no PoA signing key configured"))
    }
}

fn increase_time(time: Tai64, duration: Duration) -> anyhow::Result<Tai64> {
    let timestamp = time.0;
    let timestamp = timestamp
        .checked_add(duration.as_secs())
        .ok_or(anyhow::anyhow!(
            "The provided time parameters lead to an overflow"
        ))?;
    Ok(Tai64(timestamp))
}<|MERGE_RESOLUTION|>--- conflicted
+++ resolved
@@ -424,21 +424,6 @@
             .into();
 
         if !skipped_transactions.is_empty() {
-<<<<<<< HEAD
-            tracing::error!("During block production got invalid transactions");
-            let txs = predefined_block.transactions();
-
-            for (tx_id, err) in skipped_transactions {
-                let maybe_tx = txs.iter().find(|tx| tx.id(chain_id) == tx_id);
-                if let Some(tx) = maybe_tx {
-                    tracing::error!(
-                        "During block production got invalid transaction {:?} with error {:?}",
-                        tx,
-                        err
-                    );
-                }
-            }
-=======
             let block_and_skipped = PredefinedBlockWithSkippedTransactions {
                 block: predefined_block.clone(),
                 skipped_transactions,
@@ -448,7 +433,6 @@
                 "During block production got invalid transactions: BEGIN {} END",
                 serialized
             );
->>>>>>> 0d310e5c
         }
 
         // Sign the block and seal it
@@ -587,12 +571,7 @@
         }
 
         let next_height = self.next_height();
-<<<<<<< HEAD
-        let chain_id = self.chain_id;
-        let maybe_block = self.predefined_blocks.get_block(&next_height)?;
-=======
         let maybe_block = self.predefined_blocks.get_block(&next_height);
->>>>>>> 0d310e5c
         if let Some(block) = maybe_block {
             self.produce_predefined_block(&block).await?;
             should_continue = true;
