--- conflicted
+++ resolved
@@ -6,10 +6,7 @@
 use fuel_core_types::{
     blockchain::{
         block::Block,
-<<<<<<< HEAD
         consensus::Consensus,
-=======
->>>>>>> 9de2c08c
         header::BlockHeader,
         primitives::DaBlockHeight,
     },
