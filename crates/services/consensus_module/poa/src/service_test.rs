--- conflicted
+++ resolved
@@ -4,12 +4,9 @@
 use crate::{
     new_service,
     ports::{
-<<<<<<< HEAD
         BlockSigner,
-=======
         BlockProducer,
         InMemoryPredefinedBlocks,
->>>>>>> 9de2c08c
         MockBlockImporter,
         MockBlockProducer,
         MockP2pPort,
@@ -22,11 +19,8 @@
     Service,
     Trigger,
 };
-<<<<<<< HEAD
 use fuel_core_chain_config::default_consensus_dev_key;
-=======
 use async_trait::async_trait;
->>>>>>> 9de2c08c
 use fuel_core_services::{
     stream::pending,
     Service as StorageTrait,
@@ -37,15 +31,12 @@
 use fuel_core_types::{
     blockchain::{
         block::Block,
-<<<<<<< HEAD
         consensus::Consensus,
         header::BlockHeader,
-=======
         header::{
             BlockHeader,
             PartialBlockHeader,
         },
->>>>>>> 9de2c08c
         primitives::SecretKeyWrapper,
         SealedBlock,
     },
@@ -185,11 +176,8 @@
             producer,
             importer,
             p2p_port,
-<<<<<<< HEAD
             FakeBlockSigner { succeeds: true },
-=======
             predefined_blocks,
->>>>>>> 9de2c08c
         );
         service.start().unwrap();
         TestContext { service }
@@ -222,11 +210,8 @@
         MockTransactionPool,
         MockBlockProducer,
         MockBlockImporter,
-<<<<<<< HEAD
         FakeBlockSigner,
-=======
         InMemoryPredefinedBlocks,
->>>>>>> 9de2c08c
     >,
 }
 
@@ -408,11 +393,8 @@
         block_producer,
         block_importer,
         p2p_port,
-<<<<<<< HEAD
         FakeBlockSigner { succeeds: true },
-=======
         predefined_blocks,
->>>>>>> 9de2c08c
     );
 
     assert!(task.produce_next_block().await.is_ok());
@@ -529,11 +511,8 @@
         block_producer,
         block_importer,
         p2p_port,
-<<<<<<< HEAD
         FakeBlockSigner { succeeds: true },
-=======
         predefined_blocks,
->>>>>>> 9de2c08c
     );
 
     // simulate some txpool event to see if any block production is erroneously triggered
