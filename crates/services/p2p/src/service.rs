use crate::{
    codecs::postcard::PostcardCodec,
    config::Config,
    gossipsub::messages::{
        GossipsubBroadcastRequest,
        GossipsubMessage,
    },
    p2p_service::{
        FuelP2PEvent,
        FuelP2PService,
    },
    peer_manager::PeerInfo,
    ports::{
        BlockHeightImporter,
        P2pDb,
    },
    request_response::messages::{
<<<<<<< HEAD
        OnResponse,
        RequestMessage,
        ResponseMessage,
        TypedResponseChannel,
=======
        RequestMessage,
        ResponseChannelItem,
        ResponseMessage,
>>>>>>> 36528a9b
    },
};
use anyhow::anyhow;
use fuel_core_services::{
    stream::BoxStream,
    RunnableService,
    RunnableTask,
    ServiceRunner,
    StateWatcher,
};
use fuel_core_types::{
    blockchain::{
        SealedBlock,
        SealedBlockHeader,
    },
    fuel_tx::{
        Transaction,
        UniqueIdentifier,
    },
    fuel_types::{
        BlockHeight,
        ChainId,
    },
    services::p2p::{
        peer_reputation::{
            AppScore,
            PeerReport,
            RESPONSE_ERROR_APP_SCORE,
        },
        BlockHeightHeartbeatData,
        GossipData,
        GossipsubMessageAcceptance,
        GossipsubMessageInfo,
        PeerId as FuelPeerId,
        TransactionGossipData,
        Transactions,
    },
};
use futures::{
    future::BoxFuture,
    StreamExt,
};
use libp2p::{
    gossipsub::MessageAcceptance,
    request_response::InboundRequestId,
    PeerId,
};
use std::{
    fmt::Debug,
    ops::Range,
    sync::Arc,
};
use tokio::{
    sync::{
        broadcast,
        mpsc,
        oneshot,
    },
    time::{
        Duration,
        Instant,
    },
};
use tracing::warn;

pub type Service<D> = ServiceRunner<Task<FuelP2PService, D, SharedState>>;

enum TaskRequest {
    // Broadcast requests to p2p network
    BroadcastTransaction(Arc<Transaction>),
    // Request to get one-off data from p2p network
    GetPeerIds(oneshot::Sender<Vec<PeerId>>),
    // Request to get information about all connected peers
    GetAllPeerInfo {
        channel: oneshot::Sender<Vec<(PeerId, PeerInfo)>>,
    },
    GetBlock {
        height: BlockHeight,
        channel: OnResponse<Option<Arc<SealedBlock>>>,
    },
    GetSealedHeaders {
        block_height_range: Range<u32>,
        channel: OnResponse<(PeerId, Option<Vec<SealedBlockHeader>>)>,
    },
    GetTransactions {
        block_height_range: Range<u32>,
        from_peer: PeerId,
        channel: OnResponse<Option<Arc<Vec<Transactions>>>>,
    },
    // Responds back to the p2p network
    RespondWithGossipsubMessageReport((GossipsubMessageInfo, GossipsubMessageAcceptance)),
    RespondWithPeerReport {
        peer_id: PeerId,
        score: AppScore,
        reporting_service: &'static str,
    },
}

impl Debug for TaskRequest {
    fn fmt(&self, f: &mut std::fmt::Formatter<'_>) -> std::fmt::Result {
        match self {
            TaskRequest::BroadcastTransaction(_) => {
                write!(f, "TaskRequest::BroadcastTransaction")
            }
            TaskRequest::GetPeerIds(_) => {
                write!(f, "TaskRequest::GetPeerIds")
            }
            TaskRequest::GetBlock { .. } => {
                write!(f, "TaskRequest::GetBlock")
            }
            TaskRequest::GetSealedHeaders { .. } => {
                write!(f, "TaskRequest::GetSealedHeaders")
            }
            TaskRequest::GetTransactions { .. } => {
                write!(f, "TaskRequest::GetTransactions")
            }
            TaskRequest::RespondWithGossipsubMessageReport(_) => {
                write!(f, "TaskRequest::RespondWithGossipsubMessageReport")
            }
            TaskRequest::RespondWithPeerReport { .. } => {
                write!(f, "TaskRequest::RespondWithPeerReport")
            }
            TaskRequest::GetAllPeerInfo { .. } => {
                write!(f, "TaskRequest::GetPeerInfo")
            }
        }
    }
}

#[derive(Debug, Clone, Copy, PartialEq, Eq)]
pub enum HeartBeatPeerReportReason {
    OldHeartBeat,
    LowHeartBeatFrequency,
}

pub trait TaskP2PService: Send {
    fn get_peer_ids(&self) -> Vec<PeerId>;
    fn get_all_peer_info(&self) -> Vec<(&PeerId, &PeerInfo)>;
    fn get_peer_id_with_height(&self, height: &BlockHeight) -> Option<PeerId>;

    fn next_event(&mut self) -> BoxFuture<'_, Option<FuelP2PEvent>>;

    fn publish_message(
        &mut self,
        message: GossipsubBroadcastRequest,
    ) -> anyhow::Result<()>;

    fn send_request_msg(
        &mut self,
        peer_id: Option<PeerId>,
        request_msg: RequestMessage,
        on_response: TypedResponseChannel,
    ) -> anyhow::Result<()>;

    fn send_response_msg(
        &mut self,
        request_id: InboundRequestId,
        message: ResponseMessage,
    ) -> anyhow::Result<()>;

    fn report_message(
        &mut self,
        message: GossipsubMessageInfo,
        acceptance: GossipsubMessageAcceptance,
    ) -> anyhow::Result<()>;

    fn report_peer(
        &mut self,
        peer_id: PeerId,
        score: AppScore,
        reporting_service: &str,
    ) -> anyhow::Result<()>;

    fn update_block_height(&mut self, height: BlockHeight) -> anyhow::Result<()>;
}

impl TaskP2PService for FuelP2PService {
    fn get_peer_ids(&self) -> Vec<PeerId> {
        self.get_peers_ids_iter().copied().collect()
    }

    fn get_all_peer_info(&self) -> Vec<(&PeerId, &PeerInfo)> {
        self.peer_manager().get_all_peers().collect()
    }

    fn get_peer_id_with_height(&self, height: &BlockHeight) -> Option<PeerId> {
        self.peer_manager().get_peer_id_with_height(height)
    }

    fn next_event(&mut self) -> BoxFuture<'_, Option<FuelP2PEvent>> {
        Box::pin(self.next_event())
    }

    fn publish_message(
        &mut self,
        message: GossipsubBroadcastRequest,
    ) -> anyhow::Result<()> {
        self.publish_message(message)?;
        Ok(())
    }

    fn send_request_msg(
        &mut self,
        peer_id: Option<PeerId>,
        request_msg: RequestMessage,
        on_response: TypedResponseChannel,
    ) -> anyhow::Result<()> {
        self.send_request_msg(peer_id, request_msg, on_response)?;
        Ok(())
    }

    fn send_response_msg(
        &mut self,
        request_id: InboundRequestId,
        message: ResponseMessage,
    ) -> anyhow::Result<()> {
        self.send_response_msg(request_id, message)?;
        Ok(())
    }

    fn report_message(
        &mut self,
        message: GossipsubMessageInfo,
        acceptance: GossipsubMessageAcceptance,
    ) -> anyhow::Result<()> {
        report_message(self, message, acceptance);
        Ok(())
    }

    fn report_peer(
        &mut self,
        peer_id: PeerId,
        score: AppScore,
        reporting_service: &str,
    ) -> anyhow::Result<()> {
        self.report_peer(peer_id, score, reporting_service);
        Ok(())
    }

    fn update_block_height(&mut self, height: BlockHeight) -> anyhow::Result<()> {
        self.update_block_height(height);
        Ok(())
    }
}

pub trait Broadcast: Send {
    fn report_peer(
        &self,
        peer_id: FuelPeerId,
        report: AppScore,
        reporting_service: &'static str,
    ) -> anyhow::Result<()>;

    fn block_height_broadcast(
        &self,
        block_height_data: BlockHeightHeartbeatData,
    ) -> anyhow::Result<()>;

    fn tx_broadcast(&self, transaction: TransactionGossipData) -> anyhow::Result<()>;
}

impl Broadcast for SharedState {
    fn report_peer(
        &self,
        peer_id: FuelPeerId,
        report: AppScore,
        reporting_service: &'static str,
    ) -> anyhow::Result<()> {
        self.report_peer(peer_id, report, reporting_service)
    }

    fn block_height_broadcast(
        &self,
        block_height_data: BlockHeightHeartbeatData,
    ) -> anyhow::Result<()> {
        self.block_height_broadcast.send(block_height_data)?;
        Ok(())
    }

    fn tx_broadcast(&self, transaction: TransactionGossipData) -> anyhow::Result<()> {
        self.tx_broadcast.send(transaction)?;
        Ok(())
    }
}

/// Orchestrates various p2p-related events between the inner `P2pService`
/// and the top level `NetworkService`.
pub struct Task<P, D, B> {
    chain_id: ChainId,
    p2p_service: P,
    db: Arc<D>,
    next_block_height: BoxStream<BlockHeight>,
    /// Receive internal Task Requests
    request_receiver: mpsc::Receiver<TaskRequest>,
    broadcast: B,
    max_headers_per_request: u32,
    // milliseconds wait time between peer heartbeat reputation checks
    heartbeat_check_interval: Duration,
    heartbeat_max_avg_interval: Duration,
    heartbeat_max_time_since_last: Duration,
    next_check_time: Instant,
    heartbeat_peer_reputation_config: HeartbeatPeerReputationConfig,
}

#[derive(Clone)]
pub struct HeartbeatPeerReputationConfig {
    old_heartbeat_penalty: AppScore,
    low_heartbeat_frequency_penalty: AppScore,
}

impl<D> Task<FuelP2PService, D, SharedState> {
    pub fn new<B: BlockHeightImporter>(
        chain_id: ChainId,
        config: Config,
        db: Arc<D>,
        block_importer: Arc<B>,
    ) -> Self {
        let Config {
            max_block_size,
            max_headers_per_request,
            heartbeat_check_interval,
            heartbeat_max_avg_interval,
            heartbeat_max_time_since_last,
            ..
        } = config;
        let (request_sender, request_receiver) = mpsc::channel(1024 * 10);
        let (tx_broadcast, _) = broadcast::channel(1024 * 10);
        let (block_height_broadcast, _) = broadcast::channel(1024 * 10);

        // Hardcoded for now, but left here to be configurable in the future.
        // TODO: https://github.com/FuelLabs/fuel-core/issues/1340
        let heartbeat_peer_reputation_config = HeartbeatPeerReputationConfig {
            old_heartbeat_penalty: -5.,
            low_heartbeat_frequency_penalty: -5.,
        };

        let next_block_height = block_importer.next_block_height();
        let p2p_service = FuelP2PService::new(config, PostcardCodec::new(max_block_size));

        let reserved_peers_broadcast =
            p2p_service.peer_manager().reserved_peers_updates();

        let next_check_time =
            Instant::now().checked_add(heartbeat_check_interval).expect(
                "The heartbeat check interval should be small enough to do frequently",
            );

        Self {
            chain_id,
            p2p_service,
            db,
            request_receiver,
            next_block_height,
            broadcast: SharedState {
                request_sender,
                tx_broadcast,
                reserved_peers_broadcast,
                block_height_broadcast,
            },
            max_headers_per_request,
            heartbeat_check_interval,
            heartbeat_max_avg_interval,
            heartbeat_max_time_since_last,
            next_check_time,
            heartbeat_peer_reputation_config,
        }
    }
}
impl<P: TaskP2PService, D, B: Broadcast> Task<P, D, B> {
    fn peer_heartbeat_reputation_checks(&self) -> anyhow::Result<()> {
        for (peer_id, peer_info) in self.p2p_service.get_all_peer_info() {
            if peer_info.heartbeat_data.duration_since_last_heartbeat()
                > self.heartbeat_max_time_since_last
            {
                tracing::debug!("Peer {:?} has old heartbeat", peer_id);
                let report = HeartBeatPeerReportReason::OldHeartBeat;
                let peer_id = convert_peer_id(peer_id)?;
                self.report_peer(peer_id, report)?;
            } else if peer_info.heartbeat_data.average_time_between_heartbeats()
                > self.heartbeat_max_avg_interval
            {
                tracing::debug!("Peer {:?} has low heartbeat frequency", peer_id);
                let report = HeartBeatPeerReportReason::LowHeartBeatFrequency;
                let peer_id = convert_peer_id(peer_id)?;
                self.report_peer(peer_id, report)?;
            }
        }
        Ok(())
    }

    fn report_peer(
        &self,
        peer_id: FuelPeerId,
        report: HeartBeatPeerReportReason,
    ) -> anyhow::Result<()> {
        let app_score = match report {
            HeartBeatPeerReportReason::OldHeartBeat => {
                self.heartbeat_peer_reputation_config.old_heartbeat_penalty
            }
            HeartBeatPeerReportReason::LowHeartBeatFrequency => {
                self.heartbeat_peer_reputation_config
                    .low_heartbeat_frequency_penalty
            }
        };
        let reporting_service = "p2p";
        self.broadcast
            .report_peer(peer_id, app_score, reporting_service)?;
        Ok(())
    }
}

fn convert_peer_id(peer_id: &PeerId) -> anyhow::Result<FuelPeerId> {
    let inner = Vec::from(*peer_id);
    Ok(FuelPeerId::from(inner))
}

#[async_trait::async_trait]
impl<D> RunnableService for Task<FuelP2PService, D, SharedState>
where
    Self: RunnableTask,
{
    const NAME: &'static str = "P2P";

    type SharedData = SharedState;
    type Task = Task<FuelP2PService, D, SharedState>;
    type TaskParams = ();

    fn shared_data(&self) -> Self::SharedData {
        self.broadcast.clone()
    }

    async fn into_task(
        mut self,
        _: &StateWatcher,
        _: Self::TaskParams,
    ) -> anyhow::Result<Self::Task> {
        self.p2p_service.start().await?;
        Ok(self)
    }
}

// TODO: Add tests https://github.com/FuelLabs/fuel-core/issues/1275
#[async_trait::async_trait]
impl<P, D, B> RunnableTask for Task<P, D, B>
where
    P: TaskP2PService + 'static,
    D: P2pDb + 'static,
    B: Broadcast + 'static,
{
    async fn run(&mut self, watcher: &mut StateWatcher) -> anyhow::Result<bool> {
        tracing::debug!("P2P task is running");
        let should_continue;

        tokio::select! {
            biased;

            _ = watcher.while_started() => {
                should_continue = false;
            }

            next_service_request = self.request_receiver.recv() => {
                should_continue = true;
                match next_service_request {
                    Some(TaskRequest::BroadcastTransaction(transaction)) => {
                        let tx_id = transaction.id(&self.chain_id);
                        let broadcast = GossipsubBroadcastRequest::NewTx(transaction);
                        let result = self.p2p_service.publish_message(broadcast);
                        if let Err(e) = result {
                            tracing::error!("Got an error during transaction {} broadcasting {}", tx_id, e);
                        }
                    }
                    Some(TaskRequest::GetPeerIds(channel)) => {
                        let peer_ids = self.p2p_service.get_peer_ids();
                        let _ = channel.send(peer_ids);
                    }
                    Some(TaskRequest::GetBlock { height, channel }) => {
                        let (sender, receiver) = oneshot::channel();
                        let on_response = TypedResponseChannel::Block(sender);

                        let request_msg = RequestMessage::Block(height);
                        let peer = self.p2p_service.get_peer_id_with_height(&height);
<<<<<<< HEAD
                        if self.p2p_service.send_request_msg(peer, request_msg, on_response).is_ok() {
                            if let Ok(result) = receiver.await {
                                if let Err(err) = &result {
                                    let _ = self.p2p_service.report_peer(err.peer, RESPONSE_ERROR_APP_SCORE, "Request");
                                }
                                let _ = channel.send(result);
                            }
                            // If the channel was dropped instead, then we just propagate the drop
                        } else {
=======
                        let found_peers = self.p2p_service.send_request_msg(peer, request_msg, channel_item).is_ok();
                        if !found_peers {
>>>>>>> 36528a9b
                            tracing::debug!("No peers found for block at height {:?}", height);
                        }
                    }
                    Some(TaskRequest::GetSealedHeaders { block_height_range, channel }) => {
                        let (sender, receiver) = oneshot::channel();
                        let on_response = TypedResponseChannel::SealedHeaders(sender);

                        let request_msg = RequestMessage::SealedHeaders(block_height_range.clone());

                        // Note: this range has already been checked for
                        // validity in `SharedState::get_sealed_block_headers`.
<<<<<<< HEAD
                        let height = BlockHeight::from(block_height_range.end.saturating_sub(1));
                        let peer = self.p2p_service.get_peer_id_with_height(&height);
                        if self.p2p_service.send_request_msg(peer, request_msg, on_response).is_ok() {
                            if let Ok(result) = receiver.await {
                                if let Err(err) = &result {
                                    let _ = self.p2p_service.report_peer(err.peer, RESPONSE_ERROR_APP_SCORE, "Request");
                                }
                                let _ = channel.send(result);
                            }
                            // If the channel was dropped instead, then we just propagate the drop
                        } else {
                            tracing::debug!("No peers found for block at height {:?}", height);
=======
                        let block_height = BlockHeight::from(block_height_range.end.saturating_sub(1));
                        let peer = self.p2p_service
                             .get_peer_id_with_height(&block_height);
                        let found_peers = self.p2p_service.send_request_msg(peer, request_msg, channel_item).is_ok();
                        if !found_peers {
                            tracing::debug!("No peers found for block at height {:?}", block_height);
>>>>>>> 36528a9b
                        }
                    }
                    Some(TaskRequest::GetTransactions { block_height_range, from_peer, channel }) => {
                        let (sender, receiver) = oneshot::channel();
                        let on_response = TypedResponseChannel::Transactions(sender);

                        let request_msg = RequestMessage::Transactions(block_height_range);
<<<<<<< HEAD
                        self.p2p_service.send_request_msg(Some(from_peer), request_msg, on_response).expect("We always a peer here, so send has a target");
                        if let Ok(result) = receiver.await {
                            if let Err(err) = &result {
                                let _ = self.p2p_service.report_peer(err.peer, RESPONSE_ERROR_APP_SCORE, "Request");
                            }
                            let _ = channel.send(result);
                        }
                        // If the channel was dropped instead, then we just propagate the drop
=======
                        let channel_item = ResponseChannelItem::Transactions(channel);
                        self.p2p_service.send_request_msg(Some(from_peer), request_msg, channel_item)
                            .expect("We always a peer here, so send has a target");
>>>>>>> 36528a9b
                    }
                    Some(TaskRequest::RespondWithGossipsubMessageReport((message, acceptance))) => {
                        // report_message(&mut self.p2p_service, message, acceptance);
                        self.p2p_service.report_message(message, acceptance)?;
                    }
                    Some(TaskRequest::RespondWithPeerReport { peer_id, score, reporting_service }) => {
                        let _ = self.p2p_service.report_peer(peer_id, score, reporting_service);
                    }
                    Some(TaskRequest::GetAllPeerInfo { channel }) => {
                        let peers = self.p2p_service.get_all_peer_info()
                            .into_iter()
                            .map(|(id, info)| (*id, info.clone()))
                            .collect::<Vec<_>>();
                        let _ = channel.send(peers);
                    }
                    None => {
                        unreachable!("The `Task` is holder of the `Sender`, so it should not be possible");
                    }
                }
            }
            p2p_event = self.p2p_service.next_event() => {
                should_continue = true;
                match p2p_event {
                    Some(FuelP2PEvent::PeerInfoUpdated { peer_id, block_height }) => {
                        let peer_id: Vec<u8> = peer_id.into();
                        let block_height_data = BlockHeightHeartbeatData {
                            peer_id: peer_id.into(),
                            block_height,
                        };

                        let _ = self.broadcast.block_height_broadcast(block_height_data);
                    }
                    Some(FuelP2PEvent::GossipsubMessage { message, message_id, peer_id,.. }) => {
                        let message_id = message_id.0;

                        match message {
                            GossipsubMessage::NewTx(transaction) => {
                                let next_transaction = GossipData::new(transaction, peer_id, message_id);
                                let _ = self.broadcast.tx_broadcast(next_transaction);
                            },
                        }
                    },
                    Some(FuelP2PEvent::InboundRequestMessage { request_message, request_id }) => {
                        match request_message {
                            RequestMessage::Block(block_height) => {
                                match self.db.get_sealed_block(&block_height) {
<<<<<<< HEAD
                                    Ok(maybe_block) => {
                                        let response = maybe_block.map(Arc::new);
=======
                                    Ok(response) => {
>>>>>>> 36528a9b
                                        let _ = self.p2p_service.send_response_msg(request_id, ResponseMessage::Block(response));
                                    },
                                    Err(e) => {
                                        tracing::error!("Failed to get block at height {:?}: {:?}", block_height, e);
                                        let response = None;
                                        let _ = self.p2p_service.send_response_msg(request_id, ResponseMessage::Block(response));
                                        return Err(e.into())
                                    }
                                }
                            }
                            RequestMessage::Transactions(range) => {
                                match self.db.get_transactions(range.clone()) {
<<<<<<< HEAD
                                    Ok(maybe_transactions) => {
                                        let response = maybe_transactions.map(Arc::new);
=======
                                    Ok(response) => {
>>>>>>> 36528a9b
                                        let _ = self.p2p_service.send_response_msg(request_id, ResponseMessage::Transactions(response));
                                    },
                                    Err(e) => {
                                        tracing::error!("Failed to get transactions for range {:?}: {:?}", range, e);
                                        let response = None;
                                        let _ = self.p2p_service.send_response_msg(request_id, ResponseMessage::Transactions(response));
                                        return Err(e.into())
                                    }
                                }
                            }
                            RequestMessage::SealedHeaders(range) => {
                                let max_len = self.max_headers_per_request.try_into().expect("u32 should always fit into usize");
                                if range.len() > max_len {
                                    tracing::error!("Requested range of sealed headers is too big. Requested length: {:?}, Max length: {:?}", range.len(), max_len);
                                    // TODO: Return helpful error message to requester. https://github.com/FuelLabs/fuel-core/issues/1311
                                    let response = None;
                                    let _ = self.p2p_service.send_response_msg(request_id, ResponseMessage::SealedHeaders(response));
                                } else {
                                    match self.db.get_sealed_headers(range.clone()) {
                                        Ok(headers) => {
                                            let response = Some(headers);
                                            let _ = self.p2p_service.send_response_msg(request_id, ResponseMessage::SealedHeaders(response));
                                        },
                                        Err(e) => {
                                            tracing::error!("Failed to get sealed headers for range {:?}: {:?}", range, &e);
                                            let response = None;
                                            let _ = self.p2p_service.send_response_msg(request_id, ResponseMessage::SealedHeaders(response));
                                            return Err(e.into())
                                        }
                                    }
                                };
                            }
                        }
                    },
                    _ => (),
                }
            },
            _  = tokio::time::sleep_until(self.next_check_time) => {
                should_continue = true;
                let res = self.peer_heartbeat_reputation_checks();
                match res {
                    Ok(_) => tracing::debug!("Peer heartbeat reputation checks completed"),
                    Err(e) => {
                        tracing::error!("Failed to perform peer heartbeat reputation checks: {:?}", e);
                    }
                }
                self.next_check_time += self.heartbeat_check_interval;
            },
            latest_block_height = self.next_block_height.next() => {
                if let Some(latest_block_height) = latest_block_height {
                    let _ = self.p2p_service.update_block_height(latest_block_height);
                    should_continue = true;
                } else {
                    should_continue = false;
                }
            }
        }

        tracing::debug!("P2P task is finished");
        Ok(should_continue)
    }

    async fn shutdown(self) -> anyhow::Result<()> {
        // Nothing to shut down because we don't have any temporary state that should be dumped,
        // and we don't spawn any sub-tasks that we need to finish or await.

        // `FuelP2PService` doesn't support graceful shutdown(with informing of connected peers).
        // https://github.com/libp2p/specs/blob/master/ROADMAP.md#%EF%B8%8F-polite-peering
        // Dropping of the `FuelP2PService` will close all connections.

        Ok(())
    }
}

#[derive(Clone)]
pub struct SharedState {
    /// Sender of p2p transaction used for subscribing.
    tx_broadcast: broadcast::Sender<TransactionGossipData>,
    /// Sender of reserved peers connection updates.
    reserved_peers_broadcast: broadcast::Sender<usize>,
    /// Used for communicating with the `Task`.
    request_sender: mpsc::Sender<TaskRequest>,
    /// Sender of p2p blopck height data
    block_height_broadcast: broadcast::Sender<BlockHeightHeartbeatData>,
}

impl SharedState {
    pub fn notify_gossip_transaction_validity(
        &self,
        message_info: GossipsubMessageInfo,
        acceptance: GossipsubMessageAcceptance,
    ) -> anyhow::Result<()> {
        self.request_sender
            .try_send(TaskRequest::RespondWithGossipsubMessageReport((
                message_info,
                acceptance,
            )))?;
        Ok(())
    }

    pub async fn get_block(
        &self,
        height: BlockHeight,
    ) -> anyhow::Result<Option<SealedBlock>> {
        let (sender, receiver) = oneshot::channel();

        self.request_sender
            .send(TaskRequest::GetBlock {
                height,
                channel: sender,
            })
            .await?;

        receiver
            .await
            .map_err(|e| anyhow!("{e}"))?
            .map_err(|e| anyhow!("{e:?}"))
            .map(|opt| opt.map(|a| Arc::into_inner(a).expect("There are not other references, we just received this from the network")))
    }

    pub async fn get_sealed_block_headers(
        &self,
        block_height_range: Range<u32>,
    ) -> anyhow::Result<(Vec<u8>, Option<Vec<SealedBlockHeader>>)> {
        let (sender, receiver) = oneshot::channel();

        if block_height_range.is_empty() {
            return Err(anyhow!(
                "Cannot retrieve headers for an empty range of block heights"
            ))
        }

        self.request_sender
            .send(TaskRequest::GetSealedHeaders {
                block_height_range,
                channel: sender,
            })
            .await?;

        receiver
            .await
            .map_err(|e| anyhow!("{e}"))?
            .map_err(|e| anyhow!("{e:?}"))
            .map(|(peer_id, headers)| (peer_id.to_bytes(), headers))
    }

    pub async fn get_transactions_from_peer(
        &self,
        peer_id: Vec<u8>,
        range: Range<u32>,
    ) -> anyhow::Result<Option<Vec<Transactions>>> {
        let (sender, receiver) = oneshot::channel();
        let from_peer = PeerId::from_bytes(&peer_id).expect("Valid PeerId");

        let request = TaskRequest::GetTransactions {
            block_height_range: range,
            from_peer,
            channel: sender,
        };
        self.request_sender.send(request).await?;

        receiver
            .await
            .map_err(|e| anyhow!("{e}"))?
            .map_err(|e| anyhow!("{e:?}"))
            .map(|opt| opt.map(|a| Arc::into_inner(a).expect("There are not other references, we just received this from the network")))
    }

    pub fn broadcast_transaction(
        &self,
        transaction: Arc<Transaction>,
    ) -> anyhow::Result<()> {
        self.request_sender
            .try_send(TaskRequest::BroadcastTransaction(transaction))?;
        Ok(())
    }

    pub async fn get_peer_ids(&self) -> anyhow::Result<Vec<PeerId>> {
        let (sender, receiver) = oneshot::channel();

        self.request_sender
            .send(TaskRequest::GetPeerIds(sender))
            .await?;

        receiver.await.map_err(|e| anyhow!("{}", e))
    }

    pub async fn get_all_peers(&self) -> anyhow::Result<Vec<(PeerId, PeerInfo)>> {
        let (sender, receiver) = oneshot::channel();

        self.request_sender
            .send(TaskRequest::GetAllPeerInfo { channel: sender })
            .await?;

        receiver.await.map_err(|e| anyhow!("{}", e))
    }

    pub fn subscribe_tx(&self) -> broadcast::Receiver<TransactionGossipData> {
        self.tx_broadcast.subscribe()
    }

    pub fn subscribe_block_height(
        &self,
    ) -> broadcast::Receiver<BlockHeightHeartbeatData> {
        self.block_height_broadcast.subscribe()
    }

    pub fn subscribe_reserved_peers_count(&self) -> broadcast::Receiver<usize> {
        self.reserved_peers_broadcast.subscribe()
    }

    pub fn report_peer<T: PeerReport>(
        &self,
        peer_id: FuelPeerId,
        peer_report: T,
        reporting_service: &'static str,
    ) -> anyhow::Result<()> {
        match Vec::from(peer_id).try_into() {
            Ok(peer_id) => {
                let score = peer_report.get_score_from_report();

                self.request_sender
                    .try_send(TaskRequest::RespondWithPeerReport {
                        peer_id,
                        score,
                        reporting_service,
                    })?;

                Ok(())
            }
            Err(e) => {
                warn!(target: "fuel-p2p", "Failed to read PeerId from {e:?}");
                Err(anyhow::anyhow!("Failed to read PeerId from {e:?}"))
            }
        }
    }
}

pub fn new_service<D, B>(
    chain_id: ChainId,
    p2p_config: Config,
    db: D,
    block_importer: B,
) -> Service<D>
where
    D: P2pDb + 'static,
    B: BlockHeightImporter,
{
    let task = Task::new(chain_id, p2p_config, Arc::new(db), Arc::new(block_importer));
    Service::new(task)
}

pub fn to_message_acceptance(
    acceptance: &GossipsubMessageAcceptance,
) -> MessageAcceptance {
    match acceptance {
        GossipsubMessageAcceptance::Accept => MessageAcceptance::Accept,
        GossipsubMessageAcceptance::Reject => MessageAcceptance::Reject,
        GossipsubMessageAcceptance::Ignore => MessageAcceptance::Ignore,
    }
}

fn report_message(
    p2p_service: &mut FuelP2PService,
    message: GossipsubMessageInfo,
    acceptance: GossipsubMessageAcceptance,
) {
    let GossipsubMessageInfo {
        peer_id,
        message_id,
    } = message;

    let msg_id = message_id.into();
    let peer_id: Vec<u8> = peer_id.into();

    if let Ok(peer_id) = peer_id.try_into() {
        let acceptance = to_message_acceptance(&acceptance);
        p2p_service.report_message_validation_result(&msg_id, peer_id, acceptance);
    } else {
        warn!(target: "fuel-p2p", "Failed to read PeerId from received GossipsubMessageId: {}", msg_id);
    }
}

#[cfg(test)]
pub mod tests {
    #![allow(non_snake_case)]
    use crate::ports::P2pDb;

    use super::*;

    use crate::peer_manager::heartbeat_data::HeartbeatData;
    use fuel_core_services::{
        Service,
        State,
    };
    use fuel_core_storage::Result as StorageResult;
    use fuel_core_types::fuel_types::BlockHeight;
    use futures::FutureExt;
    use std::{
        collections::VecDeque,
        time::SystemTime,
    };

    #[derive(Clone, Debug)]
    struct FakeDb;

    impl P2pDb for FakeDb {
        fn get_sealed_block(
            &self,
            _height: &BlockHeight,
        ) -> StorageResult<Option<SealedBlock>> {
            unimplemented!()
        }

        fn get_sealed_header(
            &self,
            _height: &BlockHeight,
        ) -> StorageResult<Option<SealedBlockHeader>> {
            unimplemented!()
        }

        fn get_sealed_headers(
            &self,
            _block_height_range: Range<u32>,
        ) -> StorageResult<Vec<SealedBlockHeader>> {
            unimplemented!()
        }

        fn get_transactions(
            &self,
            _block_height_range: Range<u32>,
        ) -> StorageResult<Option<Vec<Transactions>>> {
            unimplemented!()
        }
    }

    #[derive(Clone, Debug)]
    struct FakeBlockImporter;

    impl BlockHeightImporter for FakeBlockImporter {
        fn next_block_height(&self) -> BoxStream<BlockHeight> {
            Box::pin(fuel_core_services::stream::pending())
        }
    }

    #[tokio::test]
    async fn start_and_stop_awaits_works() {
        let p2p_config = Config::default_initialized("start_stop_works");
        let service =
            new_service(ChainId::default(), p2p_config, FakeDb, FakeBlockImporter);

        // Node with p2p service started
        assert!(service.start_and_await().await.unwrap().started());
        // Node with p2p service stopped
        assert!(service.stop_and_await().await.unwrap().stopped());
    }

    struct FakeP2PService {
        peer_info: Vec<(PeerId, PeerInfo)>,
    }

    impl TaskP2PService for FakeP2PService {
        fn get_peer_ids(&self) -> Vec<PeerId> {
            todo!()
        }

        fn get_all_peer_info(&self) -> Vec<(&PeerId, &PeerInfo)> {
            self.peer_info
                .iter()
                .map(|(peer_id, peer_info)| (peer_id, peer_info))
                .collect()
        }

        fn get_peer_id_with_height(&self, _height: &BlockHeight) -> Option<PeerId> {
            todo!()
        }

        fn next_event(&mut self) -> BoxFuture<'_, Option<FuelP2PEvent>> {
            std::future::pending().boxed()
        }

        fn publish_message(
            &mut self,
            _message: GossipsubBroadcastRequest,
        ) -> anyhow::Result<()> {
            todo!()
        }

        fn send_request_msg(
            &mut self,
            _peer_id: Option<PeerId>,
            _request_msg: RequestMessage,
            _on_response: TypedResponseChannel,
        ) -> anyhow::Result<()> {
            todo!()
        }

        fn send_response_msg(
            &mut self,
            _request_id: InboundRequestId,
            _message: ResponseMessage,
        ) -> anyhow::Result<()> {
            todo!()
        }

        fn report_message(
            &mut self,
            _message: GossipsubMessageInfo,
            _acceptance: GossipsubMessageAcceptance,
        ) -> anyhow::Result<()> {
            todo!()
        }

        fn report_peer(
            &mut self,
            _peer_id: PeerId,
            _score: AppScore,
            _reporting_service: &str,
        ) -> anyhow::Result<()> {
            todo!()
        }

        fn update_block_height(&mut self, _height: BlockHeight) -> anyhow::Result<()> {
            todo!()
        }
    }

    struct FakeDB;

    impl P2pDb for FakeDB {
        fn get_sealed_block(
            &self,
            _height: &BlockHeight,
        ) -> StorageResult<Option<SealedBlock>> {
            todo!()
        }

        fn get_sealed_header(
            &self,
            _height: &BlockHeight,
        ) -> StorageResult<Option<SealedBlockHeader>> {
            todo!()
        }

        fn get_sealed_headers(
            &self,
            _block_height_range: Range<u32>,
        ) -> StorageResult<Vec<SealedBlockHeader>> {
            todo!()
        }

        fn get_transactions(
            &self,
            _block_height_range: Range<u32>,
        ) -> StorageResult<Option<Vec<Transactions>>> {
            todo!()
        }
    }

    struct FakeBroadcast {
        pub peer_reports: mpsc::Sender<(FuelPeerId, AppScore, String)>,
    }

    impl Broadcast for FakeBroadcast {
        fn report_peer(
            &self,
            peer_id: FuelPeerId,
            report: AppScore,
            reporting_service: &'static str,
        ) -> anyhow::Result<()> {
            self.peer_reports.try_send((
                peer_id,
                report,
                reporting_service.to_string(),
            ))?;
            Ok(())
        }

        fn block_height_broadcast(
            &self,
            _block_height_data: BlockHeightHeartbeatData,
        ) -> anyhow::Result<()> {
            todo!()
        }

        fn tx_broadcast(
            &self,
            _transaction: TransactionGossipData,
        ) -> anyhow::Result<()> {
            todo!()
        }
    }

    #[tokio::test]
    async fn peer_heartbeat_reputation_checks__slow_heartbeat_sends_reports() {
        // given
        let peer_id = PeerId::random();
        // more than limit
        let last_duration = Duration::from_secs(30);
        let mut durations = VecDeque::new();
        durations.push_front(last_duration);

        let heartbeat_data = HeartbeatData {
            block_height: None,
            last_heartbeat: Instant::now(),
            last_heartbeat_sys: SystemTime::now(),
            window: 0,
            durations,
        };
        let peer_info = PeerInfo {
            peer_addresses: Default::default(),
            client_version: None,
            heartbeat_data,
            score: 100.0,
        };
        let peer_info = vec![(peer_id, peer_info)];
        let p2p_service = FakeP2PService { peer_info };
        let (_request_sender, request_receiver) = mpsc::channel(100);

        let (report_sender, mut report_receiver) = mpsc::channel(100);
        let broadcast = FakeBroadcast {
            peer_reports: report_sender,
        };

        // Less than actual
        let heartbeat_max_avg_interval = Duration::from_secs(20);
        // Greater than actual
        let heartbeat_max_time_since_last = Duration::from_secs(40);

        // Arbitrary values
        let heartbeat_peer_reputation_config = HeartbeatPeerReputationConfig {
            old_heartbeat_penalty: 5.6,
            low_heartbeat_frequency_penalty: 20.45,
        };

        let mut task = Task {
            chain_id: Default::default(),
            p2p_service,
            db: Arc::new(FakeDB),
            next_block_height: FakeBlockImporter.next_block_height(),
            request_receiver,
            broadcast,
            max_headers_per_request: 0,
            heartbeat_check_interval: Duration::from_secs(0),
            heartbeat_max_avg_interval,
            heartbeat_max_time_since_last,
            next_check_time: Instant::now(),
            heartbeat_peer_reputation_config: heartbeat_peer_reputation_config.clone(),
        };
        let (watch_sender, watch_receiver) = tokio::sync::watch::channel(State::Started);
        let mut watcher = StateWatcher::from(watch_receiver);

        // when
        task.run(&mut watcher).await.unwrap();

        // then
        let (report_peer_id, report, reporting_service) =
            report_receiver.recv().await.unwrap();

        watch_sender.send(State::Stopped).unwrap();

        assert_eq!(
            FuelPeerId::from(peer_id.to_bytes().to_vec()),
            report_peer_id
        );
        assert_eq!(
            report,
            heartbeat_peer_reputation_config.low_heartbeat_frequency_penalty
        );
        assert_eq!(reporting_service, "p2p");
    }

    #[tokio::test]
    async fn peer_heartbeat_reputation_checks__old_heartbeat_sends_reports() {
        // given
        let peer_id = PeerId::random();
        // under the limit
        let last_duration = Duration::from_secs(5);
        let last_heartbeat = Instant::now() - Duration::from_secs(50);
        let last_heartbeat_sys = SystemTime::now() - Duration::from_secs(50);
        let mut durations = VecDeque::new();
        durations.push_front(last_duration);

        let heartbeat_data = HeartbeatData {
            block_height: None,
            last_heartbeat,
            last_heartbeat_sys,
            window: 0,
            durations,
        };
        let peer_info = PeerInfo {
            peer_addresses: Default::default(),
            client_version: None,
            heartbeat_data,
            score: 100.0,
        };
        let peer_info = vec![(peer_id, peer_info)];
        let p2p_service = FakeP2PService { peer_info };
        let (_request_sender, request_receiver) = mpsc::channel(100);

        let (report_sender, mut report_receiver) = mpsc::channel(100);
        let broadcast = FakeBroadcast {
            peer_reports: report_sender,
        };

        // Greater than actual
        let heartbeat_max_avg_interval = Duration::from_secs(20);
        // Less than actual
        let heartbeat_max_time_since_last = Duration::from_secs(40);

        // Arbitrary values
        let heartbeat_peer_reputation_config = HeartbeatPeerReputationConfig {
            old_heartbeat_penalty: 5.6,
            low_heartbeat_frequency_penalty: 20.45,
        };

        let mut task = Task {
            chain_id: Default::default(),
            p2p_service,
            db: Arc::new(FakeDB),
            next_block_height: FakeBlockImporter.next_block_height(),
            request_receiver,
            broadcast,
            max_headers_per_request: 0,
            heartbeat_check_interval: Duration::from_secs(0),
            heartbeat_max_avg_interval,
            heartbeat_max_time_since_last,
            next_check_time: Instant::now(),
            heartbeat_peer_reputation_config: heartbeat_peer_reputation_config.clone(),
        };
        let (watch_sender, watch_receiver) = tokio::sync::watch::channel(State::Started);
        let mut watcher = StateWatcher::from(watch_receiver);

        // when
        task.run(&mut watcher).await.unwrap();

        // then
        let (report_peer_id, report, reporting_service) =
            report_receiver.recv().await.unwrap();

        watch_sender.send(State::Stopped).unwrap();

        assert_eq!(
            FuelPeerId::from(peer_id.to_bytes().to_vec()),
            report_peer_id
        );
        assert_eq!(
            report,
            heartbeat_peer_reputation_config.old_heartbeat_penalty
        );
        assert_eq!(reporting_service, "p2p");
    }
}<|MERGE_RESOLUTION|>--- conflicted
+++ resolved
@@ -15,16 +15,10 @@
         P2pDb,
     },
     request_response::messages::{
-<<<<<<< HEAD
         OnResponse,
         RequestMessage,
         ResponseMessage,
         TypedResponseChannel,
-=======
-        RequestMessage,
-        ResponseChannelItem,
-        ResponseMessage,
->>>>>>> 36528a9b
     },
 };
 use anyhow::anyhow;
@@ -506,7 +500,6 @@
 
                         let request_msg = RequestMessage::Block(height);
                         let peer = self.p2p_service.get_peer_id_with_height(&height);
-<<<<<<< HEAD
                         if self.p2p_service.send_request_msg(peer, request_msg, on_response).is_ok() {
                             if let Ok(result) = receiver.await {
                                 if let Err(err) = &result {
@@ -516,10 +509,6 @@
                             }
                             // If the channel was dropped instead, then we just propagate the drop
                         } else {
-=======
-                        let found_peers = self.p2p_service.send_request_msg(peer, request_msg, channel_item).is_ok();
-                        if !found_peers {
->>>>>>> 36528a9b
                             tracing::debug!("No peers found for block at height {:?}", height);
                         }
                     }
@@ -531,7 +520,6 @@
 
                         // Note: this range has already been checked for
                         // validity in `SharedState::get_sealed_block_headers`.
-<<<<<<< HEAD
                         let height = BlockHeight::from(block_height_range.end.saturating_sub(1));
                         let peer = self.p2p_service.get_peer_id_with_height(&height);
                         if self.p2p_service.send_request_msg(peer, request_msg, on_response).is_ok() {
@@ -544,14 +532,6 @@
                             // If the channel was dropped instead, then we just propagate the drop
                         } else {
                             tracing::debug!("No peers found for block at height {:?}", height);
-=======
-                        let block_height = BlockHeight::from(block_height_range.end.saturating_sub(1));
-                        let peer = self.p2p_service
-                             .get_peer_id_with_height(&block_height);
-                        let found_peers = self.p2p_service.send_request_msg(peer, request_msg, channel_item).is_ok();
-                        if !found_peers {
-                            tracing::debug!("No peers found for block at height {:?}", block_height);
->>>>>>> 36528a9b
                         }
                     }
                     Some(TaskRequest::GetTransactions { block_height_range, from_peer, channel }) => {
@@ -559,7 +539,6 @@
                         let on_response = TypedResponseChannel::Transactions(sender);
 
                         let request_msg = RequestMessage::Transactions(block_height_range);
-<<<<<<< HEAD
                         self.p2p_service.send_request_msg(Some(from_peer), request_msg, on_response).expect("We always a peer here, so send has a target");
                         if let Ok(result) = receiver.await {
                             if let Err(err) = &result {
@@ -568,11 +547,6 @@
                             let _ = channel.send(result);
                         }
                         // If the channel was dropped instead, then we just propagate the drop
-=======
-                        let channel_item = ResponseChannelItem::Transactions(channel);
-                        self.p2p_service.send_request_msg(Some(from_peer), request_msg, channel_item)
-                            .expect("We always a peer here, so send has a target");
->>>>>>> 36528a9b
                     }
                     Some(TaskRequest::RespondWithGossipsubMessageReport((message, acceptance))) => {
                         // report_message(&mut self.p2p_service, message, acceptance);
@@ -619,12 +593,8 @@
                         match request_message {
                             RequestMessage::Block(block_height) => {
                                 match self.db.get_sealed_block(&block_height) {
-<<<<<<< HEAD
                                     Ok(maybe_block) => {
                                         let response = maybe_block.map(Arc::new);
-=======
-                                    Ok(response) => {
->>>>>>> 36528a9b
                                         let _ = self.p2p_service.send_response_msg(request_id, ResponseMessage::Block(response));
                                     },
                                     Err(e) => {
@@ -637,12 +607,7 @@
                             }
                             RequestMessage::Transactions(range) => {
                                 match self.db.get_transactions(range.clone()) {
-<<<<<<< HEAD
-                                    Ok(maybe_transactions) => {
-                                        let response = maybe_transactions.map(Arc::new);
-=======
                                     Ok(response) => {
->>>>>>> 36528a9b
                                         let _ = self.p2p_service.send_response_msg(request_id, ResponseMessage::Transactions(response));
                                     },
                                     Err(e) => {
