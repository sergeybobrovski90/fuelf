use crate::{
<<<<<<< HEAD
    codecs::{
        gossipsub::GossipsubMessageHandler,
        request_response::RequestResponseMessageHandler,
    },
=======
    cached_view::CachedView,
    codecs::postcard::PostcardCodec,
>>>>>>> 896e4cfa
    config::{
        Config,
        NotInitialized,
    },
    gossipsub::messages::{
        GossipTopicTag,
        GossipsubBroadcastRequest,
        GossipsubMessage,
    },
    p2p_service::{
        FuelP2PEvent,
        FuelP2PService,
    },
    peer_manager::PeerInfo,
    ports::{
        BlockHeightImporter,
        P2pDb,
        TxPool,
    },
    request_response::messages::{
        OnResponse,
        OnResponseWithPeerSelection,
        RequestMessage,
        ResponseMessageErrorCode,
        ResponseSender,
        V2ResponseMessage,
    },
};
use anyhow::anyhow;
use fuel_core_metrics::p2p_metrics::set_blocks_requested;
use fuel_core_services::{
    stream::BoxStream,
    AsyncProcessor,
    RunnableService,
    RunnableTask,
    ServiceRunner,
    StateWatcher,
    SyncProcessor,
    TaskNextAction,
    TraceErr,
};
use fuel_core_storage::transactional::AtomicView;
use fuel_core_types::{
    blockchain::SealedBlockHeader,
    fuel_tx::{
        Transaction,
        TxId,
        UniqueIdentifier,
    },
    fuel_types::{
        BlockHeight,
        ChainId,
    },
    services::p2p::{
        peer_reputation::{
            AppScore,
            PeerReport,
        },
        BlockHeightHeartbeatData,
        GossipData,
        GossipsubMessageAcceptance,
        GossipsubMessageInfo,
        NetworkableTransactionPool,
        PeerId as FuelPeerId,
        TransactionGossipData,
        Transactions,
    },
};
use futures::{
    future::BoxFuture,
    StreamExt,
};
use libp2p::{
    gossipsub::{
        MessageAcceptance,
        PublishError,
    },
    request_response::InboundRequestId,
    PeerId,
};
use std::{
    fmt::Debug,
    future::Future,
    ops::Range,
    sync::Arc,
};
use thiserror::Error;
use tokio::{
    sync::{
        broadcast,
        mpsc::{
            self,
            Receiver,
        },
        oneshot,
    },
    time::{
        Duration,
        Instant,
    },
};
use tracing::warn;

const CHANNEL_SIZE: usize = 1024 * 10;

pub type Service<V, T> = ServiceRunner<UninitializedTask<V, SharedState, T>>;

#[derive(Debug, Error)]
pub enum TaskError {
    #[error("No peer found to send request to")]
    NoPeerFound,
}

pub enum TaskRequest {
    // Broadcast requests to p2p network
    BroadcastTransaction(Arc<Transaction>),
    // Request to get information about all connected peers
    GetAllPeerInfo {
        channel: oneshot::Sender<Vec<(PeerId, PeerInfo)>>,
    },
    GetSealedHeaders {
        block_height_range: Range<u32>,
        channel: OnResponseWithPeerSelection<
            Result<Vec<SealedBlockHeader>, ResponseMessageErrorCode>,
        >,
    },
    GetTransactions {
        block_height_range: Range<u32>,
        channel: OnResponseWithPeerSelection<
            Result<Vec<Transactions>, ResponseMessageErrorCode>,
        >,
    },
    GetTransactionsFromPeer {
        block_height_range: Range<u32>,
        from_peer: PeerId,
        channel: OnResponse<Result<Vec<Transactions>, ResponseMessageErrorCode>>,
    },
    TxPoolGetAllTxIds {
        from_peer: PeerId,
        channel: OnResponse<Result<Vec<TxId>, ResponseMessageErrorCode>>,
    },
    TxPoolGetFullTransactions {
        tx_ids: Vec<TxId>,
        from_peer: PeerId,
        channel: OnResponse<
            Result<Vec<Option<NetworkableTransactionPool>>, ResponseMessageErrorCode>,
        >,
    },
    // Responds back to the p2p network
    RespondWithGossipsubMessageReport((GossipsubMessageInfo, GossipsubMessageAcceptance)),
    RespondWithPeerReport {
        peer_id: PeerId,
        score: AppScore,
        reporting_service: &'static str,
    },
    DatabaseTransactionsLookUp {
        response: Result<Vec<Transactions>, ResponseMessageErrorCode>,
        request_id: InboundRequestId,
    },
    DatabaseHeaderLookUp {
        response: Result<Vec<SealedBlockHeader>, ResponseMessageErrorCode>,
        request_id: InboundRequestId,
    },
    TxPoolAllTransactionsIds {
        response: Result<Vec<TxId>, ResponseMessageErrorCode>,
        request_id: InboundRequestId,
    },
    TxPoolFullTransactions {
        response:
            Result<Vec<Option<NetworkableTransactionPool>>, ResponseMessageErrorCode>,
        request_id: InboundRequestId,
    },
}

impl Debug for TaskRequest {
    fn fmt(&self, f: &mut std::fmt::Formatter<'_>) -> std::fmt::Result {
        match self {
            TaskRequest::BroadcastTransaction(_) => {
                write!(f, "TaskRequest::BroadcastTransaction")
            }
            TaskRequest::GetSealedHeaders { .. } => {
                write!(f, "TaskRequest::GetSealedHeaders")
            }
            TaskRequest::GetTransactions { .. } => {
                write!(f, "TaskRequest::GetTransactions")
            }
            TaskRequest::GetTransactionsFromPeer { .. } => {
                write!(f, "TaskRequest::GetTransactionsFromPeer")
            }
            TaskRequest::TxPoolGetAllTxIds { .. } => {
                write!(f, "TaskRequest::TxPoolGetAllTxIds")
            }
            TaskRequest::TxPoolGetFullTransactions { .. } => {
                write!(f, "TaskRequest::TxPoolGetFullTransactions")
            }
            TaskRequest::RespondWithGossipsubMessageReport(_) => {
                write!(f, "TaskRequest::RespondWithGossipsubMessageReport")
            }
            TaskRequest::RespondWithPeerReport { .. } => {
                write!(f, "TaskRequest::RespondWithPeerReport")
            }
            TaskRequest::GetAllPeerInfo { .. } => {
                write!(f, "TaskRequest::GetPeerInfo")
            }
            TaskRequest::DatabaseTransactionsLookUp { .. } => {
                write!(f, "TaskRequest::DatabaseTransactionsLookUp")
            }
            TaskRequest::DatabaseHeaderLookUp { .. } => {
                write!(f, "TaskRequest::DatabaseHeaderLookUp")
            }
            TaskRequest::TxPoolAllTransactionsIds { .. } => {
                write!(f, "TaskRequest::TxPoolAllTransactionsIds")
            }
            TaskRequest::TxPoolFullTransactions { .. } => {
                write!(f, "TaskRequest::TxPoolFullTransactions")
            }
        }
    }
}

#[derive(Debug, Clone, Copy, PartialEq, Eq)]
pub enum HeartBeatPeerReportReason {
    OldHeartBeat,
    LowHeartBeatFrequency,
}

pub trait TaskP2PService: Send {
    fn get_all_peer_info(&self) -> Vec<(&PeerId, &PeerInfo)>;
    fn get_peer_id_with_height(&self, height: &BlockHeight) -> Option<PeerId>;

    fn next_event(&mut self) -> BoxFuture<'_, Option<FuelP2PEvent>>;

    fn publish_message(
        &mut self,
        message: GossipsubBroadcastRequest,
    ) -> anyhow::Result<()>;

    fn send_request_msg(
        &mut self,
        peer_id: Option<PeerId>,
        request_msg: RequestMessage,
        on_response: ResponseSender,
    ) -> anyhow::Result<()>;

    fn send_response_msg(
        &mut self,
        request_id: InboundRequestId,
        message: V2ResponseMessage,
    ) -> anyhow::Result<()>;

    fn report_message(
        &mut self,
        message: GossipsubMessageInfo,
        acceptance: GossipsubMessageAcceptance,
    ) -> anyhow::Result<()>;

    fn report_peer(
        &mut self,
        peer_id: PeerId,
        score: AppScore,
        reporting_service: &str,
    ) -> anyhow::Result<()>;

    fn update_block_height(&mut self, height: BlockHeight) -> anyhow::Result<()>;

    fn update_metrics<T>(&self, update_fn: T)
    where
        T: FnOnce();
}

impl TaskP2PService for FuelP2PService {
    fn update_metrics<T>(&self, update_fn: T)
    where
        T: FnOnce(),
    {
        FuelP2PService::update_metrics(self, update_fn)
    }

    fn get_all_peer_info(&self) -> Vec<(&PeerId, &PeerInfo)> {
        self.peer_manager().get_all_peers().collect()
    }

    fn get_peer_id_with_height(&self, height: &BlockHeight) -> Option<PeerId> {
        self.peer_manager().get_peer_id_with_height(height)
    }

    fn next_event(&mut self) -> BoxFuture<'_, Option<FuelP2PEvent>> {
        Box::pin(self.next_event())
    }

    fn publish_message(
        &mut self,
        message: GossipsubBroadcastRequest,
    ) -> anyhow::Result<()> {
        let result = self.publish_message(message);

        match result {
            Ok(_) => Ok(()),
            Err(e) => {
                if matches!(&e, PublishError::InsufficientPeers) {
                    Ok(())
                } else {
                    Err(anyhow!(e))
                }
            }
        }
    }

    fn send_request_msg(
        &mut self,
        peer_id: Option<PeerId>,
        request_msg: RequestMessage,
        on_response: ResponseSender,
    ) -> anyhow::Result<()> {
        self.send_request_msg(peer_id, request_msg, on_response)?;
        Ok(())
    }

    fn send_response_msg(
        &mut self,
        request_id: InboundRequestId,
        message: V2ResponseMessage,
    ) -> anyhow::Result<()> {
        self.send_response_msg(request_id, message)?;
        Ok(())
    }

    fn report_message(
        &mut self,
        message: GossipsubMessageInfo,
        acceptance: GossipsubMessageAcceptance,
    ) -> anyhow::Result<()> {
        report_message(self, message, acceptance);
        Ok(())
    }

    fn report_peer(
        &mut self,
        peer_id: PeerId,
        score: AppScore,
        reporting_service: &str,
    ) -> anyhow::Result<()> {
        self.report_peer(peer_id, score, reporting_service);
        Ok(())
    }

    fn update_block_height(&mut self, height: BlockHeight) -> anyhow::Result<()> {
        self.update_block_height(height);
        Ok(())
    }
}

pub trait Broadcast: Send {
    fn report_peer(
        &self,
        peer_id: FuelPeerId,
        report: AppScore,
        reporting_service: &'static str,
    ) -> anyhow::Result<()>;

    fn block_height_broadcast(
        &self,
        block_height_data: BlockHeightHeartbeatData,
    ) -> anyhow::Result<()>;

    fn tx_broadcast(&self, transaction: TransactionGossipData) -> anyhow::Result<()>;

    fn new_tx_subscription_broadcast(&self, peer_id: FuelPeerId) -> anyhow::Result<()>;
}

impl Broadcast for SharedState {
    fn report_peer(
        &self,
        peer_id: FuelPeerId,
        report: AppScore,
        reporting_service: &'static str,
    ) -> anyhow::Result<()> {
        self.report_peer(peer_id, report, reporting_service)
    }

    fn block_height_broadcast(
        &self,
        block_height_data: BlockHeightHeartbeatData,
    ) -> anyhow::Result<()> {
        self.block_height_broadcast.send(block_height_data)?;
        Ok(())
    }

    fn tx_broadcast(&self, transaction: TransactionGossipData) -> anyhow::Result<()> {
        self.tx_broadcast.send(transaction)?;
        Ok(())
    }

    fn new_tx_subscription_broadcast(&self, peer_id: FuelPeerId) -> anyhow::Result<()> {
        self.new_tx_subscription_broadcast.send(peer_id)?;
        Ok(())
    }
}

/// Uninitialized task for the p2p that can be upgraded later into [`Task`].
pub struct UninitializedTask<V, B, T> {
    chain_id: ChainId,
    last_height: BlockHeight,
    view_provider: V,
    next_block_height: BoxStream<BlockHeight>,
    /// Receive internal Task Requests
    request_receiver: mpsc::Receiver<TaskRequest>,
    broadcast: B,
    tx_pool: T,
    config: Config<NotInitialized>,
}

/// Orchestrates various p2p-related events between the inner `P2pService`
/// and the top level `NetworkService`.
pub struct Task<P, V, B, T> {
    chain_id: ChainId,
    response_timeout: Duration,
    p2p_service: P,
    view_provider: V,
    next_block_height: BoxStream<BlockHeight>,
    /// Receive internal Task Requests
    request_receiver: mpsc::Receiver<TaskRequest>,
    request_sender: mpsc::Sender<TaskRequest>,
    db_heavy_task_processor: SyncProcessor,
    tx_pool_heavy_task_processor: AsyncProcessor,
    broadcast: B,
    tx_pool: T,
    max_headers_per_request: usize,
    max_txs_per_request: usize,
    // milliseconds wait time between peer heartbeat reputation checks
    heartbeat_check_interval: Duration,
    heartbeat_max_avg_interval: Duration,
    heartbeat_max_time_since_last: Duration,
    next_check_time: Instant,
    heartbeat_peer_reputation_config: HeartbeatPeerReputationConfig,
    // cached view
    cached_view: Arc<CachedView>,
}

#[derive(Default, Clone)]
pub struct HeartbeatPeerReputationConfig {
    old_heartbeat_penalty: AppScore,
    low_heartbeat_frequency_penalty: AppScore,
}

impl<V, T> UninitializedTask<V, SharedState, T> {
    #[allow(clippy::too_many_arguments)]
    pub fn new<B: BlockHeightImporter>(
        chain_id: ChainId,
        last_height: BlockHeight,
        config: Config<NotInitialized>,
        shared_state: SharedState,
        request_receiver: Receiver<TaskRequest>,
        view_provider: V,
        block_importer: B,
        tx_pool: T,
    ) -> Self {
        let next_block_height = block_importer.next_block_height();

        Self {
            chain_id,
            last_height,
            view_provider,
            tx_pool,
            next_block_height,
            request_receiver,
            broadcast: shared_state,
            config,
        }
    }
}

impl<P, V, B, T> Task<P, V, B, T>
where
    P: TaskP2PService,
    V: AtomicView,
    B: Broadcast,
{
    fn peer_heartbeat_reputation_checks(&self) -> anyhow::Result<()> {
        for (peer_id, peer_info) in self.p2p_service.get_all_peer_info() {
            if peer_info.heartbeat_data.duration_since_last_heartbeat()
                > self.heartbeat_max_time_since_last
            {
                tracing::debug!("Peer {:?} has old heartbeat", peer_id);
                let report = HeartBeatPeerReportReason::OldHeartBeat;
                let peer_id = convert_peer_id(peer_id)?;
                self.report_peer(peer_id, report)?;
            } else if peer_info.heartbeat_data.average_time_between_heartbeats()
                > self.heartbeat_max_avg_interval
            {
                tracing::debug!("Peer {:?} has low heartbeat frequency", peer_id);
                let report = HeartBeatPeerReportReason::LowHeartBeatFrequency;
                let peer_id = convert_peer_id(peer_id)?;
                self.report_peer(peer_id, report)?;
            }
        }
        Ok(())
    }

    fn report_peer(
        &self,
        peer_id: FuelPeerId,
        report: HeartBeatPeerReportReason,
    ) -> anyhow::Result<()> {
        let app_score = match report {
            HeartBeatPeerReportReason::OldHeartBeat => {
                self.heartbeat_peer_reputation_config.old_heartbeat_penalty
            }
            HeartBeatPeerReportReason::LowHeartBeatFrequency => {
                self.heartbeat_peer_reputation_config
                    .low_heartbeat_frequency_penalty
            }
        };
        let reporting_service = "p2p";
        self.broadcast
            .report_peer(peer_id, app_score, reporting_service)?;
        Ok(())
    }
}

impl<P, V, B, T> Task<P, V, B, T>
where
    P: TaskP2PService + 'static,
    V: AtomicView + 'static,
    V::LatestView: P2pDb,
    T: TxPool + 'static,
    B: Send,
{
    fn update_metrics<U>(&self, update_fn: U)
    where
        U: FnOnce(),
    {
        self.p2p_service.update_metrics(update_fn)
    }

    fn process_request(
        &mut self,
        request_message: RequestMessage,
        request_id: InboundRequestId,
    ) -> anyhow::Result<()> {
        match request_message {
            RequestMessage::Transactions(range) => {
                self.handle_transactions_request(range, request_id)
            }
            RequestMessage::SealedHeaders(range) => {
                self.handle_sealed_headers_request(range, request_id)
            }
            RequestMessage::TxPoolAllTransactionsIds => {
                self.handle_all_transactions_ids_request(request_id)
            }
            RequestMessage::TxPoolFullTransactions(tx_ids) => {
                self.handle_full_transactions_request(tx_ids, request_id)
            }
        }
    }

    fn handle_db_request<DbLookUpFn, ResponseSenderFn, TaskRequestFn, R>(
        &mut self,
        range: Range<u32>,
        request_id: InboundRequestId,
        response_sender: ResponseSenderFn,
        db_lookup: DbLookUpFn,
        task_request: TaskRequestFn,
        max_len: usize,
    ) -> anyhow::Result<()>
    where
        DbLookUpFn: Fn(&V::LatestView, &Arc<CachedView>, Range<u32>) -> anyhow::Result<Option<R>>
            + Send
            + 'static,
        ResponseSenderFn:
            Fn(Result<R, ResponseMessageErrorCode>) -> V2ResponseMessage + Send + 'static,
        TaskRequestFn: Fn(Result<R, ResponseMessageErrorCode>, InboundRequestId) -> TaskRequest
            + Send
            + 'static,
        R: Send + 'static,
    {
        let instant = Instant::now();
        let timeout = self.response_timeout;
        let response_channel = self.request_sender.clone();
        let range_len = range.len();

        self.update_metrics(|| set_blocks_requested(range_len));

        if range_len > max_len {
            tracing::error!(
                requested_length = range.len(),
                max_len,
                "Requested range is too large"
            );
            let response = Err(ResponseMessageErrorCode::RequestedRangeTooLarge);
            let _ = self
                .p2p_service
                .send_response_msg(request_id, response_sender(response));
            return Ok(());
        }

        let view = self.view_provider.latest_view()?;
        let result = self.db_heavy_task_processor.try_spawn({
            let cached_view = self.cached_view.clone();
            move || {
                if instant.elapsed() > timeout {
                    tracing::warn!("Request timed out");
                    return;
                }

                let response = db_lookup(&view, &cached_view, range.clone())
                    .ok()
                    .flatten()
                    .ok_or(ResponseMessageErrorCode::Timeout);

                let _ = response_channel
                    .try_send(task_request(response, request_id))
                    .trace_err("Failed to send response to the request channel");
            }
        });

        if result.is_err() {
            let err = Err(ResponseMessageErrorCode::SyncProcessorOutOfCapacity);
            let _ = self
                .p2p_service
                .send_response_msg(request_id, response_sender(err));
        }

        Ok(())
    }

    fn handle_transactions_request(
        &mut self,
        range: Range<u32>,
        request_id: InboundRequestId,
    ) -> anyhow::Result<()> {
        self.handle_db_request(
            range,
            request_id,
            V2ResponseMessage::Transactions,
            |view, cached_view, range| {
                cached_view
                    .get_transactions(view, range)
                    .map_err(anyhow::Error::from)
            },
            |response, request_id| TaskRequest::DatabaseTransactionsLookUp {
                response,
                request_id,
            },
            self.max_headers_per_request,
        )
    }

    fn handle_sealed_headers_request(
        &mut self,
        range: Range<u32>,
        request_id: InboundRequestId,
    ) -> anyhow::Result<()> {
        self.handle_db_request(
            range,
            request_id,
            V2ResponseMessage::SealedHeaders,
            |view, cached_view, range| {
                cached_view
                    .get_sealed_headers(view, range)
                    .map_err(anyhow::Error::from)
            },
            |response, request_id| TaskRequest::DatabaseHeaderLookUp {
                response,
                request_id,
            },
            self.max_headers_per_request,
        )
    }

    fn handle_txpool_request<F, ResponseSenderFn, TaskRequestFn, R>(
        &mut self,
        request_id: InboundRequestId,
        txpool_function: F,
        response_sender: ResponseSenderFn,
        task_request: TaskRequestFn,
    ) -> anyhow::Result<()>
    where
        ResponseSenderFn:
            Fn(Result<R, ResponseMessageErrorCode>) -> V2ResponseMessage + Send + 'static,
        TaskRequestFn: Fn(Result<R, ResponseMessageErrorCode>, InboundRequestId) -> TaskRequest
            + Send
            + 'static,
        F: Future<Output = anyhow::Result<R>> + Send + 'static,
    {
        let instant = Instant::now();
        let timeout = self.response_timeout;
        let response_channel = self.request_sender.clone();
        let result = self.tx_pool_heavy_task_processor.try_spawn(async move {
            if instant.elapsed() > timeout {
                tracing::warn!("Request timed out");
                return;
            }

            let Ok(response) = txpool_function.await else {
                warn!("Failed to get txpool data");
                return;
            };

            let _ = response_channel
                .try_send(task_request(Ok(response), request_id))
                .trace_err("Failed to send response to the request channel");
        });

        if result.is_err() {
            let res = Err(ResponseMessageErrorCode::SyncProcessorOutOfCapacity);
            let _ = self
                .p2p_service
                .send_response_msg(request_id, response_sender(res));
        }

        Ok(())
    }

    fn handle_all_transactions_ids_request(
        &mut self,
        request_id: InboundRequestId,
    ) -> anyhow::Result<()> {
        let max_txs = self.max_txs_per_request;
        let tx_pool = self.tx_pool.clone();
        self.handle_txpool_request(
            request_id,
            async move { tx_pool.get_tx_ids(max_txs).await },
            V2ResponseMessage::TxPoolAllTransactionsIds,
            |response, request_id| TaskRequest::TxPoolAllTransactionsIds {
                response,
                request_id,
            },
        )
    }

    fn handle_full_transactions_request(
        &mut self,
        tx_ids: Vec<TxId>,
        request_id: InboundRequestId,
    ) -> anyhow::Result<()> {
        if tx_ids.len() > self.max_txs_per_request {
            self.p2p_service.send_response_msg(
                request_id,
                V2ResponseMessage::TxPoolFullTransactions(Err(
                    ResponseMessageErrorCode::RequestedRangeTooLarge,
                )),
            )?;
            return Ok(());
        }
        let tx_pool = self.tx_pool.clone();
        self.handle_txpool_request(
            request_id,
            async move { tx_pool.get_full_txs(tx_ids).await },
            V2ResponseMessage::TxPoolFullTransactions,
            |response, request_id| TaskRequest::TxPoolFullTransactions {
                response,
                request_id,
            },
        )
    }
}

fn convert_peer_id(peer_id: &PeerId) -> anyhow::Result<FuelPeerId> {
    let inner = Vec::from(*peer_id);
    Ok(FuelPeerId::from(inner))
}

#[async_trait::async_trait]
impl<V, T> RunnableService for UninitializedTask<V, SharedState, T>
where
    V: AtomicView + 'static,
    V::LatestView: P2pDb,
    T: TxPool + 'static,
{
    const NAME: &'static str = "P2P";

    type SharedData = SharedState;
    type Task = Task<FuelP2PService, V, SharedState, T>;
    type TaskParams = ();

    fn shared_data(&self) -> Self::SharedData {
        self.broadcast.clone()
    }

    async fn into_task(
        mut self,
        _: &StateWatcher,
        _: Self::TaskParams,
    ) -> anyhow::Result<Self::Task> {
        let Self {
            chain_id,
            last_height,
            view_provider,
            next_block_height,
            request_receiver,
            broadcast,
            tx_pool,
            config,
        } = self;

        let view = view_provider.latest_view()?;
        let genesis = view.get_genesis()?;
        let config = config.init(genesis)?;
        let Config {
            max_block_size,
            max_headers_per_request,
            max_txs_per_request,
            heartbeat_check_interval,
            heartbeat_max_avg_interval,
            heartbeat_max_time_since_last,
            database_read_threads,
            tx_pool_threads,
            metrics,
            ..
        } = config;

        // Hardcoded for now, but left here to be configurable in the future.
        // TODO: https://github.com/FuelLabs/fuel-core/issues/1340
        let heartbeat_peer_reputation_config = HeartbeatPeerReputationConfig {
            old_heartbeat_penalty: -5.,
            low_heartbeat_frequency_penalty: -5.,
        };

        let response_timeout = config.set_request_timeout;
        let mut p2p_service = FuelP2PService::new(
            broadcast.reserved_peers_broadcast.clone(),
            config,
            GossipsubMessageHandler::new(),
            RequestResponseMessageHandler::new(max_block_size),
        )
        .await?;
        p2p_service.update_block_height(last_height);
        p2p_service.start().await?;

        let next_check_time =
            Instant::now().checked_add(heartbeat_check_interval).expect(
                "The heartbeat check interval should be small enough to do frequently",
            );
        let db_heavy_task_processor = SyncProcessor::new(
            "P2P_DatabaseProcessor",
            database_read_threads,
            1024 * 10,
        )?;
        let tx_pool_heavy_task_processor =
            AsyncProcessor::new("P2P_TxPoolLookUpProcessor", tx_pool_threads, 32)?;
        let request_sender = broadcast.request_sender.clone();

        let task = Task {
            chain_id,
            response_timeout,
            p2p_service,
            view_provider,
            request_receiver,
            request_sender,
            next_block_height,
            broadcast,
            tx_pool,
            db_heavy_task_processor,
            tx_pool_heavy_task_processor,
            max_headers_per_request,
            max_txs_per_request,
            heartbeat_check_interval,
            heartbeat_max_avg_interval,
            heartbeat_max_time_since_last,
            next_check_time,
            heartbeat_peer_reputation_config,
            cached_view: Arc::new(CachedView::new(614 * 10, metrics)),
        };
        Ok(task)
    }
}

// TODO: Add tests https://github.com/FuelLabs/fuel-core/issues/1275
#[async_trait::async_trait]
impl<P, V, B, T> RunnableTask for Task<P, V, B, T>
where
    P: TaskP2PService + 'static,
    V: AtomicView + 'static,
    V::LatestView: P2pDb,
    B: Broadcast + 'static,
    T: TxPool + 'static,
{
    async fn run(&mut self, watcher: &mut StateWatcher) -> TaskNextAction {
        tokio::select! {
            biased;

            _ = watcher.while_started() => {
                TaskNextAction::Stop
            },
            latest_block_height = self.next_block_height.next() => {
                if let Some(latest_block_height) = latest_block_height {
                    let _ = self.p2p_service.update_block_height(latest_block_height);
                    TaskNextAction::Continue
                } else {
                    TaskNextAction::Stop
                }
            },
            next_service_request = self.request_receiver.recv() => {
                match next_service_request {
                    Some(TaskRequest::BroadcastTransaction(transaction)) => {
                        let tx_id = transaction.id(&self.chain_id);
                        let broadcast = GossipsubBroadcastRequest::NewTx(transaction);
                        let result = self.p2p_service.publish_message(broadcast);
                        if let Err(e) = result {
                            tracing::error!("Got an error during transaction {} broadcasting {}", tx_id, e);
                        }
                    }
                    Some(TaskRequest::GetSealedHeaders { block_height_range, channel}) => {
                        // Note: this range has already been checked for
                        // validity in `SharedState::get_sealed_block_headers`.
                        let height = BlockHeight::from(block_height_range.end.saturating_sub(1));
                        let Some(peer) = self.p2p_service.get_peer_id_with_height(&height) else {
                            let _ = channel.send(Err(TaskError::NoPeerFound));
                            return TaskNextAction::Continue
                        };
                        let channel = ResponseSender::SealedHeaders(channel);
                        let request_msg = RequestMessage::SealedHeaders(block_height_range.clone());
                        self.p2p_service.send_request_msg(Some(peer), request_msg, channel).expect("We always have a peer here, so send has a target");
                    }
                    Some(TaskRequest::GetTransactions {block_height_range, channel }) => {
                        let height = BlockHeight::from(block_height_range.end.saturating_sub(1));
                        let Some(peer) = self.p2p_service.get_peer_id_with_height(&height) else {
                            let _ = channel.send(Err(TaskError::NoPeerFound));
                            return TaskNextAction::Continue
                        };
                        let channel = ResponseSender::Transactions(channel);
                        let request_msg = RequestMessage::Transactions(block_height_range.clone());
                        self.p2p_service.send_request_msg(Some(peer), request_msg, channel).expect("We always have a peer here, so send has a target");
                    }
                    Some(TaskRequest::GetTransactionsFromPeer { block_height_range, from_peer, channel }) => {
                        let channel = ResponseSender::TransactionsFromPeer(channel);
                        let request_msg = RequestMessage::Transactions(block_height_range);
                        self.p2p_service.send_request_msg(Some(from_peer), request_msg, channel).expect("We always a peer here, so send has a target");
                    }
                    Some(TaskRequest::TxPoolGetAllTxIds { from_peer, channel }) => {
                        let channel = ResponseSender::TxPoolAllTransactionsIds(channel);
                        let request_msg = RequestMessage::TxPoolAllTransactionsIds;
                        self.p2p_service.send_request_msg(Some(from_peer), request_msg, channel).expect("We always have a peer here, so send has a target");
                    }
                    Some(TaskRequest::TxPoolGetFullTransactions { tx_ids, from_peer, channel }) => {
                        let channel = ResponseSender::TxPoolFullTransactions(channel);
                        let request_msg = RequestMessage::TxPoolFullTransactions(tx_ids);
                        self.p2p_service.send_request_msg(Some(from_peer), request_msg, channel).expect("We always have a peer here, so send has a target");
                    }
                    Some(TaskRequest::RespondWithGossipsubMessageReport((message, acceptance))) => {
                        let res = self.p2p_service.report_message(message, acceptance);
                        if let Err(err) = res {
                            return TaskNextAction::ErrorContinue(err)
                        }
                    }
                    Some(TaskRequest::RespondWithPeerReport { peer_id, score, reporting_service }) => {
                        let _ = self.p2p_service.report_peer(peer_id, score, reporting_service);
                    }
                    Some(TaskRequest::GetAllPeerInfo { channel }) => {
                        let peers = self.p2p_service.get_all_peer_info()
                            .into_iter()
                            .map(|(id, info)| (*id, info.clone()))
                            .collect::<Vec<_>>();
                        let _ = channel.send(peers);
                    }
                    Some(TaskRequest::DatabaseTransactionsLookUp { response, request_id }) => {
                        let _ = self.p2p_service.send_response_msg(request_id, V2ResponseMessage::Transactions(response));
                    }
                    Some(TaskRequest::DatabaseHeaderLookUp { response, request_id }) => {
                        let _ = self.p2p_service.send_response_msg(request_id, V2ResponseMessage::SealedHeaders(response));
                    }
                    Some(TaskRequest::TxPoolAllTransactionsIds { response, request_id }) => {
                        let _ = self.p2p_service.send_response_msg(request_id, V2ResponseMessage::TxPoolAllTransactionsIds(response));
                    }
                    Some(TaskRequest::TxPoolFullTransactions { response, request_id }) => {
                        let _ = self.p2p_service.send_response_msg(request_id, V2ResponseMessage::TxPoolFullTransactions(response));
                    }
                    None => {
                        tracing::error!("The P2P `Task` should be holder of the `Sender`");
                        return TaskNextAction::Stop
                    }
                }
                    TaskNextAction::Continue
            }
            p2p_event = self.p2p_service.next_event() => {
                match p2p_event {
                    Some(FuelP2PEvent::PeerInfoUpdated { peer_id, block_height }) => {
                        let peer_id: Vec<u8> = peer_id.into();
                        let block_height_data = BlockHeightHeartbeatData {
                            peer_id: peer_id.into(),
                            block_height,
                        };

                        let _ = self.broadcast.block_height_broadcast(block_height_data);
                    }
                    Some(FuelP2PEvent::GossipsubMessage { message, message_id, peer_id,.. }) => {
                        let message_id = message_id.0;

                        match message {
                            GossipsubMessage::NewTx(transaction) => {
                                let next_transaction = GossipData::new(transaction, peer_id, message_id);
                                let _ = self.broadcast.tx_broadcast(next_transaction);
                            },
                        }
                    },
                    Some(FuelP2PEvent::InboundRequestMessage { request_message, request_id }) => {
                        let res = self.process_request(request_message, request_id);
                        if let Err(err) = res {
                            return TaskNextAction::ErrorContinue(err)
                        }
                    },
                    Some(FuelP2PEvent::NewSubscription { peer_id, tag }) => {
                        if tag == GossipTopicTag::NewTx {
                            let _ = self.broadcast.new_tx_subscription_broadcast(FuelPeerId::from(peer_id.to_bytes()));
                        }
                    },
                    _ => (),
                }
                TaskNextAction::Continue
            },
            _  = tokio::time::sleep_until(self.next_check_time) => {
                let res = self.peer_heartbeat_reputation_checks();
                match res {
                    Ok(_) => tracing::debug!("Peer heartbeat reputation checks completed"),
                    Err(e) => {
                        tracing::error!("Failed to perform peer heartbeat reputation checks: {:?}", e);
                    }
                }
                self.next_check_time += self.heartbeat_check_interval;
                TaskNextAction::Continue
            }
        }
    }

    async fn shutdown(self) -> anyhow::Result<()> {
        // Nothing to shut down because we don't have any temporary state that should be dumped,
        // and we don't spawn any sub-tasks that we need to finish or await.

        // `FuelP2PService` doesn't support graceful shutdown(with informing of connected peers).
        // https://github.com/libp2p/specs/blob/master/ROADMAP.md#%EF%B8%8F-polite-peering
        // Dropping of the `FuelP2PService` will close all connections.

        Ok(())
    }
}

#[derive(Clone)]
pub struct SharedState {
    /// Sender of p2p with peer gossip subscription (vec<u8> represent the peer_id)
    new_tx_subscription_broadcast: broadcast::Sender<FuelPeerId>,
    /// Sender of p2p transaction used for subscribing.
    tx_broadcast: broadcast::Sender<TransactionGossipData>,
    /// Sender of reserved peers connection updates.
    reserved_peers_broadcast: broadcast::Sender<usize>,
    /// Used for communicating with the `Task`.
    request_sender: mpsc::Sender<TaskRequest>,
    /// Sender of p2p block height data
    block_height_broadcast: broadcast::Sender<BlockHeightHeartbeatData>,
    /// Max txs per request
    max_txs_per_request: usize,
}

impl SharedState {
    pub fn notify_gossip_transaction_validity(
        &self,
        message_info: GossipsubMessageInfo,
        acceptance: GossipsubMessageAcceptance,
    ) -> anyhow::Result<()> {
        self.request_sender
            .try_send(TaskRequest::RespondWithGossipsubMessageReport((
                message_info,
                acceptance,
            )))?;
        Ok(())
    }

    pub async fn get_sealed_block_headers(
        &self,
        block_height_range: Range<u32>,
    ) -> anyhow::Result<(Vec<u8>, Option<Vec<SealedBlockHeader>>)> {
        let (sender, receiver) = oneshot::channel();

        if block_height_range.is_empty() {
            return Err(anyhow!(
                "Cannot retrieve headers for an empty range of block heights"
            ));
        }

        self.request_sender
            .send(TaskRequest::GetSealedHeaders {
                block_height_range,
                channel: sender,
            })
            .await?;

        let (peer_id, response) = receiver
            .await
            .map_err(|e| anyhow!("{e}"))?
            .map_err(|e| anyhow!("{e}"))?;

        let data = response.map_err(|e| anyhow!("Invalid response from peer {e:?}"))?;
        if let Err(ref response_error_code) = data {
            warn!(
                "Peer {peer_id:?} failed to respond with sealed headers: {response_error_code:?}"
            );
        };

        Ok((peer_id.to_bytes(), data.ok()))
    }

    pub async fn get_transactions(
        &self,
        range: Range<u32>,
    ) -> anyhow::Result<(Vec<u8>, Option<Vec<Transactions>>)> {
        let (sender, receiver) = oneshot::channel();

        if range.is_empty() {
            return Err(anyhow!(
                "Cannot retrieve transactions for an empty range of block heights"
            ));
        }

        self.request_sender
            .send(TaskRequest::GetTransactions {
                block_height_range: range,
                channel: sender,
            })
            .await?;

        let (peer_id, response) = receiver
            .await
            .map_err(|e| anyhow!("{e}"))?
            .map_err(|e| anyhow!("{e}"))?;

        let data = match response {
            Err(request_response_protocol_error) => Err(anyhow!(
                "Invalid response from peer {request_response_protocol_error:?}"
            )),
            Ok(Err(response_error_code)) => {
                warn!("Peer {peer_id:?} failed to respond with sealed headers: {response_error_code:?}");
                Ok(None)
            }
            Ok(Ok(headers)) => Ok(Some(headers)),
        };
        data.map(|data| (peer_id.to_bytes(), data))
    }

    pub async fn get_transactions_from_peer(
        &self,
        peer_id: FuelPeerId,
        range: Range<u32>,
    ) -> anyhow::Result<Option<Vec<Transactions>>> {
        let (sender, receiver) = oneshot::channel();
        let from_peer = PeerId::from_bytes(peer_id.as_ref()).expect("Valid PeerId");

        let request = TaskRequest::GetTransactionsFromPeer {
            block_height_range: range,
            from_peer,
            channel: sender,
        };
        self.request_sender.send(request).await?;

        let (response_from_peer, response) =
            receiver.await.map_err(|e| anyhow!("{e}"))?;
        assert_eq!(
            peer_id.as_ref(),
            response_from_peer.to_bytes(),
            "Bug: response from non-requested peer"
        );

        match response {
            Err(request_response_protocol_error) => Err(anyhow!(
                "Invalid response from peer {request_response_protocol_error:?}"
            )),
            Ok(Err(response_error_code)) => {
                warn!(
                    "Peer {peer_id:?} failed to respond with transactions: {response_error_code:?}"
                );
                Ok(None)
            }
            Ok(Ok(txs)) => Ok(Some(txs)),
        }
    }

    pub async fn get_all_transactions_ids_from_peer(
        &self,
        peer_id: FuelPeerId,
    ) -> anyhow::Result<Vec<TxId>> {
        let (sender, receiver) = oneshot::channel();
        let from_peer = PeerId::from_bytes(peer_id.as_ref()).expect("Valid PeerId");
        let request = TaskRequest::TxPoolGetAllTxIds {
            from_peer,
            channel: sender,
        };
        self.request_sender.try_send(request)?;

        let (response_from_peer, response) =
            receiver.await.map_err(|e| anyhow!("{e}"))?;

        debug_assert_eq!(
            peer_id.as_ref(),
            response_from_peer.to_bytes(),
            "Bug: response from non-requested peer"
        );

        let response =
            response.map_err(|e| anyhow!("Invalid response from peer {e:?}"))?;

        let txs = response.inspect_err(|e| { warn!("Peer {peer_id:?} could not response to request to get all transactions ids: {e:?}"); } ).unwrap_or_default();

        if txs.len() > self.max_txs_per_request {
            return Err(anyhow!("Too many transactions requested: {}", txs.len()));
        }
        Ok(txs)
    }

    pub async fn get_full_transactions_from_peer(
        &self,
        peer_id: FuelPeerId,
        tx_ids: Vec<TxId>,
    ) -> anyhow::Result<Vec<Option<Transaction>>> {
        let (sender, receiver) = oneshot::channel();
        let from_peer = PeerId::from_bytes(peer_id.as_ref()).expect("Valid PeerId");
        let request = TaskRequest::TxPoolGetFullTransactions {
            tx_ids,
            from_peer,
            channel: sender,
        };
        self.request_sender.try_send(request)?;

        let (response_from_peer, response) =
            receiver.await.map_err(|e| anyhow!("{e}"))?;
        debug_assert_eq!(
            peer_id.as_ref(),
            response_from_peer.to_bytes(),
            "Bug: response from non-requested peer"
        );

        let response =
            response.map_err(|e| anyhow!("Invalid response from peer {e:?}"))?;
        let txs = response.inspect_err(|e| { warn!("Peer {peer_id:?} could not response to request to get full transactions: {e:?}"); } ).unwrap_or_default();

        if txs.len() > self.max_txs_per_request {
            return Err(anyhow!("Too many transactions requested: {}", txs.len()));
        }
        txs.into_iter()
            .map(|tx| {
                tx.map(Transaction::try_from)
                    .transpose()
                    .map_err(|err| anyhow::anyhow!(err))
            })
            .collect()
    }

    pub fn broadcast_transaction(
        &self,
        transaction: Arc<Transaction>,
    ) -> anyhow::Result<()> {
        self.request_sender
            .try_send(TaskRequest::BroadcastTransaction(transaction))?;
        Ok(())
    }

    pub async fn get_all_peers(&self) -> anyhow::Result<Vec<(PeerId, PeerInfo)>> {
        let (sender, receiver) = oneshot::channel();

        self.request_sender
            .send(TaskRequest::GetAllPeerInfo { channel: sender })
            .await?;

        receiver.await.map_err(|e| anyhow!("{}", e))
    }

    pub fn subscribe_new_peers(&self) -> broadcast::Receiver<FuelPeerId> {
        self.new_tx_subscription_broadcast.subscribe()
    }

    pub fn subscribe_tx(&self) -> broadcast::Receiver<TransactionGossipData> {
        self.tx_broadcast.subscribe()
    }

    pub fn subscribe_block_height(
        &self,
    ) -> broadcast::Receiver<BlockHeightHeartbeatData> {
        self.block_height_broadcast.subscribe()
    }

    pub fn subscribe_reserved_peers_count(&self) -> broadcast::Receiver<usize> {
        self.reserved_peers_broadcast.subscribe()
    }

    pub fn report_peer<T: PeerReport>(
        &self,
        peer_id: FuelPeerId,
        peer_report: T,
        reporting_service: &'static str,
    ) -> anyhow::Result<()> {
        match Vec::from(peer_id).try_into() {
            Ok(peer_id) => {
                let score = peer_report.get_score_from_report();

                self.request_sender
                    .try_send(TaskRequest::RespondWithPeerReport {
                        peer_id,
                        score,
                        reporting_service,
                    })?;

                Ok(())
            }
            Err(e) => {
                warn!(target: "fuel-p2p", "Failed to read PeerId from {e:?}");
                Err(anyhow::anyhow!("Failed to read PeerId from {e:?}"))
            }
        }
    }
}

pub fn build_shared_state(
    config: Config<NotInitialized>,
) -> (SharedState, Receiver<TaskRequest>) {
    let (request_sender, request_receiver) = mpsc::channel(CHANNEL_SIZE);
    let (tx_broadcast, _) = broadcast::channel(CHANNEL_SIZE);
    let (new_tx_subscription_broadcast, _) = broadcast::channel(CHANNEL_SIZE);
    let (block_height_broadcast, _) = broadcast::channel(CHANNEL_SIZE);

    let (reserved_peers_broadcast, _) = broadcast::channel::<usize>(
        config
            .reserved_nodes
            .len()
            .saturating_mul(2)
            .saturating_add(1),
    );

    (
        SharedState {
            request_sender,
            new_tx_subscription_broadcast,
            tx_broadcast,
            reserved_peers_broadcast,
            block_height_broadcast,
            max_txs_per_request: config.max_txs_per_request,
        },
        request_receiver,
    )
}

#[allow(clippy::too_many_arguments)]
pub fn new_service<V, B, T>(
    chain_id: ChainId,
    last_height: BlockHeight,
    p2p_config: Config<NotInitialized>,
    shared_state: SharedState,
    request_receiver: Receiver<TaskRequest>,
    view_provider: V,
    block_importer: B,
    tx_pool: T,
) -> Service<V, T>
where
    V: AtomicView + 'static,
    V::LatestView: P2pDb,
    B: BlockHeightImporter,
    T: TxPool,
{
    let task = UninitializedTask::new(
        chain_id,
        last_height,
        p2p_config,
        shared_state,
        request_receiver,
        view_provider,
        block_importer,
        tx_pool,
    );
    Service::new(task)
}

pub fn to_message_acceptance(
    acceptance: &GossipsubMessageAcceptance,
) -> MessageAcceptance {
    match acceptance {
        GossipsubMessageAcceptance::Accept => MessageAcceptance::Accept,
        GossipsubMessageAcceptance::Reject => MessageAcceptance::Reject,
        GossipsubMessageAcceptance::Ignore => MessageAcceptance::Ignore,
    }
}

fn report_message(
    p2p_service: &mut FuelP2PService,
    message: GossipsubMessageInfo,
    acceptance: GossipsubMessageAcceptance,
) {
    let GossipsubMessageInfo {
        peer_id,
        message_id,
    } = message;

    let msg_id = message_id.into();
    let peer_id: Vec<u8> = peer_id.into();

    if let Ok(peer_id) = peer_id.try_into() {
        let acceptance = to_message_acceptance(&acceptance);
        p2p_service.report_message_validation_result(&msg_id, peer_id, acceptance);
    } else {
        warn!(target: "fuel-p2p", "Failed to read PeerId from received GossipsubMessageId: {}", msg_id);
    }
}

#[cfg(test)]
pub mod tests {
    #![allow(non_snake_case)]
    use crate::ports::P2pDb;

    use super::*;

    use crate::peer_manager::heartbeat_data::HeartbeatData;
    use fuel_core_services::{
        Service,
        State,
    };
    use fuel_core_storage::Result as StorageResult;
    use fuel_core_types::{
        blockchain::consensus::Genesis,
        fuel_types::BlockHeight,
    };
    use futures::FutureExt;
    use std::{
        collections::VecDeque,
        time::SystemTime,
    };

    #[derive(Clone, Debug)]
    struct FakeDb;

    impl AtomicView for FakeDb {
        type LatestView = Self;

        fn latest_view(&self) -> StorageResult<Self::LatestView> {
            Ok(self.clone())
        }
    }

    impl P2pDb for FakeDb {
        fn get_sealed_headers(
            &self,
            _block_height_range: Range<u32>,
        ) -> StorageResult<Option<Vec<SealedBlockHeader>>> {
            unimplemented!()
        }

        fn get_transactions(
            &self,
            _block_height_range: Range<u32>,
        ) -> StorageResult<Option<Vec<Transactions>>> {
            unimplemented!()
        }

        fn get_genesis(&self) -> StorageResult<Genesis> {
            Ok(Default::default())
        }
    }

    #[derive(Clone, Debug)]
    struct FakeBlockImporter;

    impl BlockHeightImporter for FakeBlockImporter {
        fn next_block_height(&self) -> BoxStream<BlockHeight> {
            Box::pin(fuel_core_services::stream::pending())
        }
    }

    #[derive(Clone, Debug)]
    struct FakeTxPool;

    impl TxPool for FakeTxPool {
        async fn get_tx_ids(
            &self,
            _max_txs: usize,
        ) -> anyhow::Result<Vec<fuel_core_types::fuel_tx::TxId>> {
            Ok(vec![])
        }

        async fn get_full_txs(
            &self,
            tx_ids: Vec<TxId>,
        ) -> anyhow::Result<Vec<Option<NetworkableTransactionPool>>> {
            Ok(tx_ids.iter().map(|_| None).collect())
        }
    }

    #[tokio::test]
    async fn start_and_stop_awaits_works() {
        let p2p_config = Config::<NotInitialized>::default("start_stop_works");
        let (shared_state, request_receiver) = build_shared_state(p2p_config.clone());
        let service = new_service(
            ChainId::default(),
            0.into(),
            p2p_config,
            shared_state,
            request_receiver,
            FakeDb,
            FakeBlockImporter,
            FakeTxPool,
        );

        // Node with p2p service started
        assert!(service.start_and_await().await.unwrap().started());
        // Node with p2p service stopped
        assert!(service.stop_and_await().await.unwrap().stopped());
    }

    struct FakeP2PService {
        peer_info: Vec<(PeerId, PeerInfo)>,
        next_event_stream: BoxStream<FuelP2PEvent>,
    }

    impl TaskP2PService for FakeP2PService {
        fn update_metrics<T>(&self, _: T)
        where
            T: FnOnce(),
        {
            unimplemented!()
        }

        fn get_all_peer_info(&self) -> Vec<(&PeerId, &PeerInfo)> {
            self.peer_info.iter().map(|tup| (&tup.0, &tup.1)).collect()
        }

        fn get_peer_id_with_height(&self, _height: &BlockHeight) -> Option<PeerId> {
            todo!()
        }

        fn next_event(&mut self) -> BoxFuture<'_, Option<FuelP2PEvent>> {
            self.next_event_stream.next().boxed()
        }

        fn publish_message(
            &mut self,
            _message: GossipsubBroadcastRequest,
        ) -> anyhow::Result<()> {
            todo!()
        }

        fn send_request_msg(
            &mut self,
            _peer_id: Option<PeerId>,
            _request_msg: RequestMessage,
            _on_response: ResponseSender,
        ) -> anyhow::Result<()> {
            todo!()
        }

        fn send_response_msg(
            &mut self,
            _request_id: InboundRequestId,
            _message: V2ResponseMessage,
        ) -> anyhow::Result<()> {
            todo!()
        }

        fn report_message(
            &mut self,
            _message: GossipsubMessageInfo,
            _acceptance: GossipsubMessageAcceptance,
        ) -> anyhow::Result<()> {
            todo!()
        }

        fn report_peer(
            &mut self,
            _peer_id: PeerId,
            _score: AppScore,
            _reporting_service: &str,
        ) -> anyhow::Result<()> {
            todo!()
        }

        fn update_block_height(&mut self, _height: BlockHeight) -> anyhow::Result<()> {
            Ok(())
        }
    }

    #[derive(Clone)]
    struct FakeDB;

    impl AtomicView for FakeDB {
        type LatestView = Self;

        fn latest_view(&self) -> StorageResult<Self::LatestView> {
            Ok(self.clone())
        }
    }

    impl P2pDb for FakeDB {
        fn get_sealed_headers(
            &self,
            _block_height_range: Range<u32>,
        ) -> StorageResult<Option<Vec<SealedBlockHeader>>> {
            todo!()
        }

        fn get_transactions(
            &self,
            _block_height_range: Range<u32>,
        ) -> StorageResult<Option<Vec<Transactions>>> {
            todo!()
        }

        fn get_genesis(&self) -> StorageResult<Genesis> {
            todo!()
        }
    }

    struct FakeBroadcast {
        pub peer_reports: mpsc::Sender<(FuelPeerId, AppScore, String)>,
    }

    impl Broadcast for FakeBroadcast {
        fn report_peer(
            &self,
            peer_id: FuelPeerId,
            report: AppScore,
            reporting_service: &'static str,
        ) -> anyhow::Result<()> {
            self.peer_reports.try_send((
                peer_id,
                report,
                reporting_service.to_string(),
            ))?;
            Ok(())
        }

        fn block_height_broadcast(
            &self,
            _block_height_data: BlockHeightHeartbeatData,
        ) -> anyhow::Result<()> {
            todo!()
        }

        fn tx_broadcast(
            &self,
            _transaction: TransactionGossipData,
        ) -> anyhow::Result<()> {
            todo!()
        }

        fn new_tx_subscription_broadcast(
            &self,
            _peer_id: FuelPeerId,
        ) -> anyhow::Result<()> {
            todo!()
        }
    }

    #[tokio::test]
    async fn peer_heartbeat_reputation_checks__slow_heartbeat_sends_reports() {
        // given
        let peer_id = PeerId::random();
        // more than limit
        let last_duration = Duration::from_secs(30);
        let mut durations = VecDeque::new();
        durations.push_front(last_duration);

        let heartbeat_data = HeartbeatData {
            block_height: None,
            last_heartbeat: Instant::now(),
            last_heartbeat_sys: SystemTime::now(),
            window: 0,
            durations,
        };
        let peer_info = PeerInfo {
            peer_addresses: Default::default(),
            client_version: None,
            heartbeat_data,
            score: 100.0,
        };
        let peer_info = vec![(peer_id, peer_info)];
        let p2p_service = FakeP2PService {
            peer_info,
            next_event_stream: Box::pin(futures::stream::pending()),
        };
        let (request_sender, request_receiver) = mpsc::channel(100);

        let (report_sender, mut report_receiver) = mpsc::channel(100);
        let broadcast = FakeBroadcast {
            peer_reports: report_sender,
        };

        // Less than actual
        let heartbeat_max_avg_interval = Duration::from_secs(20);
        // Greater than actual
        let heartbeat_max_time_since_last = Duration::from_secs(40);

        // Arbitrary values
        let heartbeat_peer_reputation_config = HeartbeatPeerReputationConfig {
            old_heartbeat_penalty: 5.6,
            low_heartbeat_frequency_penalty: 20.45,
        };

        let mut task = Task {
            chain_id: Default::default(),
            response_timeout: Default::default(),
            p2p_service,
            view_provider: FakeDB,
            next_block_height: FakeBlockImporter.next_block_height(),
            tx_pool: FakeTxPool,
            request_receiver,
            request_sender,
            db_heavy_task_processor: SyncProcessor::new("Test", 1, 1).unwrap(),
            tx_pool_heavy_task_processor: AsyncProcessor::new("Test", 1, 1).unwrap(),
            broadcast,
            max_headers_per_request: 0,
            max_txs_per_request: 100,
            heartbeat_check_interval: Duration::from_secs(0),
            heartbeat_max_avg_interval,
            heartbeat_max_time_since_last,
            next_check_time: Instant::now(),
            heartbeat_peer_reputation_config: heartbeat_peer_reputation_config.clone(),
            cached_view: Arc::new(CachedView::new(100, false)),
        };
        let (watch_sender, watch_receiver) = tokio::sync::watch::channel(State::Started);
        let mut watcher = StateWatcher::from(watch_receiver);

        // when
        let (report_peer_id, report, reporting_service) = tokio::time::timeout(
            Duration::from_secs(1),
            wait_until_report_received(&mut report_receiver, &mut task, &mut watcher),
        )
        .await
        .unwrap();

        // then
        watch_sender.send(State::Stopped).unwrap();

        assert_eq!(
            FuelPeerId::from(peer_id.to_bytes().to_vec()),
            report_peer_id
        );
        assert_eq!(
            report,
            heartbeat_peer_reputation_config.low_heartbeat_frequency_penalty
        );
        assert_eq!(reporting_service, "p2p");
    }

    #[tokio::test]
    async fn peer_heartbeat_reputation_checks__old_heartbeat_sends_reports() {
        // given
        let peer_id = PeerId::random();
        // under the limit
        let last_duration = Duration::from_secs(5);
        let last_heartbeat = Instant::now() - Duration::from_secs(50);
        let last_heartbeat_sys = SystemTime::now() - Duration::from_secs(50);
        let mut durations = VecDeque::new();
        durations.push_front(last_duration);

        let heartbeat_data = HeartbeatData {
            block_height: None,
            last_heartbeat,
            last_heartbeat_sys,
            window: 0,
            durations,
        };
        let peer_info = PeerInfo {
            peer_addresses: Default::default(),
            client_version: None,
            heartbeat_data,
            score: 100.0,
        };
        let peer_info = vec![(peer_id, peer_info)];
        let p2p_service = FakeP2PService {
            peer_info,
            next_event_stream: Box::pin(futures::stream::pending()),
        };
        let (request_sender, request_receiver) = mpsc::channel(100);

        let (report_sender, mut report_receiver) = mpsc::channel(100);
        let broadcast = FakeBroadcast {
            peer_reports: report_sender,
        };

        // Greater than actual
        let heartbeat_max_avg_interval = Duration::from_secs(20);
        // Less than actual
        let heartbeat_max_time_since_last = Duration::from_secs(40);

        // Arbitrary values
        let heartbeat_peer_reputation_config = HeartbeatPeerReputationConfig {
            old_heartbeat_penalty: 5.6,
            low_heartbeat_frequency_penalty: 20.45,
        };

        let mut task = Task {
            chain_id: Default::default(),
            response_timeout: Default::default(),
            p2p_service,
            view_provider: FakeDB,
            tx_pool: FakeTxPool,
            next_block_height: FakeBlockImporter.next_block_height(),
            request_receiver,
            request_sender,
            db_heavy_task_processor: SyncProcessor::new("Test", 1, 1).unwrap(),
            tx_pool_heavy_task_processor: AsyncProcessor::new("Test", 1, 1).unwrap(),
            broadcast,
            max_headers_per_request: 0,
            max_txs_per_request: 100,
            heartbeat_check_interval: Duration::from_secs(0),
            heartbeat_max_avg_interval,
            heartbeat_max_time_since_last,
            next_check_time: Instant::now(),
            heartbeat_peer_reputation_config: heartbeat_peer_reputation_config.clone(),
            cached_view: Arc::new(CachedView::new(100, false)),
        };
        let (watch_sender, watch_receiver) = tokio::sync::watch::channel(State::Started);
        let mut watcher = StateWatcher::from(watch_receiver);

        // when
        // we run this in a loop to ensure that the task is run until it reports
        let (report_peer_id, report, reporting_service) = tokio::time::timeout(
            Duration::from_secs(1),
            wait_until_report_received(&mut report_receiver, &mut task, &mut watcher),
        )
        .await
        .unwrap();

        // then
        watch_sender.send(State::Stopped).unwrap();

        assert_eq!(
            FuelPeerId::from(peer_id.to_bytes().to_vec()),
            report_peer_id
        );
        assert_eq!(
            report,
            heartbeat_peer_reputation_config.old_heartbeat_penalty
        );
        assert_eq!(reporting_service, "p2p");
    }

    async fn wait_until_report_received(
        report_receiver: &mut Receiver<(FuelPeerId, AppScore, String)>,
        task: &mut Task<FakeP2PService, FakeDB, FakeBroadcast, FakeTxPool>,
        watcher: &mut StateWatcher,
    ) -> (FuelPeerId, AppScore, String) {
        loop {
            task.run(watcher).await;
            if let Ok((peer_id, recv_report, service)) = report_receiver.try_recv() {
                return (peer_id, recv_report, service);
            }
        }
    }

    #[tokio::test]
    async fn should_process_all_imported_block_under_infinite_events_from_p2p() {
        // Given
        let (blocks_processed_sender, mut block_processed_receiver) = mpsc::channel(1);
        let next_block_height = Box::pin(futures::stream::repeat_with(move || {
            blocks_processed_sender.try_send(()).unwrap();
            BlockHeight::from(0)
        }));
        let infinite_event_stream = Box::pin(futures::stream::empty());
        let p2p_service = FakeP2PService {
            peer_info: vec![],
            next_event_stream: infinite_event_stream,
        };

        // Initialization
        let (request_sender, request_receiver) = mpsc::channel(100);
        let broadcast = FakeBroadcast {
            peer_reports: mpsc::channel(100).0,
        };
        let mut task = Task {
            chain_id: Default::default(),
            response_timeout: Default::default(),
            p2p_service,
            tx_pool: FakeTxPool,
            view_provider: FakeDB,
            next_block_height,
            request_receiver,
            request_sender,
            db_heavy_task_processor: SyncProcessor::new("Test", 1, 1).unwrap(),
            tx_pool_heavy_task_processor: AsyncProcessor::new("Test", 1, 1).unwrap(),
            broadcast,
            max_headers_per_request: 0,
            max_txs_per_request: 100,
            heartbeat_check_interval: Duration::from_secs(0),
            heartbeat_max_avg_interval: Default::default(),
            heartbeat_max_time_since_last: Default::default(),
            next_check_time: Instant::now(),
            heartbeat_peer_reputation_config: Default::default(),
            cached_view: Arc::new(CachedView::new(100, false)),
        };
        let mut watcher = StateWatcher::started();
        // End of initialization

        for _ in 0..100 {
            // When
            task.run(&mut watcher).await;

            // Then
            block_processed_receiver
                .try_recv()
                .expect("Should process the block height even under p2p pressure");
        }
    }
}<|MERGE_RESOLUTION|>--- conflicted
+++ resolved
@@ -1,13 +1,9 @@
 use crate::{
-<<<<<<< HEAD
+    cached_view::CachedView,
     codecs::{
         gossipsub::GossipsubMessageHandler,
         request_response::RequestResponseMessageHandler,
     },
-=======
-    cached_view::CachedView,
-    codecs::postcard::PostcardCodec,
->>>>>>> 896e4cfa
     config::{
         Config,
         NotInitialized,
