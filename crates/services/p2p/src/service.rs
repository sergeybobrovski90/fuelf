use crate::{
    codecs::{
        bincode::BincodeCodec,
        NetworkCodec,
    },
    config::Config,
    gossipsub::messages::{
        GossipsubBroadcastRequest,
        GossipsubMessage,
    },
    p2p_service::{
        FuelP2PEvent,
        FuelP2PService,
    },
    ports::{
        BlockHeightImporter,
        P2pDb,
    },
    request_response::messages::{
        OutboundResponse,
        RequestMessage,
        ResponseChannelItem,
    },
};
use anyhow::anyhow;
use fuel_core_services::{
    stream::BoxStream,
    RunnableService,
    RunnableTask,
    ServiceRunner,
    StateWatcher,
};
use fuel_core_types::{
    blockchain::{
        block::Block,
        consensus::ConsensusVote,
        primitives::{
            BlockHeight,
            BlockId,
        },
        SealedBlock,
        SealedBlockHeader,
    },
    fuel_tx::Transaction,
    services::p2p::{
        BlockHeightHeartbeatData,
        GossipData,
        GossipsubMessageAcceptance,
        TransactionGossipData,
    },
};
use futures::{
    future::BoxFuture,
    FutureExt,
    StreamExt,
};
use libp2p::{
    gossipsub::MessageAcceptance,
    request_response::RequestId,
    PeerId,
};
use std::{
    fmt::Debug,
    sync::Arc,
};
use tokio::sync::{
    broadcast,
    mpsc,
    oneshot,
};
use tracing::{
    debug,
    error,
    warn,
};

pub type Service<D> = ServiceRunner<Task<D>>;

enum TaskRequest {
    // Broadcast requests to p2p network
    BroadcastTransaction(Arc<Transaction>),
    BroadcastBlock(Arc<Block>),
    BroadcastVote(Arc<ConsensusVote>),
    // Request to get one-off data from p2p network
    GetPeerIds(oneshot::Sender<Vec<PeerId>>),
    GetBlock((BlockHeight, oneshot::Sender<SealedBlock>)),
    GetSealedHeader {
        height: BlockHeight,
        channel: oneshot::Sender<Option<(PeerId, SealedBlockHeader)>>,
    },
    GetTransactions {
        block_id: BlockId,
        from_peer: PeerId,
        channel: oneshot::Sender<Vec<Transaction>>,
    },
    // Responds back to the p2p network
    RespondWithGossipsubMessageReport((GossipsubMessageInfo, GossipsubMessageAcceptance)),
    RespondWithRequestedBlock((Option<Arc<SealedBlock>>, RequestId)),
    RespondWithRequestedHeader((Option<Arc<SealedBlockHeader>>, RequestId)),
    RespondWithTransactions((Option<Arc<Vec<Transaction>>>, RequestId)),
}

impl Debug for TaskRequest {
    fn fmt(&self, f: &mut std::fmt::Formatter<'_>) -> std::fmt::Result {
        write!(f, "TaskRequest")
    }
}

/// Orchestrates various p2p-related events between the inner `P2pService`
/// and the top level `NetworkService`.
pub struct Task<D> {
    p2p_service: FuelP2PService<BincodeCodec>,
    db: Arc<D>,
    next_block_height: BoxStream<BlockHeight>,
    /// Receive internal Task Requests
    request_receiver: mpsc::Receiver<TaskRequest>,
    shared: SharedState,
}

impl<D> Task<D> {
    pub fn new<B: BlockHeightImporter>(
        config: Config,
        db: Arc<D>,
        block_importer: Arc<B>,
    ) -> Self {
        let (request_sender, request_receiver) = mpsc::channel(100);
        let (tx_broadcast, _) = broadcast::channel(100);
        let (block_height_broadcast, _) = broadcast::channel(100);
        let next_block_height = block_importer.next_block_height();
        let max_block_size = config.max_block_size;
        let p2p_service = FuelP2PService::new(config, BincodeCodec::new(max_block_size));

        Self {
            p2p_service,
            db,
            request_receiver,
            next_block_height,
            shared: SharedState {
                request_sender,
                tx_broadcast,
                block_height_broadcast,
            },
        }
    }
}

#[async_trait::async_trait]
impl<D> RunnableService for Task<D>
where
    Self: RunnableTask,
{
    const NAME: &'static str = "P2P";

    type SharedData = SharedState;
    type Task = Task<D>;

    fn shared_data(&self) -> Self::SharedData {
        self.shared.clone()
    }

    async fn into_task(mut self, _: &StateWatcher) -> anyhow::Result<Self::Task> {
        self.p2p_service.start()?;
        Ok(self)
    }
}

#[async_trait::async_trait]
impl<D> RunnableTask for Task<D>
where
    D: P2pDb + 'static,
{
    async fn run(&mut self, watcher: &mut StateWatcher) -> anyhow::Result<bool> {
<<<<<<< HEAD
        let to_send: Option<BoxFuture<'static, TaskRequest>> = tokio::select! {
            biased;

            _ = watcher.while_started() => None,
=======
        let should_continue;
        tokio::select! {
            biased;

            _ = watcher.while_started() => {
                should_continue = false;
            }
>>>>>>> 475d4e96

            next_service_request = self.request_receiver.recv() => {
                should_continue = true;
                match next_service_request {
                    Some(TaskRequest::BroadcastTransaction(transaction)) => {
                        let broadcast = GossipsubBroadcastRequest::NewTx(transaction);
                        let result = self.p2p_service.publish_message(broadcast);
                        if let Err(e) = result {
                            tracing::error!("Got an error during transaction broadcasting {}", e);
                        }
                    }
                    Some(TaskRequest::BroadcastBlock(block)) => {
                        let broadcast = GossipsubBroadcastRequest::NewBlock(block);
                        let result = self.p2p_service.publish_message(broadcast);
                        if let Err(e) = result {
                            tracing::error!("Got an error during block broadcasting {}", e);
                        }
                    }
                    Some(TaskRequest::BroadcastVote(vote)) => {
                        let broadcast = GossipsubBroadcastRequest::ConsensusVote(vote);
                        let result = self.p2p_service.publish_message(broadcast);
                        if let Err(e) = result {
                            tracing::error!("Got an error during vote broadcasting {}", e);
                        }
                    }
                    Some(TaskRequest::GetPeerIds(channel)) => {
                        let peer_ids = self.p2p_service.get_peers_ids().into_iter().copied().collect();
                        let _ = channel.send(peer_ids);
                    }
                    Some(TaskRequest::GetBlock((height, response))) => {
                        let request_msg = RequestMessage::Block(height);
                        let channel_item = ResponseChannelItem::SendBlock(response);
                        let _ = self.p2p_service.send_request_msg(None, request_msg, channel_item);
                    }
                    Some(TaskRequest::GetSealedHeader{ height, channel: response }) => {
                        let request_msg = RequestMessage::SealedHeader(height);
                        let channel_item = ResponseChannelItem::SendSealedHeader(response);
                        let _ = self.p2p_service.send_request_msg(None, request_msg, channel_item);
                    }
                    Some(TaskRequest::GetTransactions { block_id, from_peer, channel }) => {
                        let request_msg = RequestMessage::Transactions(block_id);
                        let channel_item = ResponseChannelItem::SendTransactions(channel);
                        let _ = self.p2p_service.send_request_msg(Some(from_peer), request_msg, channel_item);
                    }
                    Some(TaskRequest::RespondWithGossipsubMessageReport((message, acceptance))) => {
                        report_message(&mut self.p2p_service, message, acceptance);
                    }
                    Some(TaskRequest::RespondWithRequestedBlock((response, request_id))) => {
                        let _ = self.p2p_service.send_response_msg(request_id, response.map(OutboundResponse::RespondWithBlock));
                    }
                    Some(TaskRequest::RespondWithRequestedHeader((response, request_id))) => {
                        let _ = self.p2p_service.send_response_msg(request_id, response.map(OutboundResponse::RespondWithHeader));
                    }
                    Some(TaskRequest::RespondWithTransactions((response, request_id))) => {
                        let _ = self.p2p_service.send_response_msg(request_id, response.map(OutboundResponse::RespondWithTransactions));
                    }
                    None => {
                        unreachable!("The `Task` is holder of the `Sender`, so it should not be possible");
                    }
                }
                None
            }
            p2p_event = self.p2p_service.next_event() => {
                should_continue = true;
                match p2p_event {
                    Some(FuelP2PEvent::PeerInfoUpdated { peer_id, block_height }) => {
                        let peer_id: Vec<u8> = peer_id.into();
                        let block_height_data = BlockHeightHeartbeatData {
                            peer_id: peer_id.into(),
                            block_height,
                        };

                        let _ = self.shared.block_height_broadcast.send(block_height_data);
                        None
                    }
                    Some(FuelP2PEvent::GossipsubMessage { message, message_id, peer_id,.. }) => {
                        let message_id = message_id.0;

                        match message {
                            GossipsubMessage::NewTx(transaction) => {
                                let next_transaction = GossipData::new(transaction, peer_id, message_id);
                                let _ = self.shared.tx_broadcast.send(next_transaction);
                            },
                            GossipsubMessage::NewBlock(block) => {
                                // todo: add logic to gossip newly received blocks
                                let _new_block = GossipData::new(block, peer_id, message_id);
                            },
                            GossipsubMessage::ConsensusVote(vote) => {
                                // todo: add logic to gossip newly received votes
                                let _new_vote = GossipData::new(vote, peer_id, message_id);
                            },
                        }
                        None
                    },
                    Some(FuelP2PEvent::RequestMessage { request_message, request_id }) => {
                        match request_message {
                            RequestMessage::Block(block_height) => {
                                let db = self.db.clone();

                                let f = async move {
                                    // TODO: Process `StorageError` somehow.
                                    let block_response = db.get_sealed_block(block_height)
                                        .await
                                        .expect("Didn't expect error from database")
                                        .map(Arc::new);
                                    TaskRequest::RespondWithRequestedBlock(
                                        (block_response, request_id)
                                    )
                                }.boxed();
                                Some(f)
                            }
                            RequestMessage::Transactions(block_id) => {
                                let db = self.db.clone();

                                let f = async move {
                                    let transactions_response = db.get_transactions(block_id)
                                        .await
                                        .expect("Didn't expect error from database")
                                        .map(Arc::new);

                                    TaskRequest::RespondWithTransactions(
                                        (transactions_response, request_id)
                                    )
                                }.boxed();
                                Some(f)
                            }
                            RequestMessage::SealedHeader(block_height) => {
                                let db = self.db.clone();

                                let f = async move {
                                    let response = db.get_sealed_header(block_height)
                                        .await
                                        .expect("Didn't expect error from database")
                                        .map(Arc::new);

                                    TaskRequest::RespondWithRequestedHeader(
                                        (response, request_id)
                                    )
                                }.boxed();
                                Some(f)
                            }
                        }
                    },
                    _ => None
                }
            },
            latest_block_height = self.next_block_height.next() => {
                if let Some(latest_block_height) = latest_block_height {
                    let _ = self.p2p_service.update_block_height(latest_block_height);
                    should_continue = true;
                } else {
                    should_continue = false;
                }
                None
            }
        };

        if let Some(f) = to_send {
            let msg = f.await;
            self.shared.request_sender.send(msg).await?;
        }

        Ok(should_continue)
    }
}

#[derive(Clone)]
pub struct SharedState {
    /// Sender of p2p transaction used for subscribing.
    tx_broadcast: broadcast::Sender<TransactionGossipData>,
    /// Used for communicating with the `Task`.
    request_sender: mpsc::Sender<TaskRequest>,
    /// Sender of p2p blopck height data
    block_height_broadcast: broadcast::Sender<BlockHeightHeartbeatData>,
}

impl SharedState {
    pub fn notify_gossip_transaction_validity<'a, T>(
        &self,
        message: &'a T,
        acceptance: GossipsubMessageAcceptance,
    ) -> anyhow::Result<()>
    where
        GossipsubMessageInfo: From<&'a T>,
    {
        let msg_info = message.into();

        self.request_sender
            .try_send(TaskRequest::RespondWithGossipsubMessageReport((
                msg_info, acceptance,
            )))?;
        Ok(())
    }

    pub async fn get_block(&self, height: BlockHeight) -> anyhow::Result<SealedBlock> {
        let (sender, receiver) = oneshot::channel();

        self.request_sender
            .send(TaskRequest::GetBlock((height, sender)))
            .await?;

        receiver.await.map_err(|e| anyhow!("{}", e))
    }

    pub async fn get_sealed_block_header(
        &self,
        height: BlockHeight,
    ) -> anyhow::Result<Option<(Vec<u8>, SealedBlockHeader)>> {
        let (sender, receiver) = oneshot::channel();

        self.request_sender
            .send(TaskRequest::GetSealedHeader {
                height,
                channel: sender,
            })
            .await?;

        receiver
            .await
            .map(|o| o.map(|(peer_id, header)| (peer_id.to_bytes(), header)))
            .map_err(|e| anyhow!("{}", e))
    }

    pub async fn get_transactions_from_peer(
        &self,
        peer_id: Vec<u8>,
        block_id: BlockId,
    ) -> anyhow::Result<Vec<Transaction>> {
        let (sender, receiver) = oneshot::channel();
        let from_peer = PeerId::from_bytes(&peer_id).expect("Valid PeeeId");

        self.request_sender
            .send(TaskRequest::GetTransactions {
                block_id,
                from_peer,
                channel: sender,
            })
            .await?;

        receiver.await.map_err(|e| anyhow!("{}", e))
    }

    pub fn broadcast_vote(&self, vote: Arc<ConsensusVote>) -> anyhow::Result<()> {
        self.request_sender
            .try_send(TaskRequest::BroadcastVote(vote))?;

        Ok(())
    }

    pub fn broadcast_block(&self, block: Arc<Block>) -> anyhow::Result<()> {
        self.request_sender
            .try_send(TaskRequest::BroadcastBlock(block))?;

        Ok(())
    }

    pub fn broadcast_transaction(
        &self,
        transaction: Arc<Transaction>,
    ) -> anyhow::Result<()> {
        self.request_sender
            .try_send(TaskRequest::BroadcastTransaction(transaction))?;
        Ok(())
    }

    pub async fn get_peer_ids(&self) -> anyhow::Result<Vec<PeerId>> {
        let (sender, receiver) = oneshot::channel();

        self.request_sender
            .send(TaskRequest::GetPeerIds(sender))
            .await?;

        receiver.await.map_err(|e| anyhow!("{}", e))
    }

    pub fn subscribe_tx(&self) -> broadcast::Receiver<TransactionGossipData> {
        self.tx_broadcast.subscribe()
    }

    pub fn subscribe_block_height(
        &self,
    ) -> broadcast::Receiver<BlockHeightHeartbeatData> {
        self.block_height_broadcast.subscribe()
    }
}

pub fn new_service<D, B>(p2p_config: Config, db: D, block_importer: B) -> Service<D>
where
    D: P2pDb + 'static,
    B: BlockHeightImporter,
{
    Service::new(Task::new(
        p2p_config,
        Arc::new(db),
        Arc::new(block_importer),
    ))
}

fn report_message<T: NetworkCodec>(
    p2p_service: &mut FuelP2PService<T>,
    message: GossipsubMessageInfo,
    acceptance: GossipsubMessageAcceptance,
) {
    let GossipsubMessageInfo {
        peer_id,
        message_id,
    } = message;

    let msg_id = message_id.into();

    if let Ok(peer_id) = peer_id.try_into() {
        let acceptance = match acceptance {
            GossipsubMessageAcceptance::Accept => MessageAcceptance::Accept,
            GossipsubMessageAcceptance::Reject => MessageAcceptance::Reject,
            GossipsubMessageAcceptance::Ignore => MessageAcceptance::Ignore,
        };

        match p2p_service.report_message_validation_result(&msg_id, &peer_id, acceptance)
        {
            Ok(true) => {
                debug!(target: "fuel-libp2p", "Sent a report for MessageId: {} from PeerId: {}", msg_id, peer_id);
            }
            Ok(false) => {
                warn!(target: "fuel-libp2p", "Message with MessageId: {} not found in the Gossipsub Message Cache", msg_id);
            }
            Err(e) => {
                error!(target: "fuel-libp2p", "Failed to publish Message with MessageId: {} with Error: {:?}", msg_id, e);
            }
        }
    } else {
        warn!(target: "fuel-libp2p", "Failed to read PeerId from received GossipsubMessageId: {}", msg_id);
    }
}

/// Lightweight representation of gossipped data that only includes IDs
#[derive(Debug, Clone, Hash, PartialEq, Eq)]
#[cfg_attr(feature = "serde", derive(serde::Serialize, serde::Deserialize))]
pub struct GossipsubMessageInfo {
    /// The message id that corresponds to a message payload (typically a unique hash)
    pub message_id: Vec<u8>,
    /// The ID of the network peer that sent this message
    pub peer_id: Vec<u8>,
}

impl<T> From<&GossipData<T>> for GossipsubMessageInfo {
    fn from(gossip_data: &GossipData<T>) -> Self {
        Self {
            message_id: gossip_data.message_id.clone(),
            peer_id: gossip_data.peer_id.clone(),
        }
    }
}

#[cfg(test)]
pub mod tests {
    use crate::ports::P2pDb;

    use super::*;
    use async_trait::async_trait;

    use fuel_core_services::Service;
    use fuel_core_storage::Result as StorageResult;
    use fuel_core_types::blockchain::{
        block::Block,
        consensus::{
            poa::PoAConsensus,
            Consensus,
        },
        primitives::BlockHeight,
    };

    #[derive(Clone, Debug)]
    struct FakeDb;

    #[async_trait]
    impl P2pDb for FakeDb {
        async fn get_sealed_block(
            &self,
            _height: BlockHeight,
        ) -> StorageResult<Option<SealedBlock>> {
            let block = Block::new(Default::default(), vec![], &[]);

            Ok(Some(SealedBlock {
                entity: block,
                consensus: Consensus::PoA(PoAConsensus::new(Default::default())),
            }))
        }

        async fn get_sealed_header(
            &self,
            _height: BlockHeight,
        ) -> StorageResult<Option<SealedBlockHeader>> {
            let header = Default::default();

            Ok(Some(SealedBlockHeader {
                entity: header,
                consensus: Consensus::PoA(PoAConsensus::new(Default::default())),
            }))
        }

        async fn get_transactions(
            &self,
            _block_id: fuel_core_types::blockchain::primitives::BlockId,
        ) -> StorageResult<Option<Vec<Transaction>>> {
            Ok(Some(vec![]))
        }
    }

    #[derive(Clone, Debug)]
    struct FakeBlockImporter;

    impl BlockHeightImporter for FakeBlockImporter {
        fn next_block_height(&self) -> BoxStream<BlockHeight> {
            Box::pin(fuel_core_services::stream::pending())
        }
    }

    #[tokio::test]
    async fn start_and_stop_awaits_works() {
        let p2p_config = Config::default_initialized("start_stop_works");
        let service = new_service(p2p_config, FakeDb, FakeBlockImporter);

        // Node with p2p service started
        assert!(service.start_and_await().await.unwrap().started());
        // Node with p2p service stopped
        assert!(service.stop_and_await().await.unwrap().stopped());
    }
}<|MERGE_RESOLUTION|>--- conflicted
+++ resolved
@@ -170,20 +170,13 @@
     D: P2pDb + 'static,
 {
     async fn run(&mut self, watcher: &mut StateWatcher) -> anyhow::Result<bool> {
-<<<<<<< HEAD
+        let should_continue;
         let to_send: Option<BoxFuture<'static, TaskRequest>> = tokio::select! {
-            biased;
-
-            _ = watcher.while_started() => None,
-=======
-        let should_continue;
-        tokio::select! {
             biased;
 
             _ = watcher.while_started() => {
                 should_continue = false;
             }
->>>>>>> 475d4e96
 
             next_service_request = self.request_receiver.recv() => {
                 should_continue = true;
