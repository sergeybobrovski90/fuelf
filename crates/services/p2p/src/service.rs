--- conflicted
+++ resolved
@@ -83,14 +83,10 @@
     BroadcastVote(Arc<ConsensusVote>),
     // Request to get one-off data from p2p network
     GetPeerIds(oneshot::Sender<Vec<PeerId>>),
-<<<<<<< HEAD
-    GetBlock((BlockHeight, oneshot::Sender<SealedBlock>)),
-=======
     GetBlock {
         height: BlockHeight,
         channel: oneshot::Sender<Option<SealedBlock>>,
     },
->>>>>>> b2fe8386
     GetSealedHeader {
         height: BlockHeight,
         channel: oneshot::Sender<Option<(PeerId, SealedBlockHeader)>>,
@@ -308,7 +304,6 @@
                                 let db = self.db.clone();
 
                                 let f = async move {
-<<<<<<< HEAD
                                     let transactions_response = db.get_transactions(&block_id)
                                         .await
                                         .expect("Didn't expect error from database")
@@ -324,32 +319,11 @@
                                 let db = self.db.clone();
 
                                 let f = async move {
-                                    let response = db.get_sealed_header(&block_height)
-=======
-                                    let transactions_response = db.get_transactions(block_id)
->>>>>>> b2fe8386
-                                        .await
-                                        .expect("Didn't expect error from database")
-                                        .map(Arc::new);
-
-<<<<<<< HEAD
-=======
-                                    TaskRequest::RespondWithTransactions(
-                                        (transactions_response, request_id)
-                                    )
-                                }.boxed();
-                                Some(f)
-                            }
-                            RequestMessage::SealedHeader(block_height) => {
-                                let db = self.db.clone();
-
-                                let f = async move {
                                     let response = db.get_sealed_header(block_height)
                                         .await
                                         .expect("Didn't expect error from database")
                                         .map(Arc::new);
 
->>>>>>> b2fe8386
                                     TaskRequest::RespondWithRequestedHeader(
                                         (response, request_id)
                                     )
@@ -611,11 +585,7 @@
 
         async fn get_sealed_header(
             &self,
-<<<<<<< HEAD
-            _height: &BlockHeight,
-=======
             _height: BlockHeight,
->>>>>>> b2fe8386
         ) -> StorageResult<Option<SealedBlockHeader>> {
             let header = Default::default();
 
