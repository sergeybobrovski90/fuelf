use crate::{
    codecs::postcard::PostcardCodec,
    config::Config,
    gossipsub::messages::{
        GossipsubBroadcastRequest,
        GossipsubMessage,
    },
    p2p_service::{
        FuelP2PEvent,
        FuelP2PService,
    },
    peer_manager::PeerInfo,
    ports::{
        BlockHeightImporter,
        P2pDb,
    },
    request_response::messages::{
        OnResponse,
        RequestMessage,
        ResponseMessage,
        ResponseSender,
    },
};
use anyhow::anyhow;
use fuel_core_services::{
    stream::BoxStream,
    RunnableService,
    RunnableTask,
    ServiceRunner,
    StateWatcher,
};
use fuel_core_storage::transactional::AtomicView;
use fuel_core_types::{
    blockchain::SealedBlockHeader,
    fuel_tx::{
        Transaction,
        UniqueIdentifier,
    },
    fuel_types::{
        BlockHeight,
        ChainId,
    },
    services::p2p::{
        peer_reputation::{
            AppScore,
            PeerReport,
            RESPONSE_ERROR_APP_SCORE,
        },
        BlockHeightHeartbeatData,
        GossipData,
        GossipsubMessageAcceptance,
        GossipsubMessageInfo,
        PeerId as FuelPeerId,
        TransactionGossipData,
        Transactions,
    },
};
use futures::{
    future::BoxFuture,
    StreamExt,
};
use libp2p::{
    gossipsub::MessageAcceptance,
    request_response::InboundRequestId,
    PeerId,
};
use std::{
    fmt::Debug,
    ops::Range,
    sync::Arc,
};
use tokio::{
    sync::{
        broadcast,
        mpsc,
        oneshot,
    },
    time::{
        Duration,
        Instant,
    },
};
use tracing::warn;

pub type Service<V> = ServiceRunner<Task<FuelP2PService, V, SharedState>>;

enum TaskRequest {
    // Broadcast requests to p2p network
    BroadcastTransaction(Arc<Transaction>),
    // Request to get one-off data from p2p network
    GetPeerIds(oneshot::Sender<Vec<PeerId>>),
    // Request to get information about all connected peers
    GetAllPeerInfo {
        channel: oneshot::Sender<Vec<(PeerId, PeerInfo)>>,
    },
<<<<<<< HEAD
    GetBlock {
        height: BlockHeight,
        channel: OnResponse<Option<Arc<SealedBlock>>>,
    },
=======
>>>>>>> a05ce481
    GetSealedHeaders {
        block_height_range: Range<u32>,
        channel: OnResponse<Option<Vec<SealedBlockHeader>>>,
    },
    GetTransactions {
        block_height_range: Range<u32>,
        from_peer: PeerId,
        channel: OnResponse<Option<Arc<Vec<Transactions>>>>,
    },
    // Responds back to the p2p network
    RespondWithGossipsubMessageReport((GossipsubMessageInfo, GossipsubMessageAcceptance)),
    RespondWithPeerReport {
        peer_id: PeerId,
        score: AppScore,
        reporting_service: &'static str,
    },
}

impl Debug for TaskRequest {
    fn fmt(&self, f: &mut std::fmt::Formatter<'_>) -> std::fmt::Result {
        match self {
            TaskRequest::BroadcastTransaction(_) => {
                write!(f, "TaskRequest::BroadcastTransaction")
            }
            TaskRequest::GetPeerIds(_) => {
                write!(f, "TaskRequest::GetPeerIds")
            }
            TaskRequest::GetSealedHeaders { .. } => {
                write!(f, "TaskRequest::GetSealedHeaders")
            }
            TaskRequest::GetTransactions { .. } => {
                write!(f, "TaskRequest::GetTransactions")
            }
            TaskRequest::RespondWithGossipsubMessageReport(_) => {
                write!(f, "TaskRequest::RespondWithGossipsubMessageReport")
            }
            TaskRequest::RespondWithPeerReport { .. } => {
                write!(f, "TaskRequest::RespondWithPeerReport")
            }
            TaskRequest::GetAllPeerInfo { .. } => {
                write!(f, "TaskRequest::GetPeerInfo")
            }
        }
    }
}

#[derive(Debug, Clone, Copy, PartialEq, Eq)]
pub enum HeartBeatPeerReportReason {
    OldHeartBeat,
    LowHeartBeatFrequency,
}

pub trait TaskP2PService: Send {
    fn get_peer_ids(&self) -> Vec<PeerId>;
    fn get_all_peer_info(&self) -> Vec<(&PeerId, &PeerInfo)>;
    fn get_peer_id_with_height(&self, height: &BlockHeight) -> Option<PeerId>;

    fn next_event(&mut self) -> BoxFuture<'_, Option<FuelP2PEvent>>;

    fn publish_message(
        &mut self,
        message: GossipsubBroadcastRequest,
    ) -> anyhow::Result<()>;

    fn send_request_msg(
        &mut self,
        peer_id: Option<PeerId>,
        request_msg: RequestMessage,
        on_response: ResponseSender,
    ) -> anyhow::Result<()>;

    fn send_response_msg(
        &mut self,
        request_id: InboundRequestId,
        message: ResponseMessage,
    ) -> anyhow::Result<()>;

    fn report_message(
        &mut self,
        message: GossipsubMessageInfo,
        acceptance: GossipsubMessageAcceptance,
    ) -> anyhow::Result<()>;

    fn report_peer(
        &mut self,
        peer_id: PeerId,
        score: AppScore,
        reporting_service: &str,
    ) -> anyhow::Result<()>;

    fn update_block_height(&mut self, height: BlockHeight) -> anyhow::Result<()>;
}

impl TaskP2PService for FuelP2PService {
    fn get_peer_ids(&self) -> Vec<PeerId> {
        self.get_peers_ids_iter().copied().collect()
    }

    fn get_all_peer_info(&self) -> Vec<(&PeerId, &PeerInfo)> {
        self.peer_manager().get_all_peers().collect()
    }

    fn get_peer_id_with_height(&self, height: &BlockHeight) -> Option<PeerId> {
        self.peer_manager().get_peer_id_with_height(height)
    }

    fn next_event(&mut self) -> BoxFuture<'_, Option<FuelP2PEvent>> {
        Box::pin(self.next_event())
    }

    fn publish_message(
        &mut self,
        message: GossipsubBroadcastRequest,
    ) -> anyhow::Result<()> {
        self.publish_message(message)?;
        Ok(())
    }

    fn send_request_msg(
        &mut self,
        peer_id: Option<PeerId>,
        request_msg: RequestMessage,
        on_response: ResponseSender,
    ) -> anyhow::Result<()> {
        self.send_request_msg(peer_id, request_msg, on_response)?;
        Ok(())
    }

    fn send_response_msg(
        &mut self,
        request_id: InboundRequestId,
        message: ResponseMessage,
    ) -> anyhow::Result<()> {
        self.send_response_msg(request_id, message)?;
        Ok(())
    }

    fn report_message(
        &mut self,
        message: GossipsubMessageInfo,
        acceptance: GossipsubMessageAcceptance,
    ) -> anyhow::Result<()> {
        report_message(self, message, acceptance);
        Ok(())
    }

    fn report_peer(
        &mut self,
        peer_id: PeerId,
        score: AppScore,
        reporting_service: &str,
    ) -> anyhow::Result<()> {
        self.report_peer(peer_id, score, reporting_service);
        Ok(())
    }

    fn update_block_height(&mut self, height: BlockHeight) -> anyhow::Result<()> {
        self.update_block_height(height);
        Ok(())
    }
}

pub trait Broadcast: Send {
    fn report_peer(
        &self,
        peer_id: FuelPeerId,
        report: AppScore,
        reporting_service: &'static str,
    ) -> anyhow::Result<()>;

    fn block_height_broadcast(
        &self,
        block_height_data: BlockHeightHeartbeatData,
    ) -> anyhow::Result<()>;

    fn tx_broadcast(&self, transaction: TransactionGossipData) -> anyhow::Result<()>;
}

impl Broadcast for SharedState {
    fn report_peer(
        &self,
        peer_id: FuelPeerId,
        report: AppScore,
        reporting_service: &'static str,
    ) -> anyhow::Result<()> {
        self.report_peer(peer_id, report, reporting_service)
    }

    fn block_height_broadcast(
        &self,
        block_height_data: BlockHeightHeartbeatData,
    ) -> anyhow::Result<()> {
        self.block_height_broadcast.send(block_height_data)?;
        Ok(())
    }

    fn tx_broadcast(&self, transaction: TransactionGossipData) -> anyhow::Result<()> {
        self.tx_broadcast.send(transaction)?;
        Ok(())
    }
}

/// Orchestrates various p2p-related events between the inner `P2pService`
/// and the top level `NetworkService`.
pub struct Task<P, V, B> {
    chain_id: ChainId,
    p2p_service: P,
    view_provider: V,
    next_block_height: BoxStream<BlockHeight>,
    /// Receive internal Task Requests
    request_receiver: mpsc::Receiver<TaskRequest>,
    broadcast: B,
    max_headers_per_request: u32,
    // milliseconds wait time between peer heartbeat reputation checks
    heartbeat_check_interval: Duration,
    heartbeat_max_avg_interval: Duration,
    heartbeat_max_time_since_last: Duration,
    next_check_time: Instant,
    heartbeat_peer_reputation_config: HeartbeatPeerReputationConfig,
}

#[derive(Clone)]
pub struct HeartbeatPeerReputationConfig {
    old_heartbeat_penalty: AppScore,
    low_heartbeat_frequency_penalty: AppScore,
}

impl<V> Task<FuelP2PService, V, SharedState> {
    pub fn new<B: BlockHeightImporter>(
        chain_id: ChainId,
        config: Config,
        view_provider: V,
        block_importer: Arc<B>,
    ) -> Self {
        let Config {
            max_block_size,
            max_headers_per_request,
            heartbeat_check_interval,
            heartbeat_max_avg_interval,
            heartbeat_max_time_since_last,
            ..
        } = config;
        let (request_sender, request_receiver) = mpsc::channel(1024 * 10);
        let (tx_broadcast, _) = broadcast::channel(1024 * 10);
        let (block_height_broadcast, _) = broadcast::channel(1024 * 10);

        // Hardcoded for now, but left here to be configurable in the future.
        // TODO: https://github.com/FuelLabs/fuel-core/issues/1340
        let heartbeat_peer_reputation_config = HeartbeatPeerReputationConfig {
            old_heartbeat_penalty: -5.,
            low_heartbeat_frequency_penalty: -5.,
        };

        let next_block_height = block_importer.next_block_height();
        let p2p_service = FuelP2PService::new(config, PostcardCodec::new(max_block_size));

        let reserved_peers_broadcast =
            p2p_service.peer_manager().reserved_peers_updates();

        let next_check_time =
            Instant::now().checked_add(heartbeat_check_interval).expect(
                "The heartbeat check interval should be small enough to do frequently",
            );

        Self {
            chain_id,
            p2p_service,
            view_provider,
            request_receiver,
            next_block_height,
            broadcast: SharedState {
                request_sender,
                tx_broadcast,
                reserved_peers_broadcast,
                block_height_broadcast,
            },
            max_headers_per_request,
            heartbeat_check_interval,
            heartbeat_max_avg_interval,
            heartbeat_max_time_since_last,
            next_check_time,
            heartbeat_peer_reputation_config,
        }
    }
}
impl<P: TaskP2PService, V, B: Broadcast> Task<P, V, B> {
    fn peer_heartbeat_reputation_checks(&self) -> anyhow::Result<()> {
        for (peer_id, peer_info) in self.p2p_service.get_all_peer_info() {
            if peer_info.heartbeat_data.duration_since_last_heartbeat()
                > self.heartbeat_max_time_since_last
            {
                tracing::debug!("Peer {:?} has old heartbeat", peer_id);
                let report = HeartBeatPeerReportReason::OldHeartBeat;
                let peer_id = convert_peer_id(peer_id)?;
                self.report_peer(peer_id, report)?;
            } else if peer_info.heartbeat_data.average_time_between_heartbeats()
                > self.heartbeat_max_avg_interval
            {
                tracing::debug!("Peer {:?} has low heartbeat frequency", peer_id);
                let report = HeartBeatPeerReportReason::LowHeartBeatFrequency;
                let peer_id = convert_peer_id(peer_id)?;
                self.report_peer(peer_id, report)?;
            }
        }
        Ok(())
    }

    fn report_peer(
        &self,
        peer_id: FuelPeerId,
        report: HeartBeatPeerReportReason,
    ) -> anyhow::Result<()> {
        let app_score = match report {
            HeartBeatPeerReportReason::OldHeartBeat => {
                self.heartbeat_peer_reputation_config.old_heartbeat_penalty
            }
            HeartBeatPeerReportReason::LowHeartBeatFrequency => {
                self.heartbeat_peer_reputation_config
                    .low_heartbeat_frequency_penalty
            }
        };
        let reporting_service = "p2p";
        self.broadcast
            .report_peer(peer_id, app_score, reporting_service)?;
        Ok(())
    }
}

fn convert_peer_id(peer_id: &PeerId) -> anyhow::Result<FuelPeerId> {
    let inner = Vec::from(*peer_id);
    Ok(FuelPeerId::from(inner))
}

#[async_trait::async_trait]
impl<V> RunnableService for Task<FuelP2PService, V, SharedState>
where
    Self: RunnableTask,
{
    const NAME: &'static str = "P2P";

    type SharedData = SharedState;
    type Task = Task<FuelP2PService, V, SharedState>;
    type TaskParams = ();

    fn shared_data(&self) -> Self::SharedData {
        self.broadcast.clone()
    }

    async fn into_task(
        mut self,
        _: &StateWatcher,
        _: Self::TaskParams,
    ) -> anyhow::Result<Self::Task> {
        self.p2p_service.start().await?;
        Ok(self)
    }
}

// TODO: Add tests https://github.com/FuelLabs/fuel-core/issues/1275
#[async_trait::async_trait]
impl<P, V, B> RunnableTask for Task<P, V, B>
where
    P: TaskP2PService + 'static,
    V: AtomicView + 'static,
    V::View: P2pDb,
    B: Broadcast + 'static,
{
    async fn run(&mut self, watcher: &mut StateWatcher) -> anyhow::Result<bool> {
        tracing::debug!("P2P task is running");
        let should_continue;

        tokio::select! {
            biased;

            _ = watcher.while_started() => {
                should_continue = false;
            }

            next_service_request = self.request_receiver.recv() => {
                should_continue = true;
                match next_service_request {
                    Some(TaskRequest::BroadcastTransaction(transaction)) => {
                        let tx_id = transaction.id(&self.chain_id);
                        let broadcast = GossipsubBroadcastRequest::NewTx(transaction);
                        let result = self.p2p_service.publish_message(broadcast);
                        if let Err(e) = result {
                            tracing::error!("Got an error during transaction {} broadcasting {}", tx_id, e);
                        }
                    }
                    Some(TaskRequest::GetPeerIds(channel)) => {
                        let peer_ids = self.p2p_service.get_peer_ids();
                        let _ = channel.send(peer_ids);
                    }
<<<<<<< HEAD
                    Some(TaskRequest::GetBlock { height, channel }) => {
                        let channel = ResponseSender::Block(channel);
                        let request_msg = RequestMessage::Block(height);
                        let peer = self.p2p_service.get_peer_id_with_height(&height);
                        if self.p2p_service.send_request_msg(peer, request_msg, channel).is_err() {
                            tracing::warn!("No peers found for block at height {:?}", height);
                        }
                    }
                    Some(TaskRequest::GetSealedHeaders { block_height_range, channel }) => {
                        let channel = ResponseSender::SealedHeaders(channel);
=======
                    Some(TaskRequest::GetSealedHeaders { block_height_range, channel: response}) => {
>>>>>>> a05ce481
                        let request_msg = RequestMessage::SealedHeaders(block_height_range.clone());

                        // Note: this range has already been checked for
                        // validity in `SharedState::get_sealed_block_headers`.
                        let height = BlockHeight::from(block_height_range.end.saturating_sub(1));
                        let peer = self.p2p_service.get_peer_id_with_height(&height);
                        if self.p2p_service.send_request_msg(peer, request_msg, channel).is_err() {
                            tracing::warn!("No peers found for block at height {:?}", height);
                        }
                    }
                    Some(TaskRequest::GetTransactions { block_height_range, from_peer, channel }) => {
                        let channel = ResponseSender::Transactions(channel);
                        let request_msg = RequestMessage::Transactions(block_height_range);
                        self.p2p_service.send_request_msg(Some(from_peer), request_msg, channel).expect("We always a peer here, so send has a target");
                    }
                    Some(TaskRequest::RespondWithGossipsubMessageReport((message, acceptance))) => {
                        // report_message(&mut self.p2p_service, message, acceptance);
                        self.p2p_service.report_message(message, acceptance)?;
                    }
                    Some(TaskRequest::RespondWithPeerReport { peer_id, score, reporting_service }) => {
                        let _ = self.p2p_service.report_peer(peer_id, score, reporting_service);
                    }
                    Some(TaskRequest::GetAllPeerInfo { channel }) => {
                        let peers = self.p2p_service.get_all_peer_info()
                            .into_iter()
                            .map(|(id, info)| (*id, info.clone()))
                            .collect::<Vec<_>>();
                        let _ = channel.send(peers);
                    }
                    None => {
                        unreachable!("The `Task` is holder of the `Sender`, so it should not be possible");
                    }
                }
            }
            p2p_event = self.p2p_service.next_event() => {
                should_continue = true;
                match p2p_event {
                    Some(FuelP2PEvent::PeerInfoUpdated { peer_id, block_height }) => {
                        let peer_id: Vec<u8> = peer_id.into();
                        let block_height_data = BlockHeightHeartbeatData {
                            peer_id: peer_id.into(),
                            block_height,
                        };

                        let _ = self.broadcast.block_height_broadcast(block_height_data);
                    }
                    Some(FuelP2PEvent::GossipsubMessage { message, message_id, peer_id,.. }) => {
                        let message_id = message_id.0;

                        match message {
                            GossipsubMessage::NewTx(transaction) => {
                                let next_transaction = GossipData::new(transaction, peer_id, message_id);
                                let _ = self.broadcast.tx_broadcast(next_transaction);
                            },
                        }
                    },
                    Some(FuelP2PEvent::InboundRequestMessage { request_message, request_id }) => {
                        match request_message {
<<<<<<< HEAD
                            RequestMessage::Block(block_height) => {
                                match self.db.get_sealed_block(&block_height) {
                                    Ok(maybe_block) => {
                                        let response = maybe_block.map(Arc::new);
                                        let _ = self.p2p_service.send_response_msg(request_id, ResponseMessage::Block(response));
                                    },
                                    Err(e) => {
                                        tracing::error!("Failed to get block at height {:?}: {:?}", block_height, e);
                                        let response = None;
                                        let _ = self.p2p_service.send_response_msg(request_id, ResponseMessage::Block(response));
                                        return Err(e.into())
                                    }
                                }
                            }
=======
>>>>>>> a05ce481
                            RequestMessage::Transactions(range) => {
                                let view = self.view_provider.latest_view();
                                match view.get_transactions(range.clone()) {
                                    Ok(response) => {
                                        let _ = self.p2p_service.send_response_msg(request_id, ResponseMessage::Transactions(response));
                                    },
                                    Err(e) => {
                                        tracing::error!("Failed to get transactions for range {:?}: {:?}", range, e);
                                        let response = None;
                                        let _ = self.p2p_service.send_response_msg(request_id, ResponseMessage::Transactions(response));
                                        return Err(e.into())
                                    }
                                }
                            }
                            RequestMessage::SealedHeaders(range) => {
                                let max_len = self.max_headers_per_request.try_into().expect("u32 should always fit into usize");
                                if range.len() > max_len {
                                    tracing::error!("Requested range of sealed headers is too big. Requested length: {:?}, Max length: {:?}", range.len(), max_len);
                                    // TODO: Return helpful error message to requester. https://github.com/FuelLabs/fuel-core/issues/1311
                                    let response = None;
                                    let _ = self.p2p_service.send_response_msg(request_id, ResponseMessage::SealedHeaders(response));
                                } else {
                                    let view = self.view_provider.latest_view();
                                    match view.get_sealed_headers(range.clone()) {
                                        Ok(headers) => {
                                            let response = Some(headers);
                                            let _ = self.p2p_service.send_response_msg(request_id, ResponseMessage::SealedHeaders(response));
                                        },
                                        Err(e) => {
                                            tracing::error!("Failed to get sealed headers for range {:?}: {:?}", range, &e);
                                            let response = None;
                                            let _ = self.p2p_service.send_response_msg(request_id, ResponseMessage::SealedHeaders(response));
                                            return Err(e.into())
                                        }
                                    }
                                };
                            }
                        }
                    },
                    _ => (),
                }
            },
            _  = tokio::time::sleep_until(self.next_check_time) => {
                should_continue = true;
                let res = self.peer_heartbeat_reputation_checks();
                match res {
                    Ok(_) => tracing::debug!("Peer heartbeat reputation checks completed"),
                    Err(e) => {
                        tracing::error!("Failed to perform peer heartbeat reputation checks: {:?}", e);
                    }
                }
                self.next_check_time += self.heartbeat_check_interval;
            },
            latest_block_height = self.next_block_height.next() => {
                if let Some(latest_block_height) = latest_block_height {
                    let _ = self.p2p_service.update_block_height(latest_block_height);
                    should_continue = true;
                } else {
                    should_continue = false;
                }
            }
        }

        tracing::debug!("P2P task is finished");
        Ok(should_continue)
    }

    async fn shutdown(self) -> anyhow::Result<()> {
        // Nothing to shut down because we don't have any temporary state that should be dumped,
        // and we don't spawn any sub-tasks that we need to finish or await.

        // `FuelP2PService` doesn't support graceful shutdown(with informing of connected peers).
        // https://github.com/libp2p/specs/blob/master/ROADMAP.md#%EF%B8%8F-polite-peering
        // Dropping of the `FuelP2PService` will close all connections.

        Ok(())
    }
}

#[derive(Clone)]
pub struct SharedState {
    /// Sender of p2p transaction used for subscribing.
    tx_broadcast: broadcast::Sender<TransactionGossipData>,
    /// Sender of reserved peers connection updates.
    reserved_peers_broadcast: broadcast::Sender<usize>,
    /// Used for communicating with the `Task`.
    request_sender: mpsc::Sender<TaskRequest>,
    /// Sender of p2p blopck height data
    block_height_broadcast: broadcast::Sender<BlockHeightHeartbeatData>,
}

impl SharedState {
    pub fn notify_gossip_transaction_validity(
        &self,
        message_info: GossipsubMessageInfo,
        acceptance: GossipsubMessageAcceptance,
    ) -> anyhow::Result<()> {
        self.request_sender
            .try_send(TaskRequest::RespondWithGossipsubMessageReport((
                message_info,
                acceptance,
            )))?;
        Ok(())
    }

<<<<<<< HEAD
    pub async fn get_block(
        &self,
        height: BlockHeight,
    ) -> anyhow::Result<Option<SealedBlock>> {
        let (sender, receiver) = oneshot::channel();

        self.request_sender
            .send(TaskRequest::GetBlock {
                height,
                channel: sender,
            })
            .await?;

        let (peer_id, response) = receiver.await.map_err(|e| anyhow!("{e}"))?;

        let Ok(data) = response else {
            let _ = self.report_peer(
                FuelPeerId::from(peer_id.to_bytes()),
                RESPONSE_ERROR_APP_SCORE,
                "p2p_error",
            );
            return Err(anyhow!("Invalid result from peer, already reported"));
        };
        Ok(data.map(|a| {
            Arc::into_inner(a).expect(
                "There are not other references, we just received this from the network",
            )
        }))
    }

=======
>>>>>>> a05ce481
    pub async fn get_sealed_block_headers(
        &self,
        block_height_range: Range<u32>,
    ) -> anyhow::Result<(Vec<u8>, Option<Vec<SealedBlockHeader>>)> {
        let (sender, receiver) = oneshot::channel();

        if block_height_range.is_empty() {
            return Err(anyhow!(
                "Cannot retrieve headers for an empty range of block heights"
            ))
        }

        self.request_sender
            .send(TaskRequest::GetSealedHeaders {
                block_height_range,
                channel: sender,
            })
            .await?;

        let (peer_id, response) = receiver.await.map_err(|e| anyhow!("{e}"))?;

        let Ok(data) = response else {
            let _ = self.report_peer(
                FuelPeerId::from(peer_id.to_bytes()),
                RESPONSE_ERROR_APP_SCORE,
                "p2p_error",
            );
            return Err(anyhow!("Invalid result from peer, already reported"));
        };
        Ok((peer_id.to_bytes(), data))
    }

    pub async fn get_transactions_from_peer(
        &self,
        peer_id: Vec<u8>,
        range: Range<u32>,
    ) -> anyhow::Result<Option<Vec<Transactions>>> {
        let (sender, receiver) = oneshot::channel();
        let from_peer = PeerId::from_bytes(&peer_id).expect("Valid PeerId");

        let request = TaskRequest::GetTransactions {
            block_height_range: range,
            from_peer,
            channel: sender,
        };
        self.request_sender.send(request).await?;

        let (response_from_peer, response) =
            receiver.await.map_err(|e| anyhow!("{e}"))?;
        assert_eq!(
            peer_id,
            response_from_peer.to_bytes(),
            "Bug: response from non-requested peer"
        );

        let Ok(data) = response else {
            let _ = self.report_peer(
                FuelPeerId::from(peer_id),
                RESPONSE_ERROR_APP_SCORE,
                "p2p_error",
            );
            return Err(anyhow!("Invalid result from peer, already reported"));
        };
        Ok(data.map(|a| {
            Arc::into_inner(a).expect(
                "There are not other references, we just received this from the network",
            )
        }))
    }

    pub fn broadcast_transaction(
        &self,
        transaction: Arc<Transaction>,
    ) -> anyhow::Result<()> {
        self.request_sender
            .try_send(TaskRequest::BroadcastTransaction(transaction))?;
        Ok(())
    }

    pub async fn get_peer_ids(&self) -> anyhow::Result<Vec<PeerId>> {
        let (sender, receiver) = oneshot::channel();

        self.request_sender
            .send(TaskRequest::GetPeerIds(sender))
            .await?;

        receiver.await.map_err(|e| anyhow!("{}", e))
    }

    pub async fn get_all_peers(&self) -> anyhow::Result<Vec<(PeerId, PeerInfo)>> {
        let (sender, receiver) = oneshot::channel();

        self.request_sender
            .send(TaskRequest::GetAllPeerInfo { channel: sender })
            .await?;

        receiver.await.map_err(|e| anyhow!("{}", e))
    }

    pub fn subscribe_tx(&self) -> broadcast::Receiver<TransactionGossipData> {
        self.tx_broadcast.subscribe()
    }

    pub fn subscribe_block_height(
        &self,
    ) -> broadcast::Receiver<BlockHeightHeartbeatData> {
        self.block_height_broadcast.subscribe()
    }

    pub fn subscribe_reserved_peers_count(&self) -> broadcast::Receiver<usize> {
        self.reserved_peers_broadcast.subscribe()
    }

    pub fn report_peer<T: PeerReport>(
        &self,
        peer_id: FuelPeerId,
        peer_report: T,
        reporting_service: &'static str,
    ) -> anyhow::Result<()> {
        match Vec::from(peer_id).try_into() {
            Ok(peer_id) => {
                let score = peer_report.get_score_from_report();

                self.request_sender
                    .try_send(TaskRequest::RespondWithPeerReport {
                        peer_id,
                        score,
                        reporting_service,
                    })?;

                Ok(())
            }
            Err(e) => {
                warn!(target: "fuel-p2p", "Failed to read PeerId from {e:?}");
                Err(anyhow::anyhow!("Failed to read PeerId from {e:?}"))
            }
        }
    }
}

pub fn new_service<V, B>(
    chain_id: ChainId,
    p2p_config: Config,
    view_provider: V,
    block_importer: B,
) -> Service<V>
where
    V: AtomicView + 'static,
    V::View: P2pDb,
    B: BlockHeightImporter,
{
    let task = Task::new(
        chain_id,
        p2p_config,
        view_provider,
        Arc::new(block_importer),
    );
    Service::new(task)
}

pub fn to_message_acceptance(
    acceptance: &GossipsubMessageAcceptance,
) -> MessageAcceptance {
    match acceptance {
        GossipsubMessageAcceptance::Accept => MessageAcceptance::Accept,
        GossipsubMessageAcceptance::Reject => MessageAcceptance::Reject,
        GossipsubMessageAcceptance::Ignore => MessageAcceptance::Ignore,
    }
}

fn report_message(
    p2p_service: &mut FuelP2PService,
    message: GossipsubMessageInfo,
    acceptance: GossipsubMessageAcceptance,
) {
    let GossipsubMessageInfo {
        peer_id,
        message_id,
    } = message;

    let msg_id = message_id.into();
    let peer_id: Vec<u8> = peer_id.into();

    if let Ok(peer_id) = peer_id.try_into() {
        let acceptance = to_message_acceptance(&acceptance);
        p2p_service.report_message_validation_result(&msg_id, peer_id, acceptance);
    } else {
        warn!(target: "fuel-p2p", "Failed to read PeerId from received GossipsubMessageId: {}", msg_id);
    }
}

#[cfg(test)]
pub mod tests {
    #![allow(non_snake_case)]
    use crate::ports::P2pDb;

    use super::*;

    use crate::peer_manager::heartbeat_data::HeartbeatData;
    use fuel_core_services::{
        Service,
        State,
    };
    use fuel_core_storage::Result as StorageResult;
    use fuel_core_types::fuel_types::BlockHeight;
    use futures::FutureExt;
    use std::{
        collections::VecDeque,
        time::SystemTime,
    };

    #[derive(Clone, Debug)]
    struct FakeDb;

    impl AtomicView for FakeDb {
        type View = Self;

        type Height = BlockHeight;

        fn latest_height(&self) -> Self::Height {
            BlockHeight::default()
        }

        fn view_at(&self, _: &BlockHeight) -> StorageResult<Self::View> {
            unimplemented!()
        }

        fn latest_view(&self) -> Self::View {
            self.clone()
        }
    }

    impl P2pDb for FakeDb {
        fn get_sealed_headers(
            &self,
            _block_height_range: Range<u32>,
        ) -> StorageResult<Vec<SealedBlockHeader>> {
            unimplemented!()
        }

        fn get_transactions(
            &self,
            _block_height_range: Range<u32>,
        ) -> StorageResult<Option<Vec<Transactions>>> {
            unimplemented!()
        }
    }

    #[derive(Clone, Debug)]
    struct FakeBlockImporter;

    impl BlockHeightImporter for FakeBlockImporter {
        fn next_block_height(&self) -> BoxStream<BlockHeight> {
            Box::pin(fuel_core_services::stream::pending())
        }
    }

    #[tokio::test]
    async fn start_and_stop_awaits_works() {
        let p2p_config = Config::default_initialized("start_stop_works");
        let service =
            new_service(ChainId::default(), p2p_config, FakeDb, FakeBlockImporter);

        // Node with p2p service started
        assert!(service.start_and_await().await.unwrap().started());
        // Node with p2p service stopped
        assert!(service.stop_and_await().await.unwrap().stopped());
    }

    struct FakeP2PService {
        peer_info: Vec<(PeerId, PeerInfo)>,
    }

    impl TaskP2PService for FakeP2PService {
        fn get_peer_ids(&self) -> Vec<PeerId> {
            todo!()
        }

        fn get_all_peer_info(&self) -> Vec<(&PeerId, &PeerInfo)> {
            self.peer_info.iter().map(|tup| (&tup.0, &tup.1)).collect()
        }

        fn get_peer_id_with_height(&self, _height: &BlockHeight) -> Option<PeerId> {
            todo!()
        }

        fn next_event(&mut self) -> BoxFuture<'_, Option<FuelP2PEvent>> {
            std::future::pending().boxed()
        }

        fn publish_message(
            &mut self,
            _message: GossipsubBroadcastRequest,
        ) -> anyhow::Result<()> {
            todo!()
        }

        fn send_request_msg(
            &mut self,
            _peer_id: Option<PeerId>,
            _request_msg: RequestMessage,
            _on_response: ResponseSender,
        ) -> anyhow::Result<()> {
            todo!()
        }

        fn send_response_msg(
            &mut self,
            _request_id: InboundRequestId,
            _message: ResponseMessage,
        ) -> anyhow::Result<()> {
            todo!()
        }

        fn report_message(
            &mut self,
            _message: GossipsubMessageInfo,
            _acceptance: GossipsubMessageAcceptance,
        ) -> anyhow::Result<()> {
            todo!()
        }

        fn report_peer(
            &mut self,
            _peer_id: PeerId,
            _score: AppScore,
            _reporting_service: &str,
        ) -> anyhow::Result<()> {
            todo!()
        }

        fn update_block_height(&mut self, _height: BlockHeight) -> anyhow::Result<()> {
            todo!()
        }
    }

    #[derive(Clone)]
    struct FakeDB;

    impl AtomicView for FakeDB {
        type View = Self;

        type Height = BlockHeight;

        fn latest_height(&self) -> Self::Height {
            BlockHeight::default()
        }

        fn view_at(&self, _: &BlockHeight) -> StorageResult<Self::View> {
            unimplemented!()
        }

        fn latest_view(&self) -> Self::View {
            self.clone()
        }
    }

    impl P2pDb for FakeDB {
        fn get_sealed_headers(
            &self,
            _block_height_range: Range<u32>,
        ) -> StorageResult<Vec<SealedBlockHeader>> {
            todo!()
        }

        fn get_transactions(
            &self,
            _block_height_range: Range<u32>,
        ) -> StorageResult<Option<Vec<Transactions>>> {
            todo!()
        }
    }

    struct FakeBroadcast {
        pub peer_reports: mpsc::Sender<(FuelPeerId, AppScore, String)>,
    }

    impl Broadcast for FakeBroadcast {
        fn report_peer(
            &self,
            peer_id: FuelPeerId,
            report: AppScore,
            reporting_service: &'static str,
        ) -> anyhow::Result<()> {
            self.peer_reports.try_send((
                peer_id,
                report,
                reporting_service.to_string(),
            ))?;
            Ok(())
        }

        fn block_height_broadcast(
            &self,
            _block_height_data: BlockHeightHeartbeatData,
        ) -> anyhow::Result<()> {
            todo!()
        }

        fn tx_broadcast(
            &self,
            _transaction: TransactionGossipData,
        ) -> anyhow::Result<()> {
            todo!()
        }
    }

    #[tokio::test]
    async fn peer_heartbeat_reputation_checks__slow_heartbeat_sends_reports() {
        // given
        let peer_id = PeerId::random();
        // more than limit
        let last_duration = Duration::from_secs(30);
        let mut durations = VecDeque::new();
        durations.push_front(last_duration);

        let heartbeat_data = HeartbeatData {
            block_height: None,
            last_heartbeat: Instant::now(),
            last_heartbeat_sys: SystemTime::now(),
            window: 0,
            durations,
        };
        let peer_info = PeerInfo {
            peer_addresses: Default::default(),
            client_version: None,
            heartbeat_data,
            score: 100.0,
        };
        let peer_info = vec![(peer_id, peer_info)];
        let p2p_service = FakeP2PService { peer_info };
        let (_request_sender, request_receiver) = mpsc::channel(100);

        let (report_sender, mut report_receiver) = mpsc::channel(100);
        let broadcast = FakeBroadcast {
            peer_reports: report_sender,
        };

        // Less than actual
        let heartbeat_max_avg_interval = Duration::from_secs(20);
        // Greater than actual
        let heartbeat_max_time_since_last = Duration::from_secs(40);

        // Arbitrary values
        let heartbeat_peer_reputation_config = HeartbeatPeerReputationConfig {
            old_heartbeat_penalty: 5.6,
            low_heartbeat_frequency_penalty: 20.45,
        };

        let mut task = Task {
            chain_id: Default::default(),
            p2p_service,
            view_provider: FakeDB,
            next_block_height: FakeBlockImporter.next_block_height(),
            request_receiver,
            broadcast,
            max_headers_per_request: 0,
            heartbeat_check_interval: Duration::from_secs(0),
            heartbeat_max_avg_interval,
            heartbeat_max_time_since_last,
            next_check_time: Instant::now(),
            heartbeat_peer_reputation_config: heartbeat_peer_reputation_config.clone(),
        };
        let (watch_sender, watch_receiver) = tokio::sync::watch::channel(State::Started);
        let mut watcher = StateWatcher::from(watch_receiver);

        // when
        task.run(&mut watcher).await.unwrap();

        // then
        let (report_peer_id, report, reporting_service) =
            report_receiver.recv().await.unwrap();

        watch_sender.send(State::Stopped).unwrap();

        assert_eq!(
            FuelPeerId::from(peer_id.to_bytes().to_vec()),
            report_peer_id
        );
        assert_eq!(
            report,
            heartbeat_peer_reputation_config.low_heartbeat_frequency_penalty
        );
        assert_eq!(reporting_service, "p2p");
    }

    #[tokio::test]
    async fn peer_heartbeat_reputation_checks__old_heartbeat_sends_reports() {
        // given
        let peer_id = PeerId::random();
        // under the limit
        let last_duration = Duration::from_secs(5);
        let last_heartbeat = Instant::now() - Duration::from_secs(50);
        let last_heartbeat_sys = SystemTime::now() - Duration::from_secs(50);
        let mut durations = VecDeque::new();
        durations.push_front(last_duration);

        let heartbeat_data = HeartbeatData {
            block_height: None,
            last_heartbeat,
            last_heartbeat_sys,
            window: 0,
            durations,
        };
        let peer_info = PeerInfo {
            peer_addresses: Default::default(),
            client_version: None,
            heartbeat_data,
            score: 100.0,
        };
        let peer_info = vec![(peer_id, peer_info)];
        let p2p_service = FakeP2PService { peer_info };
        let (_request_sender, request_receiver) = mpsc::channel(100);

        let (report_sender, mut report_receiver) = mpsc::channel(100);
        let broadcast = FakeBroadcast {
            peer_reports: report_sender,
        };

        // Greater than actual
        let heartbeat_max_avg_interval = Duration::from_secs(20);
        // Less than actual
        let heartbeat_max_time_since_last = Duration::from_secs(40);

        // Arbitrary values
        let heartbeat_peer_reputation_config = HeartbeatPeerReputationConfig {
            old_heartbeat_penalty: 5.6,
            low_heartbeat_frequency_penalty: 20.45,
        };

        let mut task = Task {
            chain_id: Default::default(),
            p2p_service,
            view_provider: FakeDB,
            next_block_height: FakeBlockImporter.next_block_height(),
            request_receiver,
            broadcast,
            max_headers_per_request: 0,
            heartbeat_check_interval: Duration::from_secs(0),
            heartbeat_max_avg_interval,
            heartbeat_max_time_since_last,
            next_check_time: Instant::now(),
            heartbeat_peer_reputation_config: heartbeat_peer_reputation_config.clone(),
        };
        let (watch_sender, watch_receiver) = tokio::sync::watch::channel(State::Started);
        let mut watcher = StateWatcher::from(watch_receiver);

        // when
        task.run(&mut watcher).await.unwrap();

        // then
        let (report_peer_id, report, reporting_service) =
            report_receiver.recv().await.unwrap();

        watch_sender.send(State::Stopped).unwrap();

        assert_eq!(
            FuelPeerId::from(peer_id.to_bytes().to_vec()),
            report_peer_id
        );
        assert_eq!(
            report,
            heartbeat_peer_reputation_config.old_heartbeat_penalty
        );
        assert_eq!(reporting_service, "p2p");
    }
}<|MERGE_RESOLUTION|>--- conflicted
+++ resolved
@@ -93,13 +93,6 @@
     GetAllPeerInfo {
         channel: oneshot::Sender<Vec<(PeerId, PeerInfo)>>,
     },
-<<<<<<< HEAD
-    GetBlock {
-        height: BlockHeight,
-        channel: OnResponse<Option<Arc<SealedBlock>>>,
-    },
-=======
->>>>>>> a05ce481
     GetSealedHeaders {
         block_height_range: Range<u32>,
         channel: OnResponse<Option<Vec<SealedBlockHeader>>>,
@@ -493,20 +486,8 @@
                         let peer_ids = self.p2p_service.get_peer_ids();
                         let _ = channel.send(peer_ids);
                     }
-<<<<<<< HEAD
-                    Some(TaskRequest::GetBlock { height, channel }) => {
-                        let channel = ResponseSender::Block(channel);
-                        let request_msg = RequestMessage::Block(height);
-                        let peer = self.p2p_service.get_peer_id_with_height(&height);
-                        if self.p2p_service.send_request_msg(peer, request_msg, channel).is_err() {
-                            tracing::warn!("No peers found for block at height {:?}", height);
-                        }
-                    }
-                    Some(TaskRequest::GetSealedHeaders { block_height_range, channel }) => {
+                    Some(TaskRequest::GetSealedHeaders { block_height_range, channel}) => {
                         let channel = ResponseSender::SealedHeaders(channel);
-=======
-                    Some(TaskRequest::GetSealedHeaders { block_height_range, channel: response}) => {
->>>>>>> a05ce481
                         let request_msg = RequestMessage::SealedHeaders(block_height_range.clone());
 
                         // Note: this range has already been checked for
@@ -565,23 +546,6 @@
                     },
                     Some(FuelP2PEvent::InboundRequestMessage { request_message, request_id }) => {
                         match request_message {
-<<<<<<< HEAD
-                            RequestMessage::Block(block_height) => {
-                                match self.db.get_sealed_block(&block_height) {
-                                    Ok(maybe_block) => {
-                                        let response = maybe_block.map(Arc::new);
-                                        let _ = self.p2p_service.send_response_msg(request_id, ResponseMessage::Block(response));
-                                    },
-                                    Err(e) => {
-                                        tracing::error!("Failed to get block at height {:?}: {:?}", block_height, e);
-                                        let response = None;
-                                        let _ = self.p2p_service.send_response_msg(request_id, ResponseMessage::Block(response));
-                                        return Err(e.into())
-                                    }
-                                }
-                            }
-=======
->>>>>>> a05ce481
                             RequestMessage::Transactions(range) => {
                                 let view = self.view_provider.latest_view();
                                 match view.get_transactions(range.clone()) {
@@ -687,39 +651,6 @@
         Ok(())
     }
 
-<<<<<<< HEAD
-    pub async fn get_block(
-        &self,
-        height: BlockHeight,
-    ) -> anyhow::Result<Option<SealedBlock>> {
-        let (sender, receiver) = oneshot::channel();
-
-        self.request_sender
-            .send(TaskRequest::GetBlock {
-                height,
-                channel: sender,
-            })
-            .await?;
-
-        let (peer_id, response) = receiver.await.map_err(|e| anyhow!("{e}"))?;
-
-        let Ok(data) = response else {
-            let _ = self.report_peer(
-                FuelPeerId::from(peer_id.to_bytes()),
-                RESPONSE_ERROR_APP_SCORE,
-                "p2p_error",
-            );
-            return Err(anyhow!("Invalid result from peer, already reported"));
-        };
-        Ok(data.map(|a| {
-            Arc::into_inner(a).expect(
-                "There are not other references, we just received this from the network",
-            )
-        }))
-    }
-
-=======
->>>>>>> a05ce481
     pub async fn get_sealed_block_headers(
         &self,
         block_height_range: Range<u32>,
