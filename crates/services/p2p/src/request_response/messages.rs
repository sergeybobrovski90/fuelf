--- conflicted
+++ resolved
@@ -46,59 +46,35 @@
 /// Final Response Message that p2p service sends to the Orchestrator
 #[derive(Serialize, Deserialize, Debug, Clone)]
 pub enum ResponseMessage {
-<<<<<<< HEAD
-    SealedBlock(SealedBlock),
-    SealedHeader(Option<SealedBlockHeader>),
-    Transactions(Vec<Transaction>),
-=======
     SealedBlock(Option<SealedBlock>),
     SealedHeader(Option<SealedBlockHeader>),
     Transactions(Option<Vec<Transaction>>),
->>>>>>> b2fe8386
 }
 
 /// Holds oneshot channels for specific responses
 #[derive(Debug)]
 pub enum ResponseChannelItem {
-<<<<<<< HEAD
-    SendBlock(oneshot::Sender<SealedBlock>),
-    SendSealedHeader(oneshot::Sender<Option<(PeerId, SealedBlockHeader)>>),
-    SendTransactions(oneshot::Sender<Vec<Transaction>>),
-=======
     Block(ChannelItem<SealedBlock>),
     SealedHeader(ChannelItem<(PeerId, SealedBlockHeader)>),
     Transactions(ChannelItem<Vec<Transaction>>),
->>>>>>> b2fe8386
 }
 
 /// Response that is sent over the wire
 /// and then additionaly deserialized into `ResponseMessage`
 #[derive(Serialize, Deserialize, Debug, Clone)]
 pub enum NetworkResponse {
-<<<<<<< HEAD
-    SerializedBlock(Vec<u8>),
-    SerializedHeader(Vec<u8>),
-    SerializedTransactions(Vec<u8>),
-=======
     Block(Option<Vec<u8>>),
     Header(Option<Vec<u8>>),
     Transactions(Option<Vec<u8>>),
->>>>>>> b2fe8386
 }
 
 /// Initial state of the `ResponseMessage` prior to having its inner value serialized
 /// and wrapped into `NetworkResponse`
 #[derive(Debug, Clone)]
 pub enum OutboundResponse {
-<<<<<<< HEAD
-    RespondWithBlock(Arc<SealedBlock>),
-    RespondWithHeader(Arc<SealedBlockHeader>),
-    RespondWithTransactions(Arc<Vec<Transaction>>),
-=======
     Block(Option<Arc<SealedBlock>>),
     SealedHeader(Option<Arc<SealedBlockHeader>>),
     Transactions(Option<Arc<Vec<Transaction>>>),
->>>>>>> b2fe8386
 }
 
 #[derive(Debug)]
