--- conflicted
+++ resolved
@@ -1,3 +1,4 @@
+use crate::service::TaskError;
 use fuel_core_types::{
     blockchain::SealedBlockHeader,
     fuel_tx::TxId,
@@ -18,14 +19,6 @@
 use thiserror::Error;
 use tokio::sync::oneshot;
 
-<<<<<<< HEAD
-=======
-use crate::service::TaskError;
-
-pub(crate) const V1_REQUEST_RESPONSE_PROTOCOL_ID: &str = "/fuel/req_res/0.0.1";
-pub(crate) const V2_REQUEST_RESPONSE_PROTOCOL_ID: &str = "/fuel/req_res/0.0.2";
-
->>>>>>> 3f8ea1e8
 /// Max Size in Bytes of the Request Message
 #[cfg(test)]
 pub(crate) const MAX_REQUEST_SIZE: usize = core::mem::size_of::<RequestMessage>();
