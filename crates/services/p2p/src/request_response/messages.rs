use fuel_core_types::{
    blockchain::SealedBlockHeader,
    services::p2p::Transactions,
};
use libp2p::{
    request_response::OutboundFailure,
    PeerId,
};
use serde::{
    Deserialize,
    Serialize,
};
use std::{
    ops::Range,
    sync::Arc,
};
use thiserror::Error;
use tokio::sync::oneshot;

pub(crate) const REQUEST_RESPONSE_PROTOCOL_ID: &str = "/fuel/req_res/0.0.1";

/// Max Size in Bytes of the Request Message
#[cfg(test)]
pub(crate) const MAX_REQUEST_SIZE: usize = core::mem::size_of::<RequestMessage>();

#[derive(Serialize, Deserialize, Eq, PartialEq, Debug, Clone)]
pub enum RequestMessage {
    SealedHeaders(Range<u32>),
    Transactions(Range<u32>),
}

<<<<<<< HEAD
#[derive(Debug, Clone, Serialize, Deserialize)]
pub enum ResponseMessage {
    Block(Option<Arc<SealedBlock>>),
=======
/// Holds oneshot channels for specific responses
#[derive(Debug)]
pub enum ResponseChannelItem {
    SealedHeaders(oneshot::Sender<(PeerId, Option<Vec<SealedBlockHeader>>)>),
    Transactions(oneshot::Sender<Option<Vec<Transactions>>>),
}

#[derive(Debug, Serialize, Deserialize)]
pub enum ResponseMessage {
>>>>>>> a05ce481
    SealedHeaders(Option<Vec<SealedBlockHeader>>),
    Transactions(Option<Vec<Transactions>>),
}

pub type OnResponse<T> = oneshot::Sender<(PeerId, Result<T, ResponseError>)>;

#[derive(Debug)]
pub enum ResponseSender {
    Block(OnResponse<Option<Arc<SealedBlock>>>),
    SealedHeaders(OnResponse<Option<Vec<SealedBlockHeader>>>),
    Transactions(OnResponse<Option<Arc<Vec<Transactions>>>>),
}

#[derive(Debug, Error)]
pub enum RequestError {
    #[error("Not currently connected to any peers")]
    NoPeersConnected,
}

#[derive(Debug, Error)]
pub enum ResponseError {
    /// This is the raw error from [`libp2p-request-response`]
    #[error("P2P outbound error {0}")]
    P2P(OutboundFailure),
    /// The peer responded with an invalid response type
    #[error("Peer response message was of incorrect type")]
    TypeMismatch,
}

/// Errors than can occur when attempting to send a response
#[derive(Debug, Eq, PartialEq, Error)]
pub enum ResponseSendError {
    #[error("Response channel does not exist")]
    ResponseChannelDoesNotExist,
    #[error("Failed to send response")]
    SendingResponseFailed,
    #[error("Failed to convert response to intermediate format")]
    ConversionToIntermediateFailed,
}<|MERGE_RESOLUTION|>--- conflicted
+++ resolved
@@ -29,21 +29,8 @@
     Transactions(Range<u32>),
 }
 
-<<<<<<< HEAD
 #[derive(Debug, Clone, Serialize, Deserialize)]
 pub enum ResponseMessage {
-    Block(Option<Arc<SealedBlock>>),
-=======
-/// Holds oneshot channels for specific responses
-#[derive(Debug)]
-pub enum ResponseChannelItem {
-    SealedHeaders(oneshot::Sender<(PeerId, Option<Vec<SealedBlockHeader>>)>),
-    Transactions(oneshot::Sender<Option<Vec<Transactions>>>),
-}
-
-#[derive(Debug, Serialize, Deserialize)]
-pub enum ResponseMessage {
->>>>>>> a05ce481
     SealedHeaders(Option<Vec<SealedBlockHeader>>),
     Transactions(Option<Vec<Transactions>>),
 }
@@ -52,7 +39,6 @@
 
 #[derive(Debug)]
 pub enum ResponseSender {
-    Block(OnResponse<Option<Arc<SealedBlock>>>),
     SealedHeaders(OnResponse<Option<Vec<SealedBlockHeader>>>),
     Transactions(OnResponse<Option<Arc<Vec<Transactions>>>>),
 }
