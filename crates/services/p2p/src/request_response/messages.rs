--- conflicted
+++ resolved
@@ -18,14 +18,8 @@
 use thiserror::Error;
 use tokio::sync::oneshot;
 
-<<<<<<< HEAD
-pub(crate) const REQUEST_RESPONSE_PROTOCOL_ID: &str = "/fuel/req_res/0.0.1";
-pub(crate) const REQUEST_RESPONSE_WITH_ERROR_CODES_PROTOCOL_ID: &str =
-    "/fuel/req_res/0.0.2";
-=======
 pub(crate) const V1_REQUEST_RESPONSE_PROTOCOL_ID: &str = "/fuel/req_res/0.0.1";
 pub(crate) const V2_REQUEST_RESPONSE_PROTOCOL_ID: &str = "/fuel/req_res/0.0.2";
->>>>>>> bb6a42cc
 
 /// Max Size in Bytes of the Request Message
 #[cfg(test)]
@@ -39,16 +33,11 @@
     TxPoolFullTransactions(Vec<TxId>),
 }
 
-<<<<<<< HEAD
-// TODO: Do we want explicit status codes or an Error type?
-=======
->>>>>>> bb6a42cc
 #[derive(Error, Debug, Clone, Serialize, Deserialize)]
 pub enum ResponseMessageErrorCode {
     /// The peer sent an empty response using protocol `/fuel/req_res/0.0.1`
     #[error("Empty response sent by peer using legacy protocol /fuel/req_res/0.0.1")]
     ProtocolV1EmptyResponse = 0,
-<<<<<<< HEAD
     #[error("The requested range is too large")]
     RequestedRangeTooLarge = 1,
     #[error("Timeout while processing request")]
@@ -58,13 +47,7 @@
 }
 
 #[derive(Debug, Clone, Serialize, Deserialize)]
-pub enum LegacyResponseMessage {
-=======
-}
-
-#[derive(Debug, Clone, Serialize, Deserialize)]
 pub enum V1ResponseMessage {
->>>>>>> bb6a42cc
     SealedHeaders(Option<Vec<SealedBlockHeader>>),
     Transactions(Option<Vec<Transactions>>),
     TxPoolAllTransactionsIds(Option<Vec<TxId>>),
@@ -72,11 +55,7 @@
 }
 
 #[derive(Debug, Clone, Serialize, Deserialize)]
-<<<<<<< HEAD
-pub enum ResponseMessage {
-=======
 pub enum V2ResponseMessage {
->>>>>>> bb6a42cc
     SealedHeaders(Result<Vec<SealedBlockHeader>, ResponseMessageErrorCode>),
     Transactions(Result<Vec<Transactions>, ResponseMessageErrorCode>),
     TxPoolAllTransactionsIds(Result<Vec<TxId>, ResponseMessageErrorCode>),
@@ -85,35 +64,15 @@
     ),
 }
 
-<<<<<<< HEAD
-impl From<LegacyResponseMessage> for ResponseMessage {
-    fn from(v1_response: LegacyResponseMessage) -> Self {
-        match v1_response {
-            LegacyResponseMessage::SealedHeaders(sealed_headers) => {
-                ResponseMessage::SealedHeaders(
-=======
 impl From<V1ResponseMessage> for V2ResponseMessage {
     fn from(v1_response: V1ResponseMessage) -> Self {
         match v1_response {
             V1ResponseMessage::SealedHeaders(sealed_headers) => {
                 V2ResponseMessage::SealedHeaders(
->>>>>>> bb6a42cc
                     sealed_headers
                         .ok_or(ResponseMessageErrorCode::ProtocolV1EmptyResponse),
                 )
             }
-<<<<<<< HEAD
-            LegacyResponseMessage::Transactions(vec) => ResponseMessage::Transactions(
-                vec.ok_or(ResponseMessageErrorCode::ProtocolV1EmptyResponse),
-            ),
-            LegacyResponseMessage::TxPoolAllTransactionsIds(vec) => {
-                ResponseMessage::TxPoolAllTransactionsIds(
-                    vec.ok_or(ResponseMessageErrorCode::ProtocolV1EmptyResponse),
-                )
-            }
-            LegacyResponseMessage::TxPoolFullTransactions(vec) => {
-                ResponseMessage::TxPoolFullTransactions(
-=======
             V1ResponseMessage::Transactions(vec) => V2ResponseMessage::Transactions(
                 vec.ok_or(ResponseMessageErrorCode::ProtocolV1EmptyResponse),
             ),
@@ -124,7 +83,6 @@
             }
             V1ResponseMessage::TxPoolFullTransactions(vec) => {
                 V2ResponseMessage::TxPoolFullTransactions(
->>>>>>> bb6a42cc
                     vec.ok_or(ResponseMessageErrorCode::ProtocolV1EmptyResponse),
                 )
             }
@@ -132,22 +90,6 @@
     }
 }
 
-<<<<<<< HEAD
-impl From<ResponseMessage> for LegacyResponseMessage {
-    fn from(response: ResponseMessage) -> Self {
-        match response {
-            ResponseMessage::SealedHeaders(sealed_headers) => {
-                LegacyResponseMessage::SealedHeaders(sealed_headers.ok())
-            }
-            ResponseMessage::Transactions(transactions) => {
-                LegacyResponseMessage::Transactions(transactions.ok())
-            }
-            ResponseMessage::TxPoolAllTransactionsIds(tx_ids) => {
-                LegacyResponseMessage::TxPoolAllTransactionsIds(tx_ids.ok())
-            }
-            ResponseMessage::TxPoolFullTransactions(tx_pool) => {
-                LegacyResponseMessage::TxPoolFullTransactions(tx_pool.ok())
-=======
 impl From<V2ResponseMessage> for V1ResponseMessage {
     fn from(response: V2ResponseMessage) -> Self {
         match response {
@@ -162,7 +104,6 @@
             }
             V2ResponseMessage::TxPoolFullTransactions(tx_pool) => {
                 V1ResponseMessage::TxPoolFullTransactions(tx_pool.ok())
->>>>>>> bb6a42cc
             }
         }
     }
