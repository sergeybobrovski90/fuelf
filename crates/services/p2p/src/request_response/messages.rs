--- conflicted
+++ resolved
@@ -6,13 +6,18 @@
     fuel_types::BlockHeight,
     services::p2p::Transactions,
 };
-use libp2p::PeerId;
-use libp2p_request_response::OutboundFailure;
+use libp2p::{
+    request_response::OutboundFailure,
+    PeerId,
+};
 use serde::{
     Deserialize,
     Serialize,
 };
-use std::ops::Range;
+use std::{
+    ops::Range,
+    sync::Arc,
+};
 use thiserror::Error;
 use tokio::sync::oneshot;
 
@@ -29,12 +34,11 @@
     Transactions(Range<u32>),
 }
 
-<<<<<<< HEAD
 #[derive(Debug, Clone, Serialize, Deserialize)]
 pub enum ResponseMessage {
     Block(Option<Arc<SealedBlock>>),
     SealedHeaders(Option<Vec<SealedBlockHeader>>),
-    Transactions(Option<Arc<Vec<Transactions>>>),
+    Transactions(Option<Vec<Transactions>>),
 }
 
 pub type OnResponse<T> = oneshot::Sender<Result<T, ResponseError>>;
@@ -44,21 +48,6 @@
     Block(OnResponse<Option<Arc<SealedBlock>>>),
     SealedHeaders(OnResponse<(PeerId, Option<Vec<SealedBlockHeader>>)>),
     Transactions(OnResponse<Option<Arc<Vec<Transactions>>>>),
-=======
-/// Holds oneshot channels for specific responses
-#[derive(Debug)]
-pub enum ResponseChannelItem {
-    Block(oneshot::Sender<Option<SealedBlock>>),
-    SealedHeaders(oneshot::Sender<(PeerId, Option<Vec<SealedBlockHeader>>)>),
-    Transactions(oneshot::Sender<Option<Vec<Transactions>>>),
-}
-
-#[derive(Debug, Serialize, Deserialize)]
-pub enum ResponseMessage {
-    Block(Option<SealedBlock>),
-    SealedHeaders(Option<Vec<SealedBlockHeader>>),
-    Transactions(Option<Vec<Transactions>>),
->>>>>>> 36528a9b
 }
 
 #[derive(Debug, Error)]
@@ -67,7 +56,6 @@
     NoPeersConnected,
 }
 
-<<<<<<< HEAD
 #[derive(Debug)]
 pub struct ResponseError {
     /// This is the peer that the request was sent to
@@ -83,8 +71,6 @@
     TypeMismatch,
 }
 
-=======
->>>>>>> 36528a9b
 /// Errors than can occur when attempting to send a response
 #[derive(Debug, Eq, PartialEq, Error)]
 pub enum ResponseSendError {
