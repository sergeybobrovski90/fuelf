use super::{
    GossipsubCodec,
    NetworkCodec,
    RequestResponseConverter,
};
use crate::{
    gossipsub::messages::{
        GossipTopicTag,
        GossipsubBroadcastRequest,
        GossipsubMessage,
    },
    request_response::messages::{
        NetworkResponse,
        OutboundResponse,
        RequestMessage,
        ResponseMessage,
        MAX_REQUEST_SIZE,
        REQUEST_RESPONSE_PROTOCOL_ID,
    },
};
use async_trait::async_trait;
use futures::{
    AsyncRead,
    AsyncWriteExt,
};
use libp2p::{
    core::{
        upgrade::{
            read_length_prefixed,
            write_length_prefixed,
        },
        ProtocolName,
    },
    request_response::RequestResponseCodec,
};
use serde::{
    Deserialize,
    Serialize,
};
use std::io;

#[derive(Debug, Clone)]
pub struct BincodeCodec {
    /// Used for `max_size` parameter when reading Response Message
    /// Necessary in order to avoid DoS attacks
    /// Currently the size mostly depends on the max size of the Block
    max_response_size: usize,
}

impl BincodeCodec {
    pub fn new(max_block_size: usize) -> Self {
        Self {
            max_response_size: max_block_size,
        }
    }

    /// Helper method for decoding data
    /// Reusable across `RequestResponseCodec` and `GossipsubCodec`
    fn deserialize<'a, R: Deserialize<'a>>(
        &self,
        encoded_data: &'a [u8],
    ) -> Result<R, io::Error> {
        bincode::deserialize(encoded_data)
            .map_err(|e| io::Error::new(io::ErrorKind::Other, e.to_string()))
    }

    fn serialize<D: Serialize>(&self, data: &D) -> Result<Vec<u8>, io::Error> {
        bincode::serialize(&data)
            .map_err(|e| io::Error::new(io::ErrorKind::Other, e.to_string()))
    }
}

/// Since Bincode does not support async reads or writes out of the box
/// We prefix Request & Response Messages with the length of the data in bytes
/// We expect the substream to be properly closed when response channel is dropped.
/// Since the request protocol used here expects a response, the sender considers this
/// early close as a protocol violation which results in the connection being closed.
/// If the substream was not properly closed when dropped, the sender would instead
/// run into a timeout waiting for the response.
#[async_trait]
impl RequestResponseCodec for BincodeCodec {
    type Protocol = MessageExchangeBincodeProtocol;
    type Request = RequestMessage;
    type Response = NetworkResponse;

    async fn read_request<T>(
        &mut self,
        _protocol: &Self::Protocol,
        socket: &mut T,
    ) -> io::Result<Self::Request>
    where
        T: AsyncRead + Unpin + Send,
    {
        let encoded_data = read_length_prefixed(socket, MAX_REQUEST_SIZE).await?;

        self.deserialize(&encoded_data)
    }

    async fn read_response<T>(
        &mut self,
        _protocol: &Self::Protocol,
        socket: &mut T,
    ) -> io::Result<Self::Response>
    where
        T: futures::AsyncRead + Unpin + Send,
    {
        let encoded_data = read_length_prefixed(socket, self.max_response_size).await?;

        self.deserialize(&encoded_data)
    }

    async fn write_request<T>(
        &mut self,
        _protocol: &Self::Protocol,
        socket: &mut T,
        req: Self::Request,
    ) -> io::Result<()>
    where
        T: futures::AsyncWrite + Unpin + Send,
    {
        match bincode::serialize(&req) {
            Ok(encoded_data) => {
                write_length_prefixed(socket, encoded_data).await?;
                socket.close().await?;

                Ok(())
            }
            Err(e) => Err(io::Error::new(io::ErrorKind::Other, e.to_string())),
        }
    }

    async fn write_response<T>(
        &mut self,
        _protocol: &Self::Protocol,
        socket: &mut T,
        res: Self::Response,
    ) -> io::Result<()>
    where
        T: futures::AsyncWrite + Unpin + Send,
    {
        match bincode::serialize(&res) {
            Ok(encoded_data) => {
                write_length_prefixed(socket, encoded_data).await?;
                socket.close().await?;

                Ok(())
            }
            Err(e) => Err(io::Error::new(io::ErrorKind::Other, e.to_string())),
        }
    }
}

impl GossipsubCodec for BincodeCodec {
    type RequestMessage = GossipsubBroadcastRequest;
    type ResponseMessage = GossipsubMessage;

    fn encode(&self, data: Self::RequestMessage) -> Result<Vec<u8>, io::Error> {
        let encoded_data = match data {
            GossipsubBroadcastRequest::ConsensusVote(vote) => bincode::serialize(&*vote),
            GossipsubBroadcastRequest::NewBlock(block) => bincode::serialize(&*block),
            GossipsubBroadcastRequest::NewTx(tx) => bincode::serialize(&*tx),
        };

        encoded_data.map_err(|e| io::Error::new(io::ErrorKind::Other, e.to_string()))
    }

    fn decode(
        &self,
        encoded_data: &[u8],
        gossipsub_tag: GossipTopicTag,
    ) -> Result<Self::ResponseMessage, io::Error> {
        let decoded_response = match gossipsub_tag {
            GossipTopicTag::NewTx => {
                GossipsubMessage::NewTx(self.deserialize(encoded_data)?)
            }
            GossipTopicTag::NewBlock => {
                GossipsubMessage::NewBlock(self.deserialize(encoded_data)?)
            }
            GossipTopicTag::ConsensusVote => {
                GossipsubMessage::ConsensusVote(self.deserialize(encoded_data)?)
            }
        };

        Ok(decoded_response)
    }
}

impl RequestResponseConverter for BincodeCodec {
    type NetworkResponse = NetworkResponse;
    type OutboundResponse = OutboundResponse;
    type ResponseMessage = ResponseMessage;

    fn convert_to_response(
        &self,
        inter_msg: &Self::NetworkResponse,
    ) -> Result<Self::ResponseMessage, io::Error> {
        match inter_msg {
            NetworkResponse::Block(block_bytes) => {
                let response = if let Some(block_bytes) = block_bytes {
                    Some(self.deserialize(block_bytes)?)
                } else {
                    None
                };

                Ok(ResponseMessage::SealedBlock(response))
            }
<<<<<<< HEAD
            NetworkResponse::SerializedHeader(header_bytes) => Ok(
                ResponseMessage::SealedHeader(self.deserialize(header_bytes)?),
            ),
            NetworkResponse::SerializedTransactions(tx_bytes) => {
                Ok(ResponseMessage::Transactions(self.deserialize(tx_bytes)?))
=======
            NetworkResponse::Header(header_bytes) => {
                let response = if let Some(header_bytes) = header_bytes {
                    Some(self.deserialize(header_bytes)?)
                } else {
                    None
                };

                Ok(ResponseMessage::SealedHeader(response))
            }
            NetworkResponse::Transactions(tx_bytes) => {
                let response = if let Some(tx_bytes) = tx_bytes {
                    Some(self.deserialize(tx_bytes)?)
                } else {
                    None
                };

                Ok(ResponseMessage::Transactions(response))
>>>>>>> b2fe8386
            }
        }
    }

    fn convert_to_network_response(
        &self,
        res_msg: &Self::OutboundResponse,
    ) -> Result<Self::NetworkResponse, io::Error> {
        match res_msg {
<<<<<<< HEAD
            OutboundResponse::RespondWithBlock(sealed_block) => Ok(
                NetworkResponse::SerializedBlock(self.serialize(&**sealed_block)?),
            ),
            OutboundResponse::RespondWithHeader(sealed_header) => Ok(
                NetworkResponse::SerializedHeader(self.serialize(&**sealed_header)?),
            ),
            OutboundResponse::RespondWithTransactions(transactions) => Ok(
                NetworkResponse::SerializedTransactions(self.serialize(&**transactions)?),
            ),
=======
            OutboundResponse::Block(sealed_block) => {
                let response = if let Some(sealed_block) = sealed_block {
                    Some(self.serialize(&**sealed_block)?)
                } else {
                    None
                };

                Ok(NetworkResponse::Block(response))
            }
            OutboundResponse::SealedHeader(sealed_header) => {
                let response = if let Some(sealed_header) = sealed_header {
                    Some(self.serialize(&**sealed_header)?)
                } else {
                    None
                };

                Ok(NetworkResponse::Header(response))
            }
            OutboundResponse::Transactions(transactions) => {
                let response = if let Some(transactions) = transactions {
                    Some(self.serialize(&**transactions)?)
                } else {
                    None
                };

                Ok(NetworkResponse::Transactions(response))
            }
>>>>>>> b2fe8386
        }
    }
}

impl NetworkCodec for BincodeCodec {
    fn get_req_res_protocol(&self) -> <Self as RequestResponseCodec>::Protocol {
        MessageExchangeBincodeProtocol {}
    }
}

#[derive(Debug, Clone)]
pub struct MessageExchangeBincodeProtocol;

impl ProtocolName for MessageExchangeBincodeProtocol {
    fn protocol_name(&self) -> &[u8] {
        REQUEST_RESPONSE_PROTOCOL_ID
    }
}<|MERGE_RESOLUTION|>--- conflicted
+++ resolved
@@ -204,13 +204,6 @@
 
                 Ok(ResponseMessage::SealedBlock(response))
             }
-<<<<<<< HEAD
-            NetworkResponse::SerializedHeader(header_bytes) => Ok(
-                ResponseMessage::SealedHeader(self.deserialize(header_bytes)?),
-            ),
-            NetworkResponse::SerializedTransactions(tx_bytes) => {
-                Ok(ResponseMessage::Transactions(self.deserialize(tx_bytes)?))
-=======
             NetworkResponse::Header(header_bytes) => {
                 let response = if let Some(header_bytes) = header_bytes {
                     Some(self.deserialize(header_bytes)?)
@@ -228,7 +221,6 @@
                 };
 
                 Ok(ResponseMessage::Transactions(response))
->>>>>>> b2fe8386
             }
         }
     }
@@ -238,17 +230,6 @@
         res_msg: &Self::OutboundResponse,
     ) -> Result<Self::NetworkResponse, io::Error> {
         match res_msg {
-<<<<<<< HEAD
-            OutboundResponse::RespondWithBlock(sealed_block) => Ok(
-                NetworkResponse::SerializedBlock(self.serialize(&**sealed_block)?),
-            ),
-            OutboundResponse::RespondWithHeader(sealed_header) => Ok(
-                NetworkResponse::SerializedHeader(self.serialize(&**sealed_header)?),
-            ),
-            OutboundResponse::RespondWithTransactions(transactions) => Ok(
-                NetworkResponse::SerializedTransactions(self.serialize(&**transactions)?),
-            ),
-=======
             OutboundResponse::Block(sealed_block) => {
                 let response = if let Some(sealed_block) = sealed_block {
                     Some(self.serialize(&**sealed_block)?)
@@ -276,7 +257,6 @@
 
                 Ok(NetworkResponse::Transactions(response))
             }
->>>>>>> b2fe8386
         }
     }
 }
