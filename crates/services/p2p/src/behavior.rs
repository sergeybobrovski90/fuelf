--- conflicted
+++ resolved
@@ -41,20 +41,6 @@
 use libp2p_allow_block_list as allow_block_list;
 use libp2p_request_response::OutboundRequestId;
 
-<<<<<<< HEAD
-#[derive(Debug)]
-pub enum FuelBehaviourEvent {
-    Discovery(KademliaEvent),
-    PeerReport(PeerReportEvent),
-    Gossipsub(GossipsubEvent),
-    RequestResponse(RequestResponseEvent<RequestMessage, ResponseMessage>),
-    BlockedPeers(void::Void),
-    Identify(identify::Event),
-    Heartbeat(heartbeat::HeartbeatEvent),
-}
-
-=======
->>>>>>> df821a0f
 /// Handles all p2p protocols needed for Fuel.
 #[derive(NetworkBehaviour)]
 pub struct FuelBehaviour {
@@ -228,49 +214,4 @@
     pub fn block_peer(&mut self, peer_id: PeerId) {
         self.blocked_peer.block_peer(peer_id)
     }
-<<<<<<< HEAD
-}
-
-impl From<KademliaEvent> for FuelBehaviourEvent {
-    fn from(event: KademliaEvent) -> Self {
-        FuelBehaviourEvent::Discovery(event)
-    }
-}
-
-impl From<PeerReportEvent> for FuelBehaviourEvent {
-    fn from(event: PeerReportEvent) -> Self {
-        FuelBehaviourEvent::PeerReport(event)
-    }
-}
-
-impl From<GossipsubEvent> for FuelBehaviourEvent {
-    fn from(event: GossipsubEvent) -> Self {
-        FuelBehaviourEvent::Gossipsub(event)
-    }
-}
-
-impl From<RequestResponseEvent<RequestMessage, ResponseMessage>> for FuelBehaviourEvent {
-    fn from(event: RequestResponseEvent<RequestMessage, ResponseMessage>) -> Self {
-        FuelBehaviourEvent::RequestResponse(event)
-    }
-}
-
-impl From<identify::Event> for FuelBehaviourEvent {
-    fn from(event: identify::Event) -> Self {
-        FuelBehaviourEvent::Identify(event)
-    }
-}
-
-impl From<heartbeat::HeartbeatEvent> for FuelBehaviourEvent {
-    fn from(event: heartbeat::HeartbeatEvent) -> Self {
-        FuelBehaviourEvent::Heartbeat(event)
-    }
-}
-
-impl From<void::Void> for FuelBehaviourEvent {
-    fn from(event: void::Void) -> Self {
-        FuelBehaviourEvent::BlockedPeers(event)
-    }
-=======
->>>>>>> df821a0f
 }