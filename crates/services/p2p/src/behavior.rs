--- conflicted
+++ resolved
@@ -120,7 +120,6 @@
             BlockHeight::default(),
         );
 
-<<<<<<< HEAD
         let connection_limits = connection_limits::Behaviour::new(
             ConnectionLimits::default()
                 .with_max_pending_incoming(Some(
@@ -132,13 +131,9 @@
                 .with_max_established(Some(p2p_config.max_established_connections)),
         );
 
-        let req_res_protocol =
-            core::iter::once((codec.get_req_res_protocol(), ProtocolSupport::Full));
-=======
         let req_res_protocol = codec
             .get_req_res_protocols()
             .map(|protocol| (protocol, ProtocolSupport::Full));
->>>>>>> f333ae80
 
         let req_res_config = request_response::Config::default()
             .with_request_timeout(p2p_config.set_request_timeout)
