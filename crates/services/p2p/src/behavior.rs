--- conflicted
+++ resolved
@@ -1,29 +1,10 @@
 use crate::{
     codecs::NetworkCodec,
     config::Config,
-<<<<<<< HEAD
-    discovery::{DiscoveryBehaviour, DiscoveryConfig, DiscoveryEvent},
+    discovery::{DiscoveryBehaviour, DiscoveryConfig},
     gossipsub::{config::build_gossipsub_behaviour, topics::GossipTopic},
     peer_report::{PeerReportBehaviour, PeerReportEvent},
     request_response::messages::{NetworkResponse, RequestMessage},
-=======
-    discovery::{
-        DiscoveryBehaviour,
-        DiscoveryConfig,
-    },
-    gossipsub::{
-        config::build_gossipsub_behaviour,
-        topics::GossipTopic,
-    },
-    peer_report::{
-        PeerReportBehaviour,
-        PeerReportEvent,
-    },
-    request_response::messages::{
-        NetworkResponse,
-        RequestMessage,
-    },
->>>>>>> 72e5e829
 };
 use fuel_core_types::fuel_types::BlockHeight;
 use libp2p::{
@@ -37,11 +18,8 @@
     swarm::NetworkBehaviour,
     Multiaddr, PeerId,
 };
-<<<<<<< HEAD
+use libp2p_kad::KademliaEvent;
 use tracing::{debug, error, log::warn};
-=======
-use libp2p_kad::KademliaEvent;
->>>>>>> 72e5e829
 
 #[derive(Debug)]
 pub enum FuelBehaviourEvent {
