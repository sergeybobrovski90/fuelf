--- conflicted
+++ resolved
@@ -31,14 +31,10 @@
     },
 };
 use fuel_core_metrics::p2p_metrics::P2P_METRICS;
-<<<<<<< HEAD
 use fuel_core_types::{
-    blockchain::primitives::BlockHeight,
+    fuel_types::BlockHeight,
     services::p2p::peer_reputation::AppScore,
 };
-=======
-use fuel_core_types::fuel_types::BlockHeight;
->>>>>>> 9cfb628c
 use futures::prelude::*;
 use libp2p::{
     gossipsub::{
