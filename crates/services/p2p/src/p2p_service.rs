use crate::{
    behavior::{
        FuelBehaviour,
        FuelBehaviourEvent,
    },
    codecs::{
        postcard::PostcardCodec,
        GossipsubCodec,
    },
    config::{
        build_transport_function,
        Config,
    },
    dnsaddr_resolution::DnsResolver,
    gossipsub::{
        messages::{
            GossipTopicTag,
            GossipsubBroadcastRequest,
            GossipsubMessage as FuelGossipsubMessage,
        },
        topics::GossipsubTopics,
    },
    heartbeat,
    peer_manager::{
        PeerManager,
        Punisher,
    },
    peer_report::PeerReportEvent,
    request_response::messages::{
        RequestError,
        RequestMessage,
        ResponseError,
        ResponseMessage,
        ResponseSendError,
        ResponseSender,
    },
    TryPeerId,
};
use fuel_core_metrics::{
    global_registry,
    p2p_metrics::increment_unique_peers,
};
use fuel_core_types::{
    fuel_types::BlockHeight,
    services::p2p::peer_reputation::AppScore,
};
use futures::prelude::*;
use libp2p::{
    gossipsub::{
        self,
        MessageAcceptance,
        MessageId,
        PublishError,
        TopicHash,
    },
    identify,
    metrics::{
        Metrics,
        Recorder,
    },
    multiaddr::Protocol,
    request_response::{
        self,
        InboundRequestId,
        OutboundRequestId,
        ResponseChannel,
    },
    swarm::SwarmEvent,
    tcp,
    Multiaddr,
    PeerId,
    Swarm,
    SwarmBuilder,
};
use rand::seq::IteratorRandom;
use std::{
    collections::HashMap,
    time::Duration,
};
use tokio::sync::broadcast;
use tracing::{
    debug,
    warn,
};

/// Maximum amount of peer's addresses that we are ready to store per peer
const MAX_IDENTIFY_ADDRESSES: usize = 10;

impl Punisher for Swarm<FuelBehaviour> {
    fn ban_peer(&mut self, peer_id: PeerId) {
        self.behaviour_mut().block_peer(peer_id)
    }
}

/// Listens to the events on the p2p network
/// And forwards them to the Orchestrator
pub struct FuelP2PService {
    /// Store the local peer id
    pub local_peer_id: PeerId,

    /// IP address for Swarm to listen on
    local_address: std::net::IpAddr,

    /// The TCP port that Swarm listens on
    tcp_port: u16,

    /// Swarm handler for FuelBehaviour
    swarm: Swarm<FuelBehaviour>,

    /// Holds active outbound requests and associated oneshot channels.
    /// When we send a request to the p2p network, we add it here. The sender
    /// must provide a channel to receive the response.
    /// Whenever a response (or an error) is received from the p2p network,
    /// the request is removed from this table, and the channel is used to
    /// send the result to the caller.
    outbound_requests_table: HashMap<OutboundRequestId, ResponseSender>,

    /// Holds active inbound requests and associated oneshot channels.
    /// Whenever we're done processing the request, it's removed from this table,
    /// and the channel is used to send the result to libp2p, which will forward it
    /// to the peer that requested it.
    inbound_requests_table: HashMap<InboundRequestId, ResponseChannel<ResponseMessage>>,

    /// NetworkCodec used as `<GossipsubCodec>` for encoding and decoding of Gossipsub messages
    network_codec: PostcardCodec,

    /// Stores additional p2p network info
    network_metadata: NetworkMetadata,

    /// Whether or not metrics collection is enabled
    metrics: bool,

    /// libp2p metrics registry
    libp2p_metrics_registry: Option<Metrics>,

    /// Holds peers' information, and manages existing connections
    peer_manager: PeerManager,
}

#[derive(Debug)]
struct GossipsubData {
    topics: GossipsubTopics,
}

impl GossipsubData {
    pub fn with_topics(topics: GossipsubTopics) -> Self {
        Self { topics }
    }
}

/// Holds additional Network data for FuelBehavior
#[derive(Debug)]
struct NetworkMetadata {
    gossipsub_data: GossipsubData,
}

#[derive(Debug, Clone)]
#[allow(clippy::large_enum_variant)]
pub enum FuelP2PEvent {
    GossipsubMessage {
        peer_id: PeerId,
        message_id: MessageId,
        topic_hash: TopicHash,
        message: FuelGossipsubMessage,
    },
    NewSubscription {
        peer_id: PeerId,
        tag: GossipTopicTag,
    },
    InboundRequestMessage {
        request_id: InboundRequestId,
        request_message: RequestMessage,
    },
    PeerConnected(PeerId),
    PeerDisconnected(PeerId),
    PeerInfoUpdated {
        peer_id: PeerId,
        block_height: BlockHeight,
    },
}

async fn parse_multiaddrs(multiaddrs: Vec<Multiaddr>) -> anyhow::Result<Vec<Multiaddr>> {
    let dnsaddr_urls = multiaddrs
        .iter()
        .filter_map(|multiaddr| {
            if let Protocol::Dnsaddr(dnsaddr_url) = multiaddr.iter().next()? {
                Some(dnsaddr_url.clone())
            } else {
                None
            }
        })
        .collect::<Vec<_>>();

    let dns_resolver = DnsResolver::new().await?;
    let mut dnsaddr_multiaddrs = vec![];

    for dnsaddr in dnsaddr_urls {
        let multiaddrs = dns_resolver.lookup_dnsaddr(dnsaddr.as_ref()).await?;
        dnsaddr_multiaddrs.extend(multiaddrs);
    }

    let resolved_multiaddrs = multiaddrs
        .into_iter()
        .filter(|multiaddr| !multiaddr.iter().any(|p| matches!(p, Protocol::Dnsaddr(_))))
        .chain(dnsaddr_multiaddrs.into_iter())
        .collect();
    Ok(resolved_multiaddrs)
}

impl FuelP2PService {
    pub async fn new(
        reserved_peers_updates: broadcast::Sender<usize>,
        config: Config,
        codec: PostcardCodec,
    ) -> anyhow::Result<Self> {
        let metrics = config.metrics;

        let gossipsub_data =
            GossipsubData::with_topics(GossipsubTopics::new(&config.network_name));
        let network_metadata = NetworkMetadata { gossipsub_data };

        let mut config = config;
        // override the configuration with the parsed multiaddrs from dnsaddr resolution
        config.bootstrap_nodes = parse_multiaddrs(config.bootstrap_nodes).await?;
        config.reserved_nodes = parse_multiaddrs(config.reserved_nodes).await?;

        // configure and build P2P Service
        let (transport_function, connection_state) = build_transport_function(&config);
        let tcp_config = tcp::Config::new();
        let behaviour = FuelBehaviour::new(&config, codec.clone())?;

        let swarm_builder = SwarmBuilder::with_existing_identity(config.keypair.clone())
            .with_tokio()
            .with_tcp(
                tcp_config,
                transport_function,
                libp2p::yamux::Config::default,
            )
            .map_err(|_| anyhow::anyhow!("Failed to build Swarm"))?
<<<<<<< HEAD
            .with_dns()?
            .with_behaviour(|_| behaviour)
            .unwrap()
            .with_swarm_config(|cfg| {
                if let Some(timeout) = config.connection_idle_timeout {
                    cfg.with_idle_connection_timeout(timeout)
                } else {
                    cfg
                }
            })
            .build();
=======
            .with_dns()?;

        let mut libp2p_metrics_registry = None;
        let mut swarm = if metrics {
            // we use the global registry to store the metrics without needing to create a new one
            // since libp2p already creates sub-registries
            let mut registry = global_registry().registry.lock();
            libp2p_metrics_registry = Some(Metrics::new(&mut registry));

            swarm_builder
                .with_bandwidth_metrics(&mut registry)
                .with_behaviour(|_| behaviour)?
                .with_swarm_config(|cfg| {
                    if let Some(timeout) = config.connection_idle_timeout {
                        cfg.with_idle_connection_timeout(timeout)
                    } else {
                        cfg
                    }
                })
                .build()
        } else {
            swarm_builder
                .with_behaviour(|_| behaviour)?
                .with_swarm_config(|cfg| {
                    if let Some(timeout) = config.connection_idle_timeout {
                        cfg.with_idle_connection_timeout(timeout)
                    } else {
                        cfg
                    }
                })
                .build()
        };
>>>>>>> f10b4286

        let local_peer_id = swarm.local_peer_id().to_owned();

        if let Some(public_address) = config.public_address.clone() {
            swarm.add_external_address(public_address);
        }

        let reserved_peers = config
            .reserved_nodes
            .iter()
            .filter_map(|m| m.try_to_peer_id())
            .collect();

        Ok(Self {
            local_peer_id,
            local_address: config.address,
            tcp_port: config.tcp_port,
            swarm,
            network_codec: codec,
            outbound_requests_table: HashMap::default(),
            inbound_requests_table: HashMap::default(),
            network_metadata,
            metrics,
            libp2p_metrics_registry,
            peer_manager: PeerManager::new(
                reserved_peers_updates,
                reserved_peers,
                connection_state,
                config.max_peers_connected as usize,
            ),
        })
    }

    pub async fn start(&mut self) -> anyhow::Result<()> {
        // set up node's address to listen on
        let listen_multiaddr = {
            let mut m = Multiaddr::from(self.local_address);
            m.push(Protocol::Tcp(self.tcp_port));
            m
        };
        let peer_id = self.local_peer_id;

        tracing::info!(
            "The p2p service starts on the `{listen_multiaddr}` with `{peer_id}`"
        );

        // start listening at the given address
        self.swarm.listen_on(listen_multiaddr)?;

        // Wait for listener addresses.
        tokio::time::timeout(Duration::from_secs(5), self.await_listeners_address())
            .await
            .map_err(|_| {
                anyhow::anyhow!("P2PService should get a new address within 5 seconds")
            })?;
        Ok(())
    }

    async fn await_listeners_address(&mut self) {
        loop {
            if let SwarmEvent::NewListenAddr { .. } = self.swarm.select_next_some().await
            {
                break;
            }
        }
    }

    pub fn update_metrics<T>(&self, update_fn: T)
    where
        T: FnOnce(),
    {
        if self.metrics {
            update_fn();
        }
    }

    pub fn update_libp2p_metrics<E>(&self, event: &E)
    where
        Metrics: Recorder<E>,
    {
        if let Some(registry) = self.libp2p_metrics_registry.as_ref() {
            self.update_metrics(|| registry.record(event));
        }
    }

    #[cfg(feature = "test-helpers")]
    pub fn multiaddrs(&self) -> Vec<Multiaddr> {
        let local_peer = self.local_peer_id;
        self.swarm
            .listeners()
            .map(|addr| {
                format!("{addr}/p2p/{local_peer}")
                    .parse()
                    .expect("The format is always valid")
            })
            .collect()
    }

    pub fn get_peers_ids_iter(&self) -> impl Iterator<Item = &PeerId> {
        self.peer_manager.get_peers_ids()
    }

    pub fn publish_message(
        &mut self,
        message: GossipsubBroadcastRequest,
    ) -> Result<MessageId, PublishError> {
        let topic = self
            .network_metadata
            .gossipsub_data
            .topics
            .get_gossipsub_topic(&message);

        match self.network_codec.encode(message) {
            Ok(encoded_data) => self
                .swarm
                .behaviour_mut()
                .publish_message(topic, encoded_data),
            Err(e) => Err(PublishError::TransformFailed(e)),
        }
    }

    /// Sends RequestMessage to a peer
    /// If the peer is not defined it will pick one at random
    /// Only returns error if no peers are connected
    pub fn send_request_msg(
        &mut self,
        peer_id: Option<PeerId>,
        message_request: RequestMessage,
        on_response: ResponseSender,
    ) -> Result<OutboundRequestId, RequestError> {
        let peer_id = match peer_id {
            Some(peer_id) => peer_id,
            _ => {
                let peers = self.get_peers_ids_iter();
                let peers_count = self.peer_manager.total_peers_connected();

                if peers_count == 0 {
                    return Err(RequestError::NoPeersConnected);
                }

                let mut range = rand::thread_rng();
                *peers.choose(&mut range).unwrap()
            }
        };

        let request_id = self
            .swarm
            .behaviour_mut()
            .send_request_msg(message_request, &peer_id);

        self.outbound_requests_table.insert(request_id, on_response);

        Ok(request_id)
    }

    /// Sends ResponseMessage to a peer that requested the data
    pub fn send_response_msg(
        &mut self,
        request_id: InboundRequestId,
        message: ResponseMessage,
    ) -> Result<(), ResponseSendError> {
        let Some(channel) = self.inbound_requests_table.remove(&request_id) else {
            debug!("ResponseChannel for {:?} does not exist!", request_id);
            return Err(ResponseSendError::ResponseChannelDoesNotExist);
        };

        if self
            .swarm
            .behaviour_mut()
            .send_response_msg(channel, message)
            .is_err()
        {
            debug!("Failed to send ResponseMessage for {:?}", request_id);
            return Err(ResponseSendError::SendingResponseFailed);
        }

        Ok(())
    }

    pub fn update_block_height(&mut self, block_height: BlockHeight) {
        self.swarm.behaviour_mut().update_block_height(block_height)
    }

    /// The report is forwarded to gossipsub behaviour
    /// If acceptance is "Rejected" the gossipsub peer score is calculated
    /// And if it's below allowed threshold the peer is banned
    pub fn report_message_validation_result(
        &mut self,
        msg_id: &MessageId,
        propagation_source: PeerId,
        mut acceptance: MessageAcceptance,
    ) {
        // Even invalid transactions shouldn't affect reserved peer reputation.
        if let MessageAcceptance::Reject = acceptance {
            if self.peer_manager.is_reserved(&propagation_source) {
                acceptance = MessageAcceptance::Ignore;
            }
        }

        if let Some(gossip_score) = self
            .swarm
            .behaviour_mut()
            .report_message_validation_result(msg_id, &propagation_source, acceptance)
        {
            self.peer_manager.handle_gossip_score_update(
                propagation_source,
                gossip_score,
                &mut self.swarm,
            );
        }
    }

    #[cfg(test)]
    pub fn get_peer_score(&self, peer_id: &PeerId) -> Option<f64> {
        self.swarm.behaviour().get_peer_score(peer_id)
    }

    /// Report application score
    /// If application peer score is below allowed threshold
    /// the peer is banned
    pub fn report_peer(
        &mut self,
        peer_id: PeerId,
        app_score: AppScore,
        reporting_service: &str,
    ) {
        self.peer_manager.update_app_score(
            peer_id,
            app_score,
            reporting_service,
            &mut self.swarm,
        );
    }

    #[tracing::instrument(skip_all,
        level = "debug",
        fields(
            local_peer_id = %self.local_peer_id,
            local_address = %self.local_address
        ),
        ret
    )]
    /// Handles P2P Events.
    /// Returns only events that are of interest to the Network Orchestrator.
    pub async fn next_event(&mut self) -> Option<FuelP2PEvent> {
        // TODO: add handling for when the stream closes and return None only when there are no
        //       more events to consume
        let event = self.swarm.select_next_some().await;
        tracing::debug!(?event);
        match event {
            SwarmEvent::Behaviour(fuel_behaviour) => {
                self.handle_behaviour_event(fuel_behaviour)
            }
            SwarmEvent::NewListenAddr { address, .. } => {
                tracing::info!("Listening for p2p traffic on `{address}`");
                None
            }
            SwarmEvent::ListenerClosed {
                addresses, reason, ..
            } => {
                tracing::info!(
                    "p2p listener(s) `{addresses:?}` closed with `{reason:?}`"
                );
                None
            }
            _ => {
                self.update_libp2p_metrics(&event);
                None
            }
        }
    }

    pub fn peer_manager(&self) -> &PeerManager {
        &self.peer_manager
    }

    fn get_topic_tag(&self, topic_hash: &TopicHash) -> Option<GossipTopicTag> {
        let topic = self
            .network_metadata
            .gossipsub_data
            .topics
            .get_gossipsub_tag(topic_hash);
        if topic.is_none() {
            warn!(target: "fuel-p2p", "GossipTopicTag does not exist for {:?}", &topic_hash);
        }
        topic
    }

    fn handle_behaviour_event(
        &mut self,
        event: FuelBehaviourEvent,
    ) -> Option<FuelP2PEvent> {
        match event {
            FuelBehaviourEvent::Gossipsub(event) => {
                self.update_libp2p_metrics(&event);
                self.handle_gossipsub_event(event)
            }
            FuelBehaviourEvent::PeerReport(event) => self.handle_peer_report_event(event),
            FuelBehaviourEvent::RequestResponse(event) => {
                self.handle_request_response_event(event)
            }
            FuelBehaviourEvent::Identify(event) => {
                self.update_libp2p_metrics(&event);
                self.handle_identify_event(event)
            }
            FuelBehaviourEvent::Heartbeat(event) => self.handle_heartbeat_event(event),
            FuelBehaviourEvent::Discovery(event) => {
                self.update_libp2p_metrics(&event);
                None
            }
            _ => None,
        }
    }

    fn handle_gossipsub_event(
        &mut self,
        event: gossipsub::Event,
    ) -> Option<FuelP2PEvent> {
        match event {
            gossipsub::Event::Message {
                propagation_source,
                message,
                message_id,
            } => {
                let correct_topic = self.get_topic_tag(&message.topic)?;
                match self.network_codec.decode(&message.data, correct_topic) {
                    Ok(decoded_message) => Some(FuelP2PEvent::GossipsubMessage {
                        peer_id: propagation_source,
                        message_id,
                        topic_hash: message.topic,
                        message: decoded_message,
                    }),
                    Err(err) => {
                        warn!(target: "fuel-p2p", "Failed to decode a message. ID: {}, Message: {:?} with error: {:?}", message_id, &message.data, err);

                        self.report_message_validation_result(
                            &message_id,
                            propagation_source,
                            MessageAcceptance::Reject,
                        );
                        None
                    }
                }
            }
            gossipsub::Event::Subscribed { peer_id, topic } => {
                let tag = self.get_topic_tag(&topic)?;
                Some(FuelP2PEvent::NewSubscription { peer_id, tag })
            }
            _ => None,
        }
    }

    fn handle_peer_report_event(
        &mut self,
        event: PeerReportEvent,
    ) -> Option<FuelP2PEvent> {
        match event {
            PeerReportEvent::PerformDecay => {
                self.peer_manager.batch_update_score_with_decay()
            }
            PeerReportEvent::PeerConnected { peer_id } => {
                if self.peer_manager.handle_peer_connected(&peer_id) {
                    let _ = self.swarm.disconnect_peer_id(peer_id);
                } else {
                    return Some(FuelP2PEvent::PeerConnected(peer_id));
                }
            }
            PeerReportEvent::PeerDisconnected { peer_id } => {
                self.peer_manager.handle_peer_disconnect(peer_id);
                return Some(FuelP2PEvent::PeerDisconnected(peer_id));
            }
        }
        None
    }

    fn handle_request_response_event(
        &mut self,
        event: request_response::Event<RequestMessage, ResponseMessage>,
    ) -> Option<FuelP2PEvent> {
        match event {
            request_response::Event::Message { peer, message } => match message {
                request_response::Message::Request {
                    request,
                    channel,
                    request_id,
                } => {
                    self.inbound_requests_table.insert(request_id, channel);

                    return Some(FuelP2PEvent::InboundRequestMessage {
                        request_id,
                        request_message: request,
                    });
                }
                request_response::Message::Response {
                    request_id,
                    response,
                } => {
                    let Some(channel) = self.outbound_requests_table.remove(&request_id)
                    else {
                        debug!("Send channel not found for {:?}", request_id);
                        return None;
                    };

                    let send_ok = match channel {
                        ResponseSender::SealedHeaders(c) => match response {
                            ResponseMessage::SealedHeaders(v) => {
                                c.send((peer, Ok(v))).is_ok()
                            }
                            _ => {
                                warn!(
                                    "Invalid response type received for request {:?}",
                                    request_id
                                );
                                c.send((peer, Err(ResponseError::TypeMismatch))).is_ok()
                            }
                        },
                        ResponseSender::Transactions(c) => match response {
                            ResponseMessage::Transactions(v) => {
                                c.send((peer, Ok(v))).is_ok()
                            }
                            _ => {
                                warn!(
                                    "Invalid response type received for request {:?}",
                                    request_id
                                );
                                c.send((peer, Err(ResponseError::TypeMismatch))).is_ok()
                            }
                        },
                        ResponseSender::TxPoolAllTransactionsIds(c) => match response {
                            ResponseMessage::TxPoolAllTransactionsIds(v) => {
                                c.send((peer, Ok(v))).is_ok()
                            }
                            _ => {
                                warn!(
                                    "Invalid response type received for request {:?}",
                                    request_id
                                );
                                c.send((peer, Err(ResponseError::TypeMismatch))).is_ok()
                            }
                        },
                        ResponseSender::TxPoolFullTransactions(c) => match response {
                            ResponseMessage::TxPoolFullTransactions(v) => {
                                c.send((peer, Ok(v))).is_ok()
                            }
                            _ => {
                                warn!(
                                    "Invalid response type received for request {:?}",
                                    request_id
                                );
                                c.send((peer, Err(ResponseError::TypeMismatch))).is_ok()
                            }
                        },
                    };

                    if !send_ok {
                        warn!("Failed to send through the channel for {:?}", request_id);
                    }
                }
            },
            request_response::Event::InboundFailure {
                peer,
                error,
                request_id,
            } => {
                tracing::error!("RequestResponse inbound error for peer: {:?} with id: {:?} and error: {:?}", peer, request_id, error);

                // Drop the channel, as we can't send a response
                let _ = self.inbound_requests_table.remove(&request_id);
            }
            request_response::Event::OutboundFailure {
                peer,
                error,
                request_id,
            } => {
                tracing::error!("RequestResponse outbound error for peer: {:?} with id: {:?} and error: {:?}", peer, request_id, error);

                if let Some(channel) = self.outbound_requests_table.remove(&request_id) {
                    match channel {
                        ResponseSender::SealedHeaders(c) => {
                            let _ = c.send((peer, Err(ResponseError::P2P(error))));
                        }
                        ResponseSender::Transactions(c) => {
                            let _ = c.send((peer, Err(ResponseError::P2P(error))));
                        }
                        ResponseSender::TxPoolAllTransactionsIds(c) => {
                            let _ = c.send((peer, Err(ResponseError::P2P(error))));
                        }
                        ResponseSender::TxPoolFullTransactions(c) => {
                            let _ = c.send((peer, Err(ResponseError::P2P(error))));
                        }
                    };
                }
            }
            _ => {}
        }
        None
    }

    fn handle_identify_event(&mut self, event: identify::Event) -> Option<FuelP2PEvent> {
        match event {
            identify::Event::Received { peer_id, info, .. } => {
                self.update_metrics(increment_unique_peers);

                let mut addresses = info.listen_addrs;
                let agent_version = info.agent_version;

                if addresses.len() > MAX_IDENTIFY_ADDRESSES {
                    let protocol_version = info.protocol_version;
                    debug!(
                        target: "fuel-p2p",
                        "Node {:?} has reported more than {} addresses; it is identified by {:?} and {:?}",
                        peer_id, MAX_IDENTIFY_ADDRESSES, protocol_version, agent_version
                    );
                    addresses.truncate(MAX_IDENTIFY_ADDRESSES);
                }

                self.peer_manager.handle_peer_identified(
                    &peer_id,
                    addresses.clone(),
                    agent_version,
                );

                self.swarm
                    .behaviour_mut()
                    .add_addresses_to_discovery(&peer_id, addresses);
            }
            identify::Event::Sent { .. } => {}
            identify::Event::Pushed { .. } => {}
            identify::Event::Error {
                connection_id,
                peer_id,
                error,
            } => {
                debug!(target: "fuel-p2p", "Identification with peer {:?} with connection id {:?} failed => {}", peer_id, connection_id, error);
            }
        }
        None
    }

    fn handle_heartbeat_event(
        &mut self,
        event: heartbeat::Event,
    ) -> Option<FuelP2PEvent> {
        let heartbeat::Event {
            peer_id,
            latest_block_height,
        } = event;
        self.peer_manager
            .handle_peer_info_updated(&peer_id, latest_block_height);

        Some(FuelP2PEvent::PeerInfoUpdated {
            peer_id,
            block_height: latest_block_height,
        })
    }
}

#[allow(clippy::cast_possible_truncation)]
#[cfg(test)]
mod tests {
    use super::{
        FuelP2PService,
        PublishError,
    };
    use crate::{
        codecs::postcard::PostcardCodec,
        config::Config,
        gossipsub::{
            messages::{
                GossipsubBroadcastRequest,
                GossipsubMessage,
            },
            topics::{
                GossipTopic,
                NEW_TX_GOSSIP_TOPIC,
            },
        },
        p2p_service::FuelP2PEvent,
        peer_manager::PeerInfo,
        request_response::messages::{
            RequestMessage,
            ResponseError,
            ResponseMessage,
            ResponseSender,
        },
        service::to_message_acceptance,
    };
    use fuel_core_types::{
        blockchain::{
            consensus::{
                poa::PoAConsensus,
                Consensus,
            },
            header::BlockHeader,
            SealedBlockHeader,
        },
        fuel_tx::{
            Transaction,
            TransactionBuilder,
            TxId,
            UniqueIdentifier,
        },
        fuel_types::ChainId,
        services::p2p::{
            GossipsubMessageAcceptance,
            NetworkableTransactionPool,
            Transactions,
        },
    };
    use futures::{
        future::join_all,
        StreamExt,
    };
    use libp2p::{
        gossipsub::Topic,
        identity::Keypair,
        swarm::{
            ListenError,
            SwarmEvent,
        },
        Multiaddr,
        PeerId,
    };
    use rand::Rng;
    use std::{
        collections::HashSet,
        ops::Range,
        sync::Arc,
        time::Duration,
    };
    use tokio::sync::{
        broadcast,
        mpsc,
        oneshot,
        watch,
    };
    use tracing_attributes::instrument;

    type P2PService = FuelP2PService;

    /// helper function for building FuelP2PService
    async fn build_service_from_config(mut p2p_config: Config) -> P2PService {
        p2p_config.keypair = Keypair::generate_secp256k1(); // change keypair for each Node
        let max_block_size = p2p_config.max_block_size;
        let (sender, _) =
            broadcast::channel(p2p_config.reserved_nodes.len().saturating_add(1));

        let mut service =
            FuelP2PService::new(sender, p2p_config, PostcardCodec::new(max_block_size))
                .await
                .unwrap();
        service.start().await.unwrap();
        service
    }

    async fn setup_bootstrap_nodes(
        p2p_config: &Config,
        bootstrap_nodes_count: usize,
    ) -> (Vec<P2PService>, Vec<Multiaddr>) {
        let nodes = join_all(
            (0..bootstrap_nodes_count)
                .map(|_| build_service_from_config(p2p_config.clone())),
        )
        .await;
        let bootstrap_multiaddrs = nodes
            .iter()
            .flat_map(|b| b.multiaddrs())
            .collect::<Vec<_>>();
        (nodes, bootstrap_multiaddrs)
    }

    fn spawn(stop: &watch::Sender<()>, mut node: P2PService) {
        let mut stop = stop.subscribe();
        tokio::spawn(async move {
            loop {
                tokio::select! {
                    _ = node.next_event() => {}
                    _ = stop.changed() => {
                        break;
                    }
                }
            }
        });
    }

    #[tokio::test]
    #[instrument]
    async fn p2p_service_works() {
        build_service_from_config(Config::default_initialized("p2p_service_works")).await;
    }

    // Single sentry node connects to multiple reserved nodes and `max_peers_allowed` amount of non-reserved nodes.
    // It also tries to dial extra non-reserved nodes to establish the connection.
    // A single reserved node is not started immediately with the rest of the nodes.
    // Once sentry node establishes the connection with the allowed number of nodes
    // we start the reserved node, and await for it to establish the connection.
    // This test proves that there is always an available slot for the reserved node to connect to.
    #[tokio::test(flavor = "multi_thread")]
    #[instrument]
    async fn reserved_nodes_reconnect_works() {
        let p2p_config = Config::default_initialized("reserved_nodes_reconnect_works");

        // total amount will be `max_peers_allowed` + `reserved_nodes.len()`
        let max_peers_allowed: usize = 3;

        let (bootstrap_nodes, bootstrap_multiaddrs) =
            setup_bootstrap_nodes(&p2p_config, max_peers_allowed.saturating_mul(5)).await;
        let (mut reserved_nodes, reserved_multiaddrs) =
            setup_bootstrap_nodes(&p2p_config, max_peers_allowed).await;

        let mut sentry_node = {
            let mut p2p_config = p2p_config.clone();
            p2p_config.max_peers_connected = max_peers_allowed as u32;

            p2p_config.bootstrap_nodes = bootstrap_multiaddrs;

            p2p_config.reserved_nodes = reserved_multiaddrs;

            build_service_from_config(p2p_config).await
        };

        // pop() a single reserved node, so it's not run with the rest of the nodes
        let mut reserved_node = reserved_nodes.pop();
        let reserved_node_peer_id = reserved_node.as_ref().unwrap().local_peer_id;

        let all_node_services: Vec<_> = bootstrap_nodes
            .into_iter()
            .chain(reserved_nodes.into_iter())
            .collect();

        let mut all_nodes_ids: Vec<PeerId> = all_node_services
            .iter()
            .map(|service| service.local_peer_id)
            .collect();

        let (stop_sender, _) = watch::channel(());
        all_node_services.into_iter().for_each(|node| {
            spawn(&stop_sender, node);
        });

        loop {
            tokio::select! {
                sentry_node_event = sentry_node.next_event() => {
                    // we've connected to all other peers
                    if sentry_node.peer_manager.total_peers_connected() > max_peers_allowed {
                        // if the `reserved_node` is not included,
                        // create and insert it, to be polled with rest of the nodes
                        if !all_nodes_ids
                        .iter()
                        .any(|local_peer_id| local_peer_id == &reserved_node_peer_id) {
                            if let Some(node) = reserved_node {
                                all_nodes_ids.push(node.local_peer_id);
                                spawn(&stop_sender, node);
                                reserved_node = None;
                            }
                        }
                    }
                    if let Some(FuelP2PEvent::PeerConnected(peer_id)) = sentry_node_event {
                        // we connected to the desired reserved node
                        if peer_id == reserved_node_peer_id {
                            break
                        }
                    }
                },
            }
        }
        stop_sender.send(()).unwrap();
    }

    // We start with two nodes, node_a and node_b, bootstrapped with `bootstrap_nodes_count` other nodes.
    // Yet node_a and node_b are only allowed to connect to specified amount of nodes.
    #[tokio::test]
    #[instrument]
    async fn max_peers_connected_works() {
        let p2p_config = Config::default_initialized("max_peers_connected_works");

        let bootstrap_nodes_count = 20;
        let node_a_max_peers_allowed: usize = 3;
        let node_b_max_peers_allowed: usize = 5;

        let (mut nodes, nodes_multiaddrs) =
            setup_bootstrap_nodes(&p2p_config, bootstrap_nodes_count).await;

        // this node is allowed to only connect to `node_a_max_peers_allowed` other nodes
        let mut node_a = {
            let mut p2p_config = p2p_config.clone();
            p2p_config.max_peers_connected = node_a_max_peers_allowed as u32;
            // it still tries to dial all nodes!
            p2p_config.bootstrap_nodes.clone_from(&nodes_multiaddrs);

            build_service_from_config(p2p_config).await
        };

        // this node is allowed to only connect to `node_b_max_peers_allowed` other nodes
        let mut node_b = {
            let mut p2p_config = p2p_config.clone();
            p2p_config.max_peers_connected = node_b_max_peers_allowed as u32;
            // it still tries to dial all nodes!
            p2p_config.bootstrap_nodes.clone_from(&nodes_multiaddrs);

            build_service_from_config(p2p_config).await
        };

        let (tx, mut rx) = tokio::sync::oneshot::channel::<()>();
        let jh = tokio::spawn(async move {
            while rx.try_recv().is_err() {
                futures::stream::iter(nodes.iter_mut())
                    .for_each_concurrent(4, |node| async move {
                        node.next_event().await;
                    })
                    .await;
            }
        });

        let mut node_a_hit_limit = false;
        let mut node_b_hit_limit = false;
        let mut instance = tokio::time::Instant::now();

        // After we hit limit for node_a and node_b start timer.
        // If we don't exceed the limit during 5 seconds, finish the test successfully.
        while instance.elapsed().as_secs() < 5 {
            tokio::select! {
                event_from_node_a = node_a.next_event() => {
                    if let Some(FuelP2PEvent::PeerConnected(_)) = event_from_node_a {
                        if node_a.peer_manager().total_peers_connected() > node_a_max_peers_allowed {
                            panic!("The node should only connect to max {node_a_max_peers_allowed} peers");
                        }
                        node_a_hit_limit |= node_a.peer_manager().total_peers_connected() == node_a_max_peers_allowed;
                    }
                    tracing::info!("Event from the node_a: {:?}", event_from_node_a);
                },
                event_from_node_b = node_b.next_event() => {
                    if let Some(FuelP2PEvent::PeerConnected(_)) = event_from_node_b {
                        if node_b.peer_manager().total_peers_connected() > node_b_max_peers_allowed {
                            panic!("The node should only connect to max {node_b_max_peers_allowed} peers");
                        }
                        node_b_hit_limit |= node_b.peer_manager().total_peers_connected() == node_b_max_peers_allowed;
                    }
                    tracing::info!("Event from the node_b: {:?}", event_from_node_b);
                },
            }

            if !(node_a_hit_limit && node_b_hit_limit) {
                instance = tokio::time::Instant::now();
            }
        }

        tx.send(()).unwrap();
        jh.await.unwrap()
    }

    // Simulate 2 Sets of Sentry nodes.
    // In both Sets, a single Guarded Node should only be connected to their sentry nodes.
    // While other nodes can and should connect to nodes outside of the Sentry Set.
    #[tokio::test(flavor = "multi_thread")]
    #[instrument]
    async fn sentry_nodes_working() {
        const RESERVED_NODE_SIZE: usize = 4;

        let mut p2p_config = Config::default_initialized("sentry_nodes_working");

        async fn build_sentry_nodes(p2p_config: Config) -> (P2PService, Vec<P2PService>) {
            let (reserved_nodes, reserved_multiaddrs) =
                setup_bootstrap_nodes(&p2p_config, RESERVED_NODE_SIZE).await;

            // set up the guraded node service with `reserved_nodes_only_mode`
            let guarded_node_service = {
                let mut p2p_config = p2p_config.clone();
                p2p_config.reserved_nodes = reserved_multiaddrs;
                p2p_config.reserved_nodes_only_mode = true;
                build_service_from_config(p2p_config).await
            };

            let sentry_nodes = reserved_nodes;

            (guarded_node_service, sentry_nodes)
        }

        let (mut first_guarded_node, mut first_sentry_nodes) =
            build_sentry_nodes(p2p_config.clone()).await;
        p2p_config.bootstrap_nodes = first_sentry_nodes
            .iter()
            .flat_map(|n| n.multiaddrs())
            .collect();

        let (mut second_guarded_node, second_sentry_nodes) =
            build_sentry_nodes(p2p_config).await;

        let first_sentry_set: HashSet<_> = first_sentry_nodes
            .iter()
            .map(|node| node.local_peer_id)
            .collect();

        let second_sentry_set: HashSet<_> = second_sentry_nodes
            .iter()
            .map(|node| node.local_peer_id)
            .collect();

        let mut single_sentry_node = first_sentry_nodes.pop().unwrap();
        let mut sentry_node_connections = HashSet::new();
        let (stop_sender, _) = watch::channel(());
        first_sentry_nodes
            .into_iter()
            .chain(second_sentry_nodes.into_iter())
            .for_each(|node| {
                spawn(&stop_sender, node);
            });

        let mut instance = tokio::time::Instant::now();
        // After guards are connected to all sentries and at least one sentry has
        // more connections than sentries in the group, start the timer..
        // If guards don't connected to new nodes during 5 seconds, finish the test successfully.
        while instance.elapsed().as_secs() < 5 {
            tokio::select! {
                event_from_first_guarded = first_guarded_node.next_event() => {
                    if let Some(FuelP2PEvent::PeerConnected(peer_id)) = event_from_first_guarded {
                        if !first_sentry_set.contains(&peer_id) {
                            panic!("The node should only connect to the specified reserved nodes!");
                        }
                    }
                    tracing::info!("Event from the first guarded node: {:?}", event_from_first_guarded);
                },
                event_from_second_guarded = second_guarded_node.next_event() => {
                    if let Some(FuelP2PEvent::PeerConnected(peer_id)) = event_from_second_guarded {
                        if !second_sentry_set.contains(&peer_id) {
                            panic!("The node should only connect to the specified reserved nodes!");
                        }
                    }
                    tracing::info!("Event from the second guarded node: {:?}", event_from_second_guarded);
                },
                // Poll one of the reserved, sentry nodes
                sentry_node_event = single_sentry_node.next_event() => {
                    if let Some(FuelP2PEvent::PeerConnected(peer_id)) = sentry_node_event {
                        sentry_node_connections.insert(peer_id);
                    }
                }
            };

            // This reserved node has connected to more than the number of reserved nodes it is part of.
            // It means it has discovered other nodes in the network.
            if sentry_node_connections.len() < 2 * RESERVED_NODE_SIZE {
                instance = tokio::time::Instant::now();
            }
        }
        stop_sender.send(()).unwrap();
    }

    // Simulates 2 p2p nodes that are on the same network and should connect via mDNS
    // without any additional bootstrapping
    #[tokio::test]
    #[instrument]
    async fn nodes_connected_via_mdns() {
        // Node A
        let mut p2p_config = Config::default_initialized("nodes_connected_via_mdns");
        p2p_config.enable_mdns = true;
        let mut node_a = build_service_from_config(p2p_config.clone()).await;

        // Node B
        let mut node_b = build_service_from_config(p2p_config).await;

        loop {
            tokio::select! {
                node_b_event = node_b.next_event() => {
                    if let Some(FuelP2PEvent::PeerConnected(_)) = node_b_event {
                        // successfully connected to Node A
                        break
                    }
                    tracing::info!("Node B Event: {:?}", node_b_event);
                },
                _ = node_a.swarm.select_next_some() => {},
            };
        }
    }

    // Simulates 2 p2p nodes that are on the same network but their Fuel Upgrade checksum is different
    // (different chain id or chain config)
    // So they are not able to connect
    #[tokio::test]
    #[instrument]
    async fn nodes_cannot_connect_due_to_different_checksum() {
        use libp2p::TransportError;
        // Node A
        let mut p2p_config =
            Config::default_initialized("nodes_cannot_connect_due_to_different_checksum");
        let mut node_a = build_service_from_config(p2p_config.clone()).await;

        // different checksum
        p2p_config.checksum = [1u8; 32].into();
        p2p_config.bootstrap_nodes = node_a.multiaddrs();
        // Node B
        let mut node_b = build_service_from_config(p2p_config).await;

        loop {
            tokio::select! {
                node_a_event = node_a.swarm.select_next_some() => {
                    tracing::info!("Node A Event: {:?}", node_a_event);
                    if let SwarmEvent::IncomingConnectionError { error: ListenError::Transport(TransportError::Other(_)), .. } = node_a_event {
                        break
                    }
                },
                node_b_event = node_b.next_event() => {
                    if let Some(FuelP2PEvent::PeerConnected(_)) = node_b_event {
                        panic!("Node B should not connect to Node A!")
                    }
                    tracing::info!("Node B Event: {:?}", node_b_event);
                },

            };
        }
    }

    // Simulates 3 p2p nodes, Node B & Node C are bootstrapped with Node A
    // Using Identify Protocol Node C should be able to identify and connect to Node B
    #[tokio::test]
    #[instrument]
    async fn nodes_connected_via_identify() {
        // Node A
        let mut p2p_config = Config::default_initialized("nodes_connected_via_identify");

        let mut node_a = build_service_from_config(p2p_config.clone()).await;

        // Node B
        p2p_config.bootstrap_nodes = node_a.multiaddrs();
        let mut node_b = build_service_from_config(p2p_config.clone()).await;

        // Node C
        let mut node_c = build_service_from_config(p2p_config).await;

        loop {
            tokio::select! {
                node_a_event = node_a.next_event() => {
                    tracing::info!("Node A Event: {:?}", node_a_event);
                },
                node_b_event = node_b.next_event() => {
                    tracing::info!("Node B Event: {:?}", node_b_event);
                },

                node_c_event = node_c.next_event() => {
                    if let Some(FuelP2PEvent::PeerConnected(peer_id)) = node_c_event {
                        // we have connected to Node B!
                        if peer_id == node_b.local_peer_id {
                            break
                        }
                    }

                    tracing::info!("Node C Event: {:?}", node_c_event);
                }
            };
        }
    }

    // Simulates 2 p2p nodes that connect to each other and consequently exchange Peer Info
    // On successful connection, node B updates its latest BlockHeight
    // and shares it with Peer A via Heartbeat protocol
    #[tokio::test]
    #[instrument]
    async fn peer_info_updates_work() {
        let mut p2p_config = Config::default_initialized("peer_info_updates_work");

        // Node A
        let mut node_a = build_service_from_config(p2p_config.clone()).await;

        // Node B
        p2p_config.bootstrap_nodes = node_a.multiaddrs();
        let mut node_b = build_service_from_config(p2p_config).await;

        let latest_block_height = 40_u32.into();

        loop {
            tokio::select! {
                node_a_event = node_a.next_event() => {
                    if let Some(FuelP2PEvent::PeerInfoUpdated { peer_id, block_height: _ }) = node_a_event {
                        if let Some(PeerInfo {  heartbeat_data, client_version, .. }) = node_a.peer_manager.get_peer_info(&peer_id) {
                            // Exits after it verifies that:
                            // 1. Peer Addresses are known
                            // 2. Client Version is known
                            // 3. Node has responded with their latest BlockHeight
                            if client_version.is_some() && heartbeat_data.block_height == Some(latest_block_height) {
                                break;
                            }
                        }
                    }

                    tracing::info!("Node A Event: {:?}", node_a_event);
                },
                node_b_event = node_b.next_event() => {
                    if let Some(FuelP2PEvent::PeerConnected(_)) = node_b_event {
                        // we've connected to Peer A
                        // let's update our BlockHeight
                        node_b.update_block_height(latest_block_height);
                    }

                    tracing::info!("Node B Event: {:?}", node_b_event);
                }
            }
        }
    }

    #[tokio::test]
    #[instrument]
    async fn gossipsub_broadcast_tx_with_accept() {
        for _ in 0..100 {
            tokio::time::timeout(
                Duration::from_secs(5),
                gossipsub_broadcast(
                    GossipsubBroadcastRequest::NewTx(Arc::new(
                        Transaction::default_test_tx(),
                    )),
                    GossipsubMessageAcceptance::Accept,
                ),
            )
            .await
            .unwrap();
        }
    }

    #[tokio::test]
    #[instrument]
    async fn gossipsub_broadcast_tx_with_reject() {
        for _ in 0..100 {
            tokio::time::timeout(
                Duration::from_secs(5),
                gossipsub_broadcast(
                    GossipsubBroadcastRequest::NewTx(Arc::new(
                        Transaction::default_test_tx(),
                    )),
                    GossipsubMessageAcceptance::Reject,
                ),
            )
            .await
            .unwrap();
        }
    }

    #[tokio::test]
    #[instrument]
    #[ignore]
    async fn gossipsub_scoring_with_accepted_messages() {
        gossipsub_scoring_tester(
            "gossipsub_scoring_with_accepted_messages",
            100,
            GossipsubMessageAcceptance::Accept,
        )
        .await;
    }

    /// At `GRAYLIST_THRESHOLD` the node will ignore all messages from the peer
    /// And our PeerManager will ban the peer at that point - leading to disconnect
    #[tokio::test]
    #[instrument]
    #[ignore]
    async fn gossipsub_scoring_with_rejected_messages() {
        gossipsub_scoring_tester(
            "gossipsub_scoring_with_rejected_messages",
            100,
            GossipsubMessageAcceptance::Reject,
        )
        .await;
    }

    // TODO: Move me before tests that use this function
    /// Helper function for testing gossipsub scoring
    /// ! Dev Note: this function runs forever, its purpose is to show the scoring in action with passage of time
    async fn gossipsub_scoring_tester(
        test_name: &str,
        amount_of_msgs_per_second: usize,
        acceptance: GossipsubMessageAcceptance,
    ) {
        let mut p2p_config = Config::default_initialized(test_name);

        // Node A
        let mut node_a = build_service_from_config(p2p_config.clone()).await;

        // Node B
        p2p_config.bootstrap_nodes = node_a.multiaddrs();
        let mut node_b = build_service_from_config(p2p_config.clone()).await;

        // Node C
        p2p_config.bootstrap_nodes = node_b.multiaddrs();
        let mut node_c = build_service_from_config(p2p_config.clone()).await;

        let mut interval = tokio::time::interval(Duration::from_secs(1));

        loop {
            tokio::select! {
                node_a_event = node_a.next_event() => {
                    if let Some(FuelP2PEvent::GossipsubMessage { message_id, peer_id, .. }) = node_a_event {
                        let msg_acceptance = to_message_acceptance(&acceptance);
                        node_a.report_message_validation_result(&message_id, peer_id, msg_acceptance);
                    }
                }
                node_b_event = node_b.next_event() => {
                    if let Some(FuelP2PEvent::GossipsubMessage { message_id, peer_id, .. }) = node_b_event {
                        let msg_acceptance = to_message_acceptance(&acceptance);
                        node_b.report_message_validation_result(&message_id, peer_id, msg_acceptance);
                    }
                },
                node_c_event = node_c.next_event() => {
                    if let Some(FuelP2PEvent::GossipsubMessage { message_id, peer_id, .. }) = node_c_event {
                        let msg_acceptance = to_message_acceptance(&acceptance);
                        node_c.report_message_validation_result(&message_id, peer_id, msg_acceptance);
                    }
                },
                _ = interval.tick() => {
                    let mut transactions = vec![];
                    for _ in 0..amount_of_msgs_per_second {
                        let random_tx =
                            TransactionBuilder::script(rand::thread_rng().gen::<[u8; 32]>().to_vec(), rand::thread_rng().gen::<[u8; 32]>().to_vec()).finalize_as_transaction();

                        transactions.push(random_tx.clone());
                        let random_tx = GossipsubBroadcastRequest::NewTx(Arc::new(random_tx));

                        match rand::thread_rng().gen_range(1..=3) {
                            1 => {
                                // Node A sends a Transaction
                                let _ = node_a.publish_message(random_tx);

                            },
                            2 => {
                                // Node B sends a Transaction
                                let _ = node_b.publish_message(random_tx);

                            },
                            3 => {
                                // Node C sends a Transaction
                                let _ = node_c.publish_message(random_tx);
                            },
                            _ => unreachable!("Random number generator is broken")
                        }
                    }

                    eprintln!("Node A WORLD VIEW");
                    eprintln!("B score: {:?}", node_a.get_peer_score(&node_b.local_peer_id).unwrap());
                    eprintln!("C score: {:?}", node_a.get_peer_score(&node_c.local_peer_id).unwrap());
                    eprintln!();

                    eprintln!("Node B WORLD VIEW");
                    eprintln!("A score: {:?}", node_b.get_peer_score(&node_a.local_peer_id).unwrap());
                    eprintln!("C score: {:?}", node_b.get_peer_score(&node_c.local_peer_id).unwrap());
                    eprintln!();

                    eprintln!("Node C WORLD VIEW");
                    eprintln!("A score: {:?}", node_c.get_peer_score(&node_a.local_peer_id).unwrap());
                    eprintln!("B score: {:?}", node_c.get_peer_score(&node_b.local_peer_id).unwrap());
                    eprintln!();

                    // never ending loop
                    // break;
                }
            }
        }
    }

    // TODO: Move me before tests that use this function
    /// Reusable helper function for Broadcasting Gossipsub requests
    async fn gossipsub_broadcast(
        broadcast_request: GossipsubBroadcastRequest,
        acceptance: GossipsubMessageAcceptance,
    ) {
        let mut p2p_config = Config::default_initialized("gossipsub_exchanges_messages");

        let selected_topic: GossipTopic = {
            let topic = match broadcast_request {
                GossipsubBroadcastRequest::NewTx(_) => NEW_TX_GOSSIP_TOPIC,
            };

            Topic::new(format!("{}/{}", topic, p2p_config.network_name))
        };

        let mut message_sent = false;

        // Node A
        let mut node_a = build_service_from_config(p2p_config.clone()).await;

        // Node B
        p2p_config.bootstrap_nodes = node_a.multiaddrs();
        let mut node_b = build_service_from_config(p2p_config.clone()).await;

        // Node C
        p2p_config.bootstrap_nodes = node_b.multiaddrs();
        let mut node_c = build_service_from_config(p2p_config.clone()).await;

        // Node C does not connect to Node A
        // it should receive the propagated message from Node B if `GossipsubMessageAcceptance` is `Accept`
        node_c
            .swarm
            .behaviour_mut()
            .block_peer(node_a.local_peer_id);

        let mut a_connected_to_b = false;
        let mut b_connected_to_c = false;
        loop {
            // verifies that we've got at least a single peer address to send message to
            if a_connected_to_b && b_connected_to_c && !message_sent {
                message_sent = true;
                let broadcast_request = broadcast_request.clone();
                node_a.publish_message(broadcast_request).unwrap();
            }

            tokio::select! {
                node_a_event = node_a.next_event() => {
                    if let Some(FuelP2PEvent::NewSubscription { peer_id, .. }) = &node_a_event {
                        if peer_id == &node_b.local_peer_id {
                            a_connected_to_b = true;
                        }
                    }
                    tracing::info!("Node A Event: {:?}", node_a_event);
                },
                node_b_event = node_b.next_event() => {
                    if let Some(FuelP2PEvent::NewSubscription { peer_id, .. }) = &node_b_event {
                        if peer_id == &node_c.local_peer_id {
                            b_connected_to_c = true;
                        }
                    }

                    if let Some(FuelP2PEvent::GossipsubMessage { topic_hash, message, message_id, peer_id }) = node_b_event.clone() {
                        // Message Validation must be reported
                        // If it's `Accept`, Node B will propagate the message to Node C
                        // If it's `Ignore` or `Reject`, Node C should not receive anything
                        let msg_acceptance = to_message_acceptance(&acceptance);
                        node_b.report_message_validation_result(&message_id, peer_id, msg_acceptance);
                        if topic_hash != selected_topic.hash() {
                            tracing::error!("Wrong topic hash, expected: {} - actual: {}", selected_topic.hash(), topic_hash);
                            panic!("Wrong Topic");
                        }

                        // received value should match sent value
                        match &message {
                            GossipsubMessage::NewTx(tx) => {
                                if tx != &Transaction::default_test_tx() {
                                    tracing::error!("Wrong p2p message {:?}", message);
                                    panic!("Wrong GossipsubMessage")
                                }
                            }
                        }

                        // Node B received the correct message
                        // If we try to publish it again we will get `PublishError::Duplicate`
                        // This asserts that our MessageId calculation is consistent irrespective of which Peer sends it
                        let broadcast_request = broadcast_request.clone();
                        matches!(node_b.publish_message(broadcast_request), Err(PublishError::Duplicate));

                        match acceptance {
                            GossipsubMessageAcceptance::Reject | GossipsubMessageAcceptance::Ignore => {
                                break
                            },
                            _ => {
                                // the `exit` should happen in Node C
                            }
                        }
                    }

                    tracing::info!("Node B Event: {:?}", node_b_event);
                }

                node_c_event = node_c.next_event() => {
                    if let Some(FuelP2PEvent::GossipsubMessage { peer_id, .. }) = node_c_event.clone() {
                        // Node B should be the source propagator
                        assert!(peer_id == node_b.local_peer_id);
                        match acceptance {
                            GossipsubMessageAcceptance::Reject | GossipsubMessageAcceptance::Ignore => {
                                panic!("Node C should not receive Rejected or Ignored messages")
                            },
                            GossipsubMessageAcceptance::Accept => {
                                break
                            }
                        }
                    }
                }
            };
        }
    }

    fn arbitrary_headers_for_range(range: Range<u32>) -> Vec<SealedBlockHeader> {
        let mut blocks = Vec::new();
        for i in range {
            let mut header: BlockHeader = Default::default();
            header.set_block_height(i.into());

            let sealed_block = SealedBlockHeader {
                entity: header,
                consensus: Consensus::PoA(PoAConsensus::new(Default::default())),
            };
            blocks.push(sealed_block);
        }
        blocks
    }

    // Metadata gets skipped during serialization, so this is the fuzzy way to compare blocks
    fn eq_except_metadata(a: &SealedBlockHeader, b: &SealedBlockHeader) -> bool {
        a.entity.application() == b.entity.application()
            && a.entity.consensus() == b.entity.consensus()
    }

    async fn request_response_works_with(request_msg: RequestMessage) {
        let mut p2p_config = Config::default_initialized("request_response_works_with");

        // Node A
        let mut node_a = build_service_from_config(p2p_config.clone()).await;

        // Node B
        p2p_config.bootstrap_nodes = node_a.multiaddrs();
        let mut node_b = build_service_from_config(p2p_config.clone()).await;

        let (tx_test_end, mut rx_test_end) = mpsc::channel::<bool>(1);

        let mut request_sent = false;

        loop {
            tokio::select! {
                message_sent = rx_test_end.recv() => {
                    // we received a signal to end the test
                    assert!(message_sent.unwrap(), "Received incorrect or missing message");
                    break;
                }
                node_a_event = node_a.next_event() => {
                    if let Some(FuelP2PEvent::PeerInfoUpdated { peer_id, block_height: _ }) = node_a_event {
                        if node_a.peer_manager.get_peer_info(&peer_id).is_some() {
                            // 0. verifies that we've got at least a single peer address to request message from
                            if !request_sent {
                                request_sent = true;

                                match request_msg.clone() {
                                    RequestMessage::SealedHeaders(range) => {
                                        let (tx_orchestrator, rx_orchestrator) = oneshot::channel();
                                        assert!(node_a.send_request_msg(None, request_msg.clone(), ResponseSender::SealedHeaders(tx_orchestrator)).is_ok());
                                        let tx_test_end = tx_test_end.clone();

                                        tokio::spawn(async move {
                                            let response_message = rx_orchestrator.await;

                                            let expected = arbitrary_headers_for_range(range.clone());

                                            if let Ok((_, Ok(sealed_headers))) = response_message {
                                                let check = expected.iter().zip(sealed_headers.unwrap().iter()).all(|(a, b)| eq_except_metadata(a, b));
                                                let _ = tx_test_end.send(check).await;
                                            } else {
                                                tracing::error!("Orchestrator failed to receive a message: {:?}", response_message);
                                                let _ = tx_test_end.send(false).await;
                                            }
                                        });
                                    }
                                    RequestMessage::Transactions(_range) => {
                                        let (tx_orchestrator, rx_orchestrator) = oneshot::channel();
                                        assert!(node_a.send_request_msg(None, request_msg.clone(), ResponseSender::Transactions(tx_orchestrator)).is_ok());
                                        let tx_test_end = tx_test_end.clone();

                                        tokio::spawn(async move {
                                            let response_message = rx_orchestrator.await;

                                            if let Ok((_, Ok(Some(transactions)))) = response_message {
                                                let check = transactions.len() == 1 && transactions[0].0.len() == 5;
                                                let _ = tx_test_end.send(check).await;
                                            } else {
                                                tracing::error!("Orchestrator failed to receive a message: {:?}", response_message);
                                                let _ = tx_test_end.send(false).await;
                                            }
                                        });
                                    }
                                    RequestMessage::TxPoolAllTransactionsIds => {
                                        let (tx_orchestrator, rx_orchestrator) = oneshot::channel();
                                        assert!(node_a.send_request_msg(None, request_msg.clone(), ResponseSender::TxPoolAllTransactionsIds(tx_orchestrator)).is_ok());
                                        let tx_test_end = tx_test_end.clone();
                                        tokio::spawn(async move {
                                            let response_message = rx_orchestrator.await;

                                            if let Ok((_, Ok(Some(transaction_ids)))) = response_message {
                                                let tx_ids: Vec<TxId> = (0..5).map(|_| Transaction::default_test_tx().id(&ChainId::new(1))).collect();
                                                let check = transaction_ids.len() == 5 && transaction_ids.iter().zip(tx_ids.iter()).all(|(a, b)| a == b);
                                                let _ = tx_test_end.send(check).await;
                                            } else {
                                                tracing::error!("Orchestrator failed to receive a message: {:?}", response_message);
                                                let _ = tx_test_end.send(false).await;
                                            }
                                        });
                                    }
                                    RequestMessage::TxPoolFullTransactions(tx_ids) => {
                                        let (tx_orchestrator, rx_orchestrator) = oneshot::channel();
                                        assert!(node_a.send_request_msg(None, request_msg.clone(), ResponseSender::TxPoolFullTransactions(tx_orchestrator)).is_ok());
                                        let tx_test_end = tx_test_end.clone();
                                        tokio::spawn(async move {
                                            let response_message = rx_orchestrator.await;

                                            if let Ok((_, Ok(Some(transactions)))) = response_message {
                                                let txs: Vec<Option<NetworkableTransactionPool>> = tx_ids.iter().enumerate().map(|(i, _)| {
                                                    if i == 0 {
                                                        None
                                                    } else {
                                                        Some(NetworkableTransactionPool::Transaction(Transaction::default_test_tx()))
                                                    }
                                                }).collect();
                                                let check = transactions.len() == tx_ids.len() && transactions.iter().zip(txs.iter()).all(|(a, b)| a == b);
                                                let _ = tx_test_end.send(check).await;
                                            } else {
                                                tracing::error!("Orchestrator failed to receive a message: {:?}", response_message);
                                                let _ = tx_test_end.send(false).await;
                                            }
                                        });
                                    }
                                }
                            }
                        }
                    }

                    tracing::info!("Node A Event: {:?}", node_a_event);
                },
                node_b_event = node_b.next_event() => {
                    // 2. Node B receives the RequestMessage from Node A initiated by the NetworkOrchestrator
                    if let Some(FuelP2PEvent::InboundRequestMessage{ request_id, request_message: received_request_message }) = &node_b_event {
                        match received_request_message {
                            RequestMessage::SealedHeaders(range) => {
                                let sealed_headers: Vec<_> = arbitrary_headers_for_range(range.clone());

                                let _ = node_b.send_response_msg(*request_id, ResponseMessage::SealedHeaders(Some(sealed_headers)));
                            }
                            RequestMessage::Transactions(_) => {
                                let txs = (0..5).map(|_| Transaction::default_test_tx()).collect();
                                let transactions = vec![Transactions(txs)];
                                let _ = node_b.send_response_msg(*request_id, ResponseMessage::Transactions(Some(transactions)));
                            }
                            RequestMessage::TxPoolAllTransactionsIds => {
                                let tx_ids = (0..5).map(|_| Transaction::default_test_tx().id(&ChainId::new(1))).collect();
                                let _ = node_b.send_response_msg(*request_id, ResponseMessage::TxPoolAllTransactionsIds(Some(tx_ids)));
                            }
                            RequestMessage::TxPoolFullTransactions(tx_ids) => {
                                let txs = tx_ids.iter().enumerate().map(|(i, _)| {
                                    if i == 0 {
                                        None
                                    } else {
                                        Some(NetworkableTransactionPool::Transaction(Transaction::default_test_tx()))
                                    }
                                }).collect();
                                let _ = node_b.send_response_msg(*request_id, ResponseMessage::TxPoolFullTransactions(Some(txs)));
                            }
                        }
                    }

                    tracing::info!("Node B Event: {:?}", node_b_event);
                }
            };
        }
    }

    #[tokio::test]
    #[instrument]
    async fn request_response_works_with_transactions() {
        let arbitrary_range = 2..6;
        request_response_works_with(RequestMessage::Transactions(arbitrary_range)).await
    }

    #[tokio::test]
    #[instrument]
    async fn request_response_works_with_sealed_headers_range_inclusive() {
        let arbitrary_range = 2..6;
        request_response_works_with(RequestMessage::SealedHeaders(arbitrary_range)).await
    }

    #[tokio::test]
    #[instrument]
    async fn request_response_works_with_transactions_ids() {
        request_response_works_with(RequestMessage::TxPoolAllTransactionsIds).await
    }

    #[tokio::test]
    #[instrument]
    async fn request_response_works_with_full_transactions() {
        let tx_ids = (0..10)
            .map(|_| Transaction::default_test_tx().id(&ChainId::new(1)))
            .collect();
        request_response_works_with(RequestMessage::TxPoolFullTransactions(tx_ids)).await
    }

    /// We send a request for transactions, but it's responded by only headers
    #[tokio::test]
    #[instrument]
    async fn invalid_response_type_is_detected() {
        let mut p2p_config =
            Config::default_initialized("invalid_response_type_is_detected");

        // Node A
        let mut node_a = build_service_from_config(p2p_config.clone()).await;

        // Node B
        p2p_config.bootstrap_nodes = node_a.multiaddrs();
        let mut node_b = build_service_from_config(p2p_config.clone()).await;

        let (tx_test_end, mut rx_test_end) = mpsc::channel::<bool>(1);

        let mut request_sent = false;

        loop {
            tokio::select! {
                message_sent = rx_test_end.recv() => {
                    // we received a signal to end the test
                    assert!(message_sent.unwrap(), "Received incorrect or missing message");
                    break;
                }
                node_a_event = node_a.next_event() => {
                    if let Some(FuelP2PEvent::PeerInfoUpdated { peer_id, block_height: _ }) = node_a_event {
                        if node_a.peer_manager.get_peer_info(&peer_id).is_some() {
                            // 0. verifies that we've got at least a single peer address to request message from
                            if !request_sent {
                                request_sent = true;

                                let (tx_orchestrator, rx_orchestrator) = oneshot::channel();
                                assert!(node_a.send_request_msg(None, RequestMessage::Transactions(0..2), ResponseSender::Transactions(tx_orchestrator)).is_ok());
                                let tx_test_end = tx_test_end.clone();

                                tokio::spawn(async move {
                                    let response_message = rx_orchestrator.await;

                                    match response_message {
                                        Ok((_, Ok(_))) => {
                                            let _ = tx_test_end.send(false).await;
                                            panic!("Request succeeded unexpectedly");
                                        },
                                        Ok((_, Err(ResponseError::TypeMismatch))) => {
                                            // Got Invalid Response Type as expected, so end test
                                            let _ = tx_test_end.send(true).await;
                                        },
                                        Ok((_, Err(err))) => {
                                            let _ = tx_test_end.send(false).await;
                                            panic!("Unexpected error: {:?}", err);
                                        },
                                        Err(_) => {
                                            let _ = tx_test_end.send(false).await;
                                            panic!("Channel closed unexpectedly");
                                        },
                                    }
                                });
                            }
                        }
                    }

                    tracing::info!("Node A Event: {:?}", node_a_event);
                },
                node_b_event = node_b.next_event() => {
                    // 2. Node B receives the RequestMessage from Node A initiated by the NetworkOrchestrator
                    if let Some(FuelP2PEvent::InboundRequestMessage{ request_id, request_message: _ }) = &node_b_event {
                        let sealed_headers: Vec<_> = arbitrary_headers_for_range(1..3);
                        let _ = node_b.send_response_msg(*request_id, ResponseMessage::SealedHeaders(Some(sealed_headers)));
                    }

                    tracing::info!("Node B Event: {:?}", node_b_event);
                }
            };
        }
    }

    #[tokio::test]
    #[instrument]
    async fn req_res_outbound_timeout_works() {
        let mut p2p_config =
            Config::default_initialized("req_res_outbound_timeout_works");

        // Node A
        // setup request timeout to 1ms in order for the Request to fail
        p2p_config.set_request_timeout = Duration::from_millis(1);

        let mut node_a = build_service_from_config(p2p_config.clone()).await;

        // Node B
        p2p_config.bootstrap_nodes = node_a.multiaddrs();
        p2p_config.set_request_timeout = Duration::from_secs(20);
        let mut node_b = build_service_from_config(p2p_config.clone()).await;

        let (tx_test_end, mut rx_test_end) = tokio::sync::mpsc::channel(1);

        // track the request sent in order to avoid duplicate sending
        let mut request_sent = false;

        loop {
            tokio::select! {
                node_a_event = node_a.next_event() => {
                    if let Some(FuelP2PEvent::PeerInfoUpdated { peer_id, block_height: _ }) = node_a_event {
                        if node_a.peer_manager.get_peer_info(&peer_id).is_some() {
                            // 0. verifies that we've got at least a single peer address to request message from
                            if !request_sent {
                                request_sent = true;

                                // 1. Simulating Oneshot channel from the NetworkOrchestrator
                                let (tx_orchestrator, rx_orchestrator) = oneshot::channel();

                                // 2a. there should be ZERO pending outbound requests in the table
                                assert_eq!(node_a.outbound_requests_table.len(), 0);

                                // Request successfully sent
                                let requested_block_height = RequestMessage::SealedHeaders(0..0);
                                assert!(node_a.send_request_msg(None, requested_block_height, ResponseSender::SealedHeaders(tx_orchestrator)).is_ok());

                                // 2b. there should be ONE pending outbound requests in the table
                                assert_eq!(node_a.outbound_requests_table.len(), 1);

                                let tx_test_end = tx_test_end.clone();

                                tokio::spawn(async move {
                                    // 3. Simulating NetworkOrchestrator receiving a Timeout Error Message!
                                    match rx_orchestrator.await {
                                        Ok((_, Ok(_))) => {
                                            let _ = tx_test_end.send(false).await;
                                            panic!("Request succeeded unexpectedly")},
                                        Ok((_, Err(ResponseError::P2P(_)))) => {
                                            // Got timeout as expected, so end test
                                            let _ = tx_test_end.send(true).await;
                                        },
                                        Ok((_, Err(err))) => {
                                            let _ = tx_test_end.send(false).await;
                                            panic!("Unexpected error: {:?}", err);
                                        },
                                        Err(e) => {
                                            let _ = tx_test_end.send(false).await;
                                            panic!("Channel closed unexpectedly: {:?}", e)},
                                    }
                                });
                            }
                        }
                    }

                    tracing::info!("Node A Event: {:?}", node_a_event);
                },
                recv = rx_test_end.recv() => {
                    assert_eq!(recv, Some(true), "Test failed");
                    // we received a signal to end the test
                    // 4. there should be ZERO pending outbound requests in the table
                    // after the Outbound Request Failed with Timeout
                    assert_eq!(node_a.outbound_requests_table.len(), 0);
                    break;
                },
                // will not receive the request at all
                node_b_event = node_b.next_event() => {
                    tracing::info!("Node B Event: {:?}", node_b_event);
                }
            };
        }
    }
}<|MERGE_RESOLUTION|>--- conflicted
+++ resolved
@@ -1,87 +1,42 @@
 use crate::{
-    behavior::{
-        FuelBehaviour,
-        FuelBehaviourEvent,
-    },
-    codecs::{
-        postcard::PostcardCodec,
-        GossipsubCodec,
-    },
-    config::{
-        build_transport_function,
-        Config,
-    },
+    behavior::{FuelBehaviour, FuelBehaviourEvent},
+    codecs::{postcard::PostcardCodec, GossipsubCodec},
+    config::{build_transport_function, Config},
     dnsaddr_resolution::DnsResolver,
     gossipsub::{
         messages::{
-            GossipTopicTag,
-            GossipsubBroadcastRequest,
+            GossipTopicTag, GossipsubBroadcastRequest,
             GossipsubMessage as FuelGossipsubMessage,
         },
         topics::GossipsubTopics,
     },
     heartbeat,
-    peer_manager::{
-        PeerManager,
-        Punisher,
-    },
+    peer_manager::{PeerManager, Punisher},
     peer_report::PeerReportEvent,
     request_response::messages::{
-        RequestError,
-        RequestMessage,
-        ResponseError,
-        ResponseMessage,
-        ResponseSendError,
+        RequestError, RequestMessage, ResponseError, ResponseMessage, ResponseSendError,
         ResponseSender,
     },
     TryPeerId,
 };
-use fuel_core_metrics::{
-    global_registry,
-    p2p_metrics::increment_unique_peers,
-};
+use fuel_core_metrics::{global_registry, p2p_metrics::increment_unique_peers};
 use fuel_core_types::{
-    fuel_types::BlockHeight,
-    services::p2p::peer_reputation::AppScore,
+    fuel_types::BlockHeight, services::p2p::peer_reputation::AppScore,
 };
 use futures::prelude::*;
 use libp2p::{
-    gossipsub::{
-        self,
-        MessageAcceptance,
-        MessageId,
-        PublishError,
-        TopicHash,
-    },
+    gossipsub::{self, MessageAcceptance, MessageId, PublishError, TopicHash},
     identify,
-    metrics::{
-        Metrics,
-        Recorder,
-    },
+    metrics::{Metrics, Recorder},
     multiaddr::Protocol,
-    request_response::{
-        self,
-        InboundRequestId,
-        OutboundRequestId,
-        ResponseChannel,
-    },
+    request_response::{self, InboundRequestId, OutboundRequestId, ResponseChannel},
     swarm::SwarmEvent,
-    tcp,
-    Multiaddr,
-    PeerId,
-    Swarm,
-    SwarmBuilder,
+    tcp, Multiaddr, PeerId, Swarm, SwarmBuilder,
 };
 use rand::seq::IteratorRandom;
-use std::{
-    collections::HashMap,
-    time::Duration,
-};
+use std::{collections::HashMap, time::Duration};
 use tokio::sync::broadcast;
-use tracing::{
-    debug,
-    warn,
-};
+use tracing::{debug, warn};
 
 /// Maximum amount of peer's addresses that we are ready to store per peer
 const MAX_IDENTIFY_ADDRESSES: usize = 10;
@@ -237,19 +192,6 @@
                 libp2p::yamux::Config::default,
             )
             .map_err(|_| anyhow::anyhow!("Failed to build Swarm"))?
-<<<<<<< HEAD
-            .with_dns()?
-            .with_behaviour(|_| behaviour)
-            .unwrap()
-            .with_swarm_config(|cfg| {
-                if let Some(timeout) = config.connection_idle_timeout {
-                    cfg.with_idle_connection_timeout(timeout)
-                } else {
-                    cfg
-                }
-            })
-            .build();
-=======
             .with_dns()?;
 
         let mut libp2p_metrics_registry = None;
@@ -282,7 +224,6 @@
                 })
                 .build()
         };
->>>>>>> f10b4286
 
         let local_peer_id = swarm.local_peer_id().to_owned();
 
@@ -843,82 +784,43 @@
 #[allow(clippy::cast_possible_truncation)]
 #[cfg(test)]
 mod tests {
-    use super::{
-        FuelP2PService,
-        PublishError,
-    };
+    use super::{FuelP2PService, PublishError};
     use crate::{
         codecs::postcard::PostcardCodec,
         config::Config,
         gossipsub::{
-            messages::{
-                GossipsubBroadcastRequest,
-                GossipsubMessage,
-            },
-            topics::{
-                GossipTopic,
-                NEW_TX_GOSSIP_TOPIC,
-            },
+            messages::{GossipsubBroadcastRequest, GossipsubMessage},
+            topics::{GossipTopic, NEW_TX_GOSSIP_TOPIC},
         },
         p2p_service::FuelP2PEvent,
         peer_manager::PeerInfo,
         request_response::messages::{
-            RequestMessage,
-            ResponseError,
-            ResponseMessage,
-            ResponseSender,
+            RequestMessage, ResponseError, ResponseMessage, ResponseSender,
         },
         service::to_message_acceptance,
     };
     use fuel_core_types::{
         blockchain::{
-            consensus::{
-                poa::PoAConsensus,
-                Consensus,
-            },
+            consensus::{poa::PoAConsensus, Consensus},
             header::BlockHeader,
             SealedBlockHeader,
         },
-        fuel_tx::{
-            Transaction,
-            TransactionBuilder,
-            TxId,
-            UniqueIdentifier,
-        },
+        fuel_tx::{Transaction, TransactionBuilder, TxId, UniqueIdentifier},
         fuel_types::ChainId,
         services::p2p::{
-            GossipsubMessageAcceptance,
-            NetworkableTransactionPool,
-            Transactions,
+            GossipsubMessageAcceptance, NetworkableTransactionPool, Transactions,
         },
     };
-    use futures::{
-        future::join_all,
-        StreamExt,
-    };
+    use futures::{future::join_all, StreamExt};
     use libp2p::{
         gossipsub::Topic,
         identity::Keypair,
-        swarm::{
-            ListenError,
-            SwarmEvent,
-        },
-        Multiaddr,
-        PeerId,
+        swarm::{ListenError, SwarmEvent},
+        Multiaddr, PeerId,
     };
     use rand::Rng;
-    use std::{
-        collections::HashSet,
-        ops::Range,
-        sync::Arc,
-        time::Duration,
-    };
-    use tokio::sync::{
-        broadcast,
-        mpsc,
-        oneshot,
-        watch,
-    };
+    use std::{collections::HashSet, ops::Range, sync::Arc, time::Duration};
+    use tokio::sync::{broadcast, mpsc, oneshot, watch};
     use tracing_attributes::instrument;
 
     type P2PService = FuelP2PService;
