--- conflicted
+++ resolved
@@ -571,18 +571,7 @@
                         return None;
                     };
 
-<<<<<<< HEAD
                     let send_ok = match channel {
-                        ResponseSender::Block(c) => match response {
-                            ResponseMessage::Block(v) => c.send((peer, Ok(v))).is_ok(),
-                            _ => {
-                                warn!(
-                                    "Invalid response type received for request {:?}",
-                                    request_id
-                                );
-                                c.send((peer, Err(ResponseError::TypeMismatch))).is_ok()
-                            }
-                        },
                         ResponseSender::SealedHeaders(c) => match response {
                             ResponseMessage::SealedHeaders(v) => {
                                 c.send((peer, Ok(v))).is_ok()
@@ -607,24 +596,6 @@
                                 c.send((peer, Err(ResponseError::TypeMismatch))).is_ok()
                             }
                         },
-=======
-                    let send_ok = match (channel, response) {
-                        (
-                            ResponseChannelItem::Transactions(channel),
-                            ResponseMessage::Transactions(transactions),
-                        ) => channel.send(transactions).is_ok(),
-                        (
-                            ResponseChannelItem::SealedHeaders(channel),
-                            ResponseMessage::SealedHeaders(headers),
-                        ) => channel.send((peer, headers)).is_ok(),
-
-                        (_, _) => {
-                            tracing::error!(
-                                "Mismatching request and response channel types"
-                            );
-                            return None;
-                        }
->>>>>>> a05ce481
                     };
 
                     if !send_ok {
@@ -651,9 +622,6 @@
 
                 if let Some(channel) = self.outbound_requests_table.remove(&request_id) {
                     match channel {
-                        ResponseSender::Block(c) => {
-                            let _ = c.send((peer, Err(ResponseError::P2P(error))));
-                        }
                         ResponseSender::SealedHeaders(c) => {
                             let _ = c.send((peer, Err(ResponseError::P2P(error))));
                         }
@@ -1561,26 +1529,6 @@
                                 request_sent = true;
 
                                 match request_msg.clone() {
-<<<<<<< HEAD
-                                    RequestMessage::Block(_) => {
-                                        let (tx_orchestrator, rx_orchestrator) = oneshot::channel();
-                                        assert!(node_a.send_request_msg(None, request_msg.clone(), ResponseSender::Block(tx_orchestrator)).is_ok());
-                                        let tx_test_end = tx_test_end.clone();
-
-                                        tokio::spawn(async move {
-                                            let response_message = rx_orchestrator.await;
-
-                                            if let Ok((_peer, Ok(Some(sealed_block)))) = response_message {
-                                                let _ = tx_test_end.send(*sealed_block.entity.header().height() == 0.into()).await;
-                                            } else {
-                                                tracing::error!("Orchestrator failed to receive a message: {:?}", response_message);
-                                                let _ = tx_test_end.send(false).await;
-                                            }
-                                        });
-
-                                    }
-=======
->>>>>>> a05ce481
                                     RequestMessage::SealedHeaders(range) => {
                                         let (tx_orchestrator, rx_orchestrator) = oneshot::channel();
                                         assert!(node_a.send_request_msg(None, request_msg.clone(), ResponseSender::SealedHeaders(tx_orchestrator)).is_ok());
@@ -1628,19 +1576,6 @@
                     // 2. Node B receives the RequestMessage from Node A initiated by the NetworkOrchestrator
                     if let Some(FuelP2PEvent::InboundRequestMessage{ request_id, request_message: received_request_message }) = &node_b_event {
                         match received_request_message {
-<<<<<<< HEAD
-                            RequestMessage::Block(_) => {
-                                let block = Block::new(PartialBlockHeader::default(), (0..5).map(|_| Transaction::default_test_tx()).collect(), &[]);
-
-                                let sealed_block = SealedBlock {
-                                    entity: block,
-                                    consensus: Consensus::PoA(PoAConsensus::new(Default::default())),
-                                };
-
-                                let _ = node_b.send_response_msg(*request_id, ResponseMessage::Block(Some(Arc::new(sealed_block))));
-                            }
-=======
->>>>>>> a05ce481
                             RequestMessage::SealedHeaders(range) => {
                                 let sealed_headers: Vec<_> = arbitrary_headers_for_range(range.clone());
 
@@ -1674,7 +1609,7 @@
         request_response_works_with(RequestMessage::SealedHeaders(arbitrary_range)).await
     }
 
-    /// We send a request for a block, but it's responded by only headers
+    /// We send a request for transactions, but it's responded by only headers
     #[tokio::test]
     #[instrument]
     async fn invalid_response_type_is_detected() {
@@ -1707,7 +1642,7 @@
                                 request_sent = true;
 
                                 let (tx_orchestrator, rx_orchestrator) = oneshot::channel();
-                                assert!(node_a.send_request_msg(None, RequestMessage::Block(0.into()), ResponseSender::Block(tx_orchestrator)).is_ok());
+                                assert!(node_a.send_request_msg(None, RequestMessage::Transactions(0..2), ResponseSender::Transactions(tx_orchestrator)).is_ok());
                                 let tx_test_end = tx_test_end.clone();
 
                                 tokio::spawn(async move {
@@ -1788,13 +1723,8 @@
                                 assert_eq!(node_a.outbound_requests_table.len(), 0);
 
                                 // Request successfully sent
-<<<<<<< HEAD
-                                let requested_block_height = RequestMessage::Block(0.into());
-                                assert!(node_a.send_request_msg(None, requested_block_height, ResponseSender::Block(tx_orchestrator)).is_ok());
-=======
                                 let requested_block_height = RequestMessage::SealedHeaders(0..0);
-                                assert!(node_a.send_request_msg(None, requested_block_height, ResponseChannelItem::SealedHeaders(tx_orchestrator)).is_ok());
->>>>>>> a05ce481
+                                assert!(node_a.send_request_msg(None, requested_block_height, ResponseSender::SealedHeaders(tx_orchestrator)).is_ok());
 
                                 // 2b. there should be ONE pending outbound requests in the table
                                 assert_eq!(node_a.outbound_requests_table.len(), 1);
