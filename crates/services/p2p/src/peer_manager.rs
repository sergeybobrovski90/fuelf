use fuel_core_types::{
    blockchain::primitives::BlockHeight,
    services::p2p::peer_reputation::{
        AppScore,
        DECAY_APP_SCORE,
        DEFAULT_APP_SCORE,
        MAX_APP_SCORE,
        MIN_APP_SCORE,
    },
};
<<<<<<< HEAD
=======
use fuel_core_types::fuel_types::BlockHeight;
>>>>>>> 9cfb628c
use libp2p::{
    Multiaddr,
    PeerId,
};
use rand::seq::IteratorRandom;
use std::{
    collections::{
        HashMap,
        HashSet,
    },
    sync::{
        Arc,
        RwLock,
    },
    time::Duration,
};
use tokio::time::Instant;
use tracing::debug;

#[derive(Debug, Clone, Copy)]
pub struct PeerScoreUpdated {
    pub should_ban: bool,
    pub score: AppScore,
}

// Info about a single Peer that we're connected to
#[derive(Debug, Clone)]
pub struct PeerInfo {
    pub peer_addresses: HashSet<Multiaddr>,
    pub client_version: Option<String>,
    pub heartbeat_data: HeartbeatData,
    pub score: AppScore,
}

impl Default for PeerInfo {
    fn default() -> Self {
        Self {
            score: DEFAULT_APP_SCORE,
            client_version: Default::default(),
            heartbeat_data: Default::default(),
            peer_addresses: Default::default(),
        }
    }
}

enum PeerInfoInsert {
    Addresses(Vec<Multiaddr>),
    ClientVersion(String),
    HeartbeatData(HeartbeatData),
}

/// Manages Peers and their events
#[derive(Debug)]
pub struct PeerManager {
    peer_score_config: PeerScoreConfig,
    non_reserved_connected_peers: HashMap<PeerId, PeerInfo>,
    reserved_connected_peers: HashMap<PeerId, PeerInfo>,
    reserved_peers: HashSet<PeerId>,
    connection_state: Arc<RwLock<ConnectionState>>,
    max_non_reserved_peers: usize,
}

impl PeerManager {
    pub fn new(
        reserved_peers: HashSet<PeerId>,
        connection_state: Arc<RwLock<ConnectionState>>,
        max_non_reserved_peers: usize,
    ) -> Self {
        Self {
            peer_score_config: PeerScoreConfig::default(),
            non_reserved_connected_peers: HashMap::with_capacity(max_non_reserved_peers),
            reserved_connected_peers: HashMap::with_capacity(reserved_peers.len()),
            reserved_peers,
            connection_state,
            max_non_reserved_peers,
        }
    }

    pub fn is_reserved_peer(&self, peer_id: &PeerId) -> bool {
        self.reserved_peers.contains(peer_id)
    }

    pub fn handle_peer_info_updated(
        &mut self,
        peer_id: &PeerId,
        block_height: BlockHeight,
    ) {
        if let Some(previous_heartbeat) = self
            .get_peer_info(peer_id)
            .and_then(|info| info.heartbeat_data.seconds_since_last_heartbeat())
        {
            debug!(target: "fuel-p2p", "Previous hearbeat happened {:?} seconds ago", previous_heartbeat);
        }

        let heartbeat_data = HeartbeatData::new(block_height);

        self.insert_peer_info(peer_id, PeerInfoInsert::HeartbeatData(heartbeat_data));
    }

    /// Returns `true` signaling that the peer should be disconnected
    pub fn handle_peer_connected(
        &mut self,
        peer_id: &PeerId,
        addresses: Vec<Multiaddr>,
        initial_connection: bool,
    ) -> bool {
        if initial_connection {
            self.handle_initial_connection(peer_id, addresses)
        } else {
            self.insert_peer_info(peer_id, PeerInfoInsert::Addresses(addresses));
            false
        }
    }

    pub fn handle_peer_identified(
        &mut self,
        peer_id: &PeerId,
        addresses: Vec<Multiaddr>,
        agent_version: String,
    ) {
        self.insert_peer_info(peer_id, PeerInfoInsert::ClientVersion(agent_version));
        self.insert_peer_info(peer_id, PeerInfoInsert::Addresses(addresses));
    }

    pub fn batch_update_score_with_decay(&mut self) {
        for peer_info in self.non_reserved_connected_peers.values_mut() {
            peer_info.score *= DECAY_APP_SCORE;
        }
    }

    pub fn update_peer_score_with(
        &mut self,
        peer_id: PeerId,
        score: AppScore,
    ) -> Option<PeerScoreUpdated> {
        if let Some(peer) = self.non_reserved_connected_peers.get_mut(&peer_id) {
            // score should not go over `MAX_PEER_SCORE`
            let new_score = self.peer_score_config.max_score.min(peer.score + score);
            peer.score = new_score;

            let should_ban = new_score < self.peer_score_config.min_score_allowed;

            Some(PeerScoreUpdated {
                should_ban,
                score: new_score,
            })
        } else {
            log_missing_peer(&peer_id);
            None
        }
    }

    pub fn total_peers_connected(&self) -> usize {
        self.reserved_connected_peers.len() + self.non_reserved_connected_peers.len()
    }

    pub fn get_peers_ids(&self) -> impl Iterator<Item = &PeerId> {
        self.non_reserved_connected_peers
            .keys()
            .chain(self.reserved_connected_peers.keys())
    }

    pub fn get_peer_info(&self, peer_id: &PeerId) -> Option<&PeerInfo> {
        if self.reserved_peers.contains(peer_id) {
            return self.reserved_connected_peers.get(peer_id)
        }
        self.non_reserved_connected_peers.get(peer_id)
    }

    pub fn get_disconnected_reserved_peers(&self) -> impl Iterator<Item = &PeerId> {
        self.reserved_peers
            .iter()
            .filter(|peer_id| !self.reserved_connected_peers.contains_key(peer_id))
    }

    /// Handles on peer's last connection getting disconnected
    /// Returns 'true' signaling we should try reconnecting
    pub fn handle_peer_disconnect(&mut self, peer_id: PeerId) -> bool {
        // try immediate reconnect if it's a reserved peer
        let is_reserved = self.reserved_peers.contains(&peer_id);

        if !is_reserved {
            // check were all the slots taken prior to this disconnect
            let all_slots_taken = self.max_non_reserved_peers
                == self.non_reserved_connected_peers.len() + 1;

            if self.non_reserved_connected_peers.remove(&peer_id).is_some()
                && all_slots_taken
            {
                // since all the slots were full prior to this disconnect
                // let's allow new peer non-reserved peers connections
                if let Ok(mut connection_state) = self.connection_state.write() {
                    connection_state.allow_new_peers();
                }
            }

            false
        } else {
            self.reserved_connected_peers.remove(&peer_id).is_some()
        }
    }

    /// Find a peer that is holding the given block height.
    pub fn get_peer_id_with_height(&self, height: &BlockHeight) -> Option<PeerId> {
        let mut range = rand::thread_rng();
        // TODO: Optimize the selection of the peer.
        //  We can store pair `(peer id, height)` for all nodes(reserved and not) in the
        //  https://docs.rs/sorted-vec/latest/sorted_vec/struct.SortedVec.html
        self.non_reserved_connected_peers
            .iter()
            .chain(self.reserved_connected_peers.iter())
            .filter(|(_, peer_info)| {
                peer_info.heartbeat_data.block_height >= Some(*height)
            })
            .map(|(peer_id, _)| *peer_id)
            .choose(&mut range)
    }

    /// Handles the first connnection established with a Peer    
    fn handle_initial_connection(
        &mut self,
        peer_id: &PeerId,
        addresses: Vec<Multiaddr>,
    ) -> bool {
        // if the connected Peer is not from the reserved peers
        if !self.reserved_peers.contains(peer_id) {
            let non_reserved_peers_connected = self.non_reserved_connected_peers.len();
            // check if all the slots are already taken
            if non_reserved_peers_connected >= self.max_non_reserved_peers {
                // Too many peers already connected, disconnect the Peer
                return true
            }

            if non_reserved_peers_connected + 1 == self.max_non_reserved_peers {
                // this is the last non-reserved peer allowed
                if let Ok(mut connection_state) = self.connection_state.write() {
                    connection_state.deny_new_peers();
                }
            }

            self.non_reserved_connected_peers
                .insert(*peer_id, PeerInfo::default());
        } else {
            self.reserved_connected_peers
                .insert(*peer_id, PeerInfo::default());
        }

        self.insert_peer_info(peer_id, PeerInfoInsert::Addresses(addresses));

        false
    }

    fn insert_peer_info(&mut self, peer_id: &PeerId, data: PeerInfoInsert) {
        let peers = if self.reserved_peers.contains(peer_id) {
            &mut self.reserved_connected_peers
        } else {
            &mut self.non_reserved_connected_peers
        };
        match data {
            PeerInfoInsert::Addresses(addresses) => {
                insert_peer_addresses(peers, peer_id, addresses)
            }
            PeerInfoInsert::ClientVersion(client_version) => {
                insert_client_version(peers, peer_id, client_version)
            }
            PeerInfoInsert::HeartbeatData(block_height) => {
                insert_heartbeat_data(peers, peer_id, block_height)
            }
        }
    }
}

#[derive(Debug, Default, Clone, Copy)]
pub struct ConnectionState {
    peers_allowed: bool,
}

#[derive(Debug, Clone, Default)]
pub struct HeartbeatData {
    pub block_height: Option<BlockHeight>,
    pub last_heartbeat: Option<Instant>,
}

impl HeartbeatData {
    pub fn new(block_height: BlockHeight) -> Self {
        Self {
            block_height: Some(block_height),
            last_heartbeat: Some(Instant::now()),
        }
    }

    pub fn seconds_since_last_heartbeat(&self) -> Option<Duration> {
        self.last_heartbeat.map(|time| time.elapsed())
    }
}

impl ConnectionState {
    pub fn new() -> Arc<RwLock<Self>> {
        Arc::new(RwLock::new(Self {
            peers_allowed: true,
        }))
    }

    pub fn available_slot(&self) -> bool {
        self.peers_allowed
    }

    fn allow_new_peers(&mut self) {
        self.peers_allowed = true;
    }

    fn deny_new_peers(&mut self) {
        self.peers_allowed = false;
    }
}

fn insert_peer_addresses(
    peers: &mut HashMap<PeerId, PeerInfo>,
    peer_id: &PeerId,
    addresses: Vec<Multiaddr>,
) {
    if let Some(peer) = peers.get_mut(peer_id) {
        for address in addresses {
            peer.peer_addresses.insert(address);
        }
    } else {
        log_missing_peer(peer_id);
    }
}

fn insert_heartbeat_data(
    peers: &mut HashMap<PeerId, PeerInfo>,
    peer_id: &PeerId,
    heartbeat_data: HeartbeatData,
) {
    if let Some(peer) = peers.get_mut(peer_id) {
        peer.heartbeat_data = heartbeat_data;
    } else {
        log_missing_peer(peer_id);
    }
}

fn insert_client_version(
    peers: &mut HashMap<PeerId, PeerInfo>,
    peer_id: &PeerId,
    client_version: String,
) {
    if let Some(peer) = peers.get_mut(peer_id) {
        peer.client_version = Some(client_version);
    } else {
        log_missing_peer(peer_id);
    }
}

fn log_missing_peer(peer_id: &PeerId) {
    debug!(target: "fuel-p2p", "Peer with PeerId: {:?} is not among the connected peers", peer_id)
}

#[derive(Clone, Debug, Copy)]
struct PeerScoreConfig {
    max_score: AppScore,
    min_score_allowed: AppScore,
}

impl Default for PeerScoreConfig {
    fn default() -> Self {
        Self::new()
    }
}

impl PeerScoreConfig {
    pub fn new() -> Self {
        Self {
            max_score: MAX_APP_SCORE,
            min_score_allowed: MIN_APP_SCORE,
        }
    }
}

#[cfg(test)]
mod tests {
    use super::*;

    fn get_random_peers(size: usize) -> Vec<PeerId> {
        (0..size).map(|_| PeerId::random()).collect()
    }

    fn initialize_peer_manager(
        reserved_peers: Vec<PeerId>,
        max_non_reserved_peers: usize,
    ) -> PeerManager {
        let connection_state = ConnectionState::new();

        PeerManager::new(
            reserved_peers.into_iter().collect(),
            connection_state,
            max_non_reserved_peers,
        )
    }

    #[test]
    fn only_allowed_number_of_non_reserved_peers_is_connected() {
        let max_non_reserved_peers = 5;
        let mut peer_manager = initialize_peer_manager(vec![], max_non_reserved_peers);

        let random_peers = get_random_peers(max_non_reserved_peers * 2);

        // try connecting all the random peers
        for peer_id in &random_peers {
            peer_manager.handle_initial_connection(peer_id, vec![]);
        }

        assert_eq!(peer_manager.total_peers_connected(), max_non_reserved_peers);
    }

    #[test]
    fn only_reserved_peers_are_connected() {
        let max_non_reserved_peers = 0;
        let reserved_peers = get_random_peers(5);
        let mut peer_manager =
            initialize_peer_manager(reserved_peers.clone(), max_non_reserved_peers);

        // try connecting all the reserved peers
        for peer_id in &reserved_peers {
            peer_manager.handle_initial_connection(peer_id, vec![]);
        }

        assert_eq!(peer_manager.total_peers_connected(), reserved_peers.len());

        // try connecting random peers
        let random_peers = get_random_peers(10);
        for peer_id in &random_peers {
            peer_manager.handle_initial_connection(peer_id, vec![]);
        }

        // the number should stay the same
        assert_eq!(peer_manager.total_peers_connected(), reserved_peers.len());
    }

    #[test]
    fn non_reserved_peer_does_not_take_reserved_slot() {
        let max_non_reserved_peers = 5;
        let reserved_peers = get_random_peers(5);
        let mut peer_manager =
            initialize_peer_manager(reserved_peers.clone(), max_non_reserved_peers);

        // try connecting all the reserved peers
        for peer_id in &reserved_peers {
            peer_manager.handle_initial_connection(peer_id, vec![]);
        }

        // disconnect a single reserved peer
        peer_manager.handle_peer_disconnect(*reserved_peers.first().unwrap());

        // try connecting random peers
        let random_peers = get_random_peers(max_non_reserved_peers * 2);
        for peer_id in &random_peers {
            peer_manager.handle_initial_connection(peer_id, vec![]);
        }

        // there should be an available slot for a reserved peer
        assert_eq!(
            peer_manager.total_peers_connected(),
            reserved_peers.len() - 1 + max_non_reserved_peers
        );

        // reconnect the disconnected reserved peer
        peer_manager.handle_initial_connection(reserved_peers.first().unwrap(), vec![]);

        // all the slots should be taken now
        assert_eq!(
            peer_manager.total_peers_connected(),
            reserved_peers.len() + max_non_reserved_peers
        );
    }
}<|MERGE_RESOLUTION|>--- conflicted
+++ resolved
@@ -1,5 +1,5 @@
 use fuel_core_types::{
-    blockchain::primitives::BlockHeight,
+    fuel_types::BlockHeight,
     services::p2p::peer_reputation::{
         AppScore,
         DECAY_APP_SCORE,
@@ -8,10 +8,6 @@
         MIN_APP_SCORE,
     },
 };
-<<<<<<< HEAD
-=======
-use fuel_core_types::fuel_types::BlockHeight;
->>>>>>> 9cfb628c
 use libp2p::{
     Multiaddr,
     PeerId,
