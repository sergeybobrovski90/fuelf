--- conflicted
+++ resolved
@@ -1,13 +1,7 @@
-<<<<<<< HEAD
-use std::time::Duration;
-
-use crate::config::Config;
-=======
 use crate::config::{
     Config,
     MAX_RESPONSE_SIZE,
 };
->>>>>>> 13aa6446
 use fuel_core_metrics::p2p_metrics::P2P_METRICS;
 use libp2p::gossipsub::{
     metrics::Config as MetricsConfig,
