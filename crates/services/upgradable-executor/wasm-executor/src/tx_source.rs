use crate::ext;
use fuel_core_executor::ports::{
    MaybeCheckedTransaction,
    TransactionsSource,
};

pub struct WasmTxSource;

impl WasmTxSource {
    pub fn new() -> Self {
        Self
    }
}

impl TransactionsSource for WasmTxSource {
    fn next(
        &self,
        gas_limit: u64,
        tx_count_limit: u16,
<<<<<<< HEAD
        block_transaction_size_limit: u64,
    ) -> Vec<MaybeCheckedTransaction> {
        ext::next_transactions(gas_limit, tx_count_limit, block_transaction_size_limit)
=======
        size_limit: u32,
    ) -> Vec<MaybeCheckedTransaction> {
        ext::next_transactions(gas_limit, tx_count_limit, size_limit)
>>>>>>> 9f6f9822
            .expect("Failed to get next transactions")
    }
}<|MERGE_RESOLUTION|>--- conflicted
+++ resolved
@@ -17,15 +17,9 @@
         &self,
         gas_limit: u64,
         tx_count_limit: u16,
-<<<<<<< HEAD
-        block_transaction_size_limit: u64,
-    ) -> Vec<MaybeCheckedTransaction> {
-        ext::next_transactions(gas_limit, tx_count_limit, block_transaction_size_limit)
-=======
         size_limit: u32,
     ) -> Vec<MaybeCheckedTransaction> {
         ext::next_transactions(gas_limit, tx_count_limit, size_limit)
->>>>>>> 9f6f9822
             .expect("Failed to get next transactions")
     }
 }