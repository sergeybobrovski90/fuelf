use fuel_core_executor::{
    executor::{
        ExecutionOptions,
        OnceTransactionsSource,
    },
    ports::{
        MaybeCheckedTransaction,
        RelayerPort,
        TransactionsSource,
    },
};
use fuel_core_storage::{
    column::Column,
    kv_store::{
        KeyValueInspect,
        Value,
    },
};
use fuel_core_types::{
    blockchain::{
        block::Block,
        primitives::DaBlockHeight,
    },
    fuel_tx::Transaction,
    fuel_vm::checked_transaction::Checked,
    services::{
        block_producer::Components,
        executor::{
            Error as ExecutorError,
            Result as ExecutorResult,
        },
    },
};
use fuel_core_wasm_executor::utils::{
    pack_exists_size_result,
    unpack_ptr_and_len,
    InputSerializationType,
    ReturnType,
    WasmSerializationBlockTypes,
};
use std::{
    collections::HashMap,
    sync::Arc,
};
use wasmtime::{
    AsContextMut,
    Caller,
    Engine,
    Func,
    Linker,
    Memory,
    Module,
    Store,
};

trait CallerHelper {
    /// Writes the encoded data to the memory at the provided pointer.
    fn write(&mut self, ptr: u32, encoded: &[u8]) -> anyhow::Result<()>;

    /// Peeks the next transactions from the source and returns the size of the encoded transactions.
    fn peek_next_txs_size<Source>(
        &mut self,
        source: Arc<Source>,
        gas_limit: u64,
        tx_number_limit: u16,
        size_limit: u32,
    ) -> anyhow::Result<u32>
    where
        Source: TransactionsSource;
}

impl<'a> CallerHelper for Caller<'a, ExecutionState> {
    fn write(&mut self, ptr: u32, encoded: &[u8]) -> anyhow::Result<()> {
        let memory = self.data_mut().memory.expect("Memory is initialized; qed");
        let mut store = self.as_context_mut();
        memory
            .write(&mut store, ptr as usize, encoded)
            .map_err(|e| anyhow::anyhow!("Failed to write to the memory: {}", e))
    }

    fn peek_next_txs_size<Source>(
        &mut self,
        source: Arc<Source>,
        gas_limit: u64,
        tx_number_limit: u16,
        size_limit: u32,
    ) -> anyhow::Result<u32>
    where
        Source: TransactionsSource,
    {
        let txs: Vec<_> = source
            .next(gas_limit, tx_number_limit, size_limit)
            .into_iter()
            .map(|tx| match tx {
                MaybeCheckedTransaction::CheckedTransaction(checked, _) => {
                    let checked: Checked<Transaction> = checked.into();
                    let (tx, _) = checked.into();
                    tx
                }
                MaybeCheckedTransaction::Transaction(tx) => tx,
            })
            .collect();

        let encoded_txs = postcard::to_allocvec(&txs).map_err(|e| {
            ExecutorError::Other(format!(
                "Failed encoding of the transactions for `peek_next_txs_size` function: {}",
                e
            ))
        })?;
        let encoded_size = u32::try_from(encoded_txs.len()).map_err(|e| {
            ExecutorError::Other(format!(
                "The encoded transactions are more \
                than `u32::MAX`. We support only wasm32: {}",
                e
            ))
        })?;

        self.data_mut()
            .next_transactions
            .entry(encoded_size)
            .or_default()
            .push(encoded_txs);
        Ok(encoded_size)
    }
}

/// The state used by the host functions provided for the WASM executor.
struct ExecutionState {
    /// The memory used by the WASM module.
    memory: Option<Memory>,
    next_transactions: HashMap<u32, Vec<Vec<u8>>>,
    relayer_events: HashMap<DaBlockHeight, Value>,
}

/// The WASM instance has several stages of initialization.
/// When the instance is fully initialized, it is possible to run it.
///
/// Each stage has a state. Advancing the stage may add a new state that
/// will later be used by the next stages or a `run` function.
///
/// Currently, the order of the definition of the host functions doesn't matter,
/// but later, the data from previous stages may be used to initialize new stages.
pub struct Instance<Stage = ()> {
    store: Store<ExecutionState>,
    linker: Linker<ExecutionState>,
    stage: Stage,
}

/// The stage indicates that the instance is fresh and newly created.
pub struct Created;

impl Instance {
    pub fn new(engine: &Engine) -> Instance<Created> {
        Instance {
            store: Store::new(
                engine,
                ExecutionState {
                    memory: None,
                    next_transactions: Default::default(),
                    relayer_events: Default::default(),
                },
            ),
            linker: Linker::new(engine),
            stage: Created {},
        }
    }
}

impl<Stage> Instance<Stage> {
    const V0_HOST_MODULE: &'static str = "host_v0";
    const LATEST_HOST_MODULE: &'static str = "host_v1";

    /// Adds a new host function to the `host_v0` module of the instance.
    pub fn add_v0_method(&mut self, method: &str, func: Func) -> ExecutorResult<()> {
        self.linker
            .define(&self.store, Self::V0_HOST_MODULE, method, func)
            .map_err(|e| {
                ExecutorError::Other(format!(
                    "Failed definition of the `{}` function: {}",
                    method, e
                ))
            })?;
        Ok(())
    }

    /// Adds a new host function to the latest module of the instance.
    pub fn add_method(&mut self, method: &str, func: Func) -> ExecutorResult<()> {
        self.linker
            .define(&self.store, Self::LATEST_HOST_MODULE, method, func)
            .map_err(|e| {
                ExecutorError::Other(format!(
                    "Failed definition of the `{}` function: {}",
                    method, e
                ))
            })?;
        Ok(())
    }
}

/// This stage adds host functions to get transactions from the transaction source.
pub struct Source;

impl Instance<Created> {
    /// Adds host functions for the `source`.
    pub fn add_source<TxSource>(
        mut self,
        source: Option<TxSource>,
    ) -> ExecutorResult<Instance<Source>>
    where
        TxSource: TransactionsSource + Send + Sync + 'static,
    {
        let source = source.map(|source| Arc::new(source));
        let peek_next_txs_size_v0 = self.peek_next_txs_size_v0(source.clone());
        self.add_v0_method("peek_next_txs_size", peek_next_txs_size_v0)?;
        let peek_next_txs_size = self.peek_next_txs_size(source.clone());
        self.add_method("peek_next_txs_size", peek_next_txs_size)?;

        let consume_next_txs = self.consume_next_txs();
        self.add_v0_method("consume_next_txs", consume_next_txs)?;

        Ok(Instance {
            store: self.store,
            linker: self.linker,
            stage: Source {},
        })
    }

    pub fn no_source(self) -> ExecutorResult<Instance<Source>> {
        self.add_source::<OnceTransactionsSource>(None)
    }

    fn peek_next_txs_size_v0<TxSource>(&mut self, source: Option<Arc<TxSource>>) -> Func
    where
        TxSource: TransactionsSource + Send + Sync + 'static,
    {
        let closure = move |mut caller: Caller<'_, ExecutionState>,
                            gas_limit: u64,
                            block_transaction_size_limit: u64|
              -> anyhow::Result<u32> {
            let Some(source) = source.clone() else {
                return Ok(0);
            };

<<<<<<< HEAD
            let txs: Vec<_> = source
                .next(gas_limit, block_transaction_size_limit)
                .into_iter()
                .map(|tx| match tx {
                    MaybeCheckedTransaction::CheckedTransaction(checked, _) => {
                        let checked: Checked<Transaction> = checked.into();
                        let (tx, _) = checked.into();
                        tx
                    }
                    MaybeCheckedTransaction::Transaction(tx) => tx,
                })
                .collect();

            let encoded_txs = postcard::to_allocvec(&txs).map_err(|e| {
                ExecutorError::Other(format!(
                    "Failed encoding of the transactions for `peek_next_txs_size` function: {}",
                    e
                ))
            })?;
            let encoded_size = u32::try_from(encoded_txs.len()).map_err(|e| {
                ExecutorError::Other(format!(
                    "The encoded transactions are more than `u32::MAX`. We support only wasm32: {}",
                    e
                ))
            })?;

            caller
                .data_mut()
                .next_transactions
                .entry(encoded_size)
                .or_default()
                .push(encoded_txs);
            Ok(encoded_size)
=======
            caller.peek_next_txs_size(source, gas_limit, u16::MAX, u32::MAX)
>>>>>>> b7d8da65
        };

        Func::wrap(&mut self.store, closure)
    }

    fn peek_next_txs_size<TxSource>(&mut self, source: Option<Arc<TxSource>>) -> Func
    where
        TxSource: TransactionsSource + Send + Sync + 'static,
    {
        let closure = move |mut caller: Caller<'_, ExecutionState>,
                            gas_limit: u64,
                            tx_number_limit: u32,
                            size_limit: u32|
              -> anyhow::Result<u32> {
            let Some(source) = source.clone() else {
                return Ok(0);
            };

            let tx_number_limit = u16::try_from(tx_number_limit).map_err(|e| {
                anyhow::anyhow!("The number of transactions is more than `u16::MAX`: {e}")
            })?;

            caller.peek_next_txs_size(source, gas_limit, tx_number_limit, size_limit)
        };

        Func::wrap(&mut self.store, closure)
    }

    fn consume_next_txs(&mut self) -> Func {
        let closure = move |mut caller: Caller<'_, ExecutionState>,
                            output_ptr: u32,
                            output_size: u32|
              -> anyhow::Result<()> {
            let encoded = caller
                .data_mut()
                .next_transactions
                .get_mut(&output_size)
                .and_then(|vector| vector.pop())
                .unwrap_or_default();

            caller.write(output_ptr, &encoded)
        };

        Func::wrap(&mut self.store, closure)
    }
}

/// This stage adds host functions for the storage.
pub struct Storage;

impl Instance<Source> {
    /// Adds getters to the `storage`.
    pub fn add_storage<S>(mut self, storage: S) -> ExecutorResult<Instance<Storage>>
    where
        S: KeyValueInspect<Column = Column> + Send + Sync + 'static,
    {
        let storage = Arc::new(storage);

        let storage_size_of_value = self.storage_size_of_value(storage.clone());
        self.add_v0_method("storage_size_of_value", storage_size_of_value)?;

        let storage_get = self.storage_get(storage);
        self.add_v0_method("storage_get", storage_get)?;

        Ok(Instance {
            store: self.store,
            linker: self.linker,
            stage: Storage {},
        })
    }

    fn storage_size_of_value<S>(&mut self, storage: Arc<S>) -> Func
    where
        S: KeyValueInspect<Column = Column> + Send + Sync + 'static,
    {
        let closure = move |caller: Caller<'_, ExecutionState>,
                            key_ptr: u32,
                            key_len: u32,
                            column: u32|
              -> anyhow::Result<u64> {
            let column = fuel_core_storage::column::Column::try_from(column)
                .map_err(|e| anyhow::anyhow!("Unknown column: {}", e))?;

            let (ptr, len) = (key_ptr as usize, key_len as usize);
            let memory = caller
                .data()
                .memory
                .expect("Memory was initialized above; qed");

            let key = &memory.data(&caller)[ptr..ptr.saturating_add(len)];
            if let Ok(value) = storage.size_of_value(key, column) {
                let size = u32::try_from(value.unwrap_or_default()).map_err(|e| {
                    anyhow::anyhow!(
                        "The size of the value is more than `u32::MAX`. We support only wasm32: {}",
                        e
                    )
                })?;

                Ok(pack_exists_size_result(value.is_some(), size, 0))
            } else {
                Ok(pack_exists_size_result(false, 0, 0))
            }
        };

        Func::wrap(&mut self.store, closure)
    }

    fn storage_get<S>(&mut self, storage: Arc<S>) -> Func
    where
        S: KeyValueInspect<Column = Column> + Send + Sync + 'static,
    {
        let closure = move |mut caller: Caller<'_, ExecutionState>,
                            key_ptr: u32,
                            key_len: u32,
                            column: u32,
                            out_ptr: u32,
                            out_len: u32|
              -> anyhow::Result<u32> {
            let column = fuel_core_storage::column::Column::try_from(column)
                .map_err(|e| anyhow::anyhow!("Unknown column: {}", e))?;
            let (ptr, len) = (key_ptr as usize, key_len as usize);
            let memory = caller
                .data()
                .memory
                .expect("Memory was initialized above; qed");

            let key = &memory.data(&caller)[ptr..ptr.saturating_add(len)];
            if let Ok(value) = storage.get(key, column) {
                let value = value.ok_or(anyhow::anyhow!("\
                        The WASM executor should call `get` only after `storage_size_of_value`."))?;

                if value.len() != out_len as usize {
                    return Err(anyhow::anyhow!(
                        "The provided buffer size is not equal to the value size."
                    ));
                }

                caller.write(out_ptr, value.as_slice())?;
                Ok(0)
            } else {
                Ok(1)
            }
        };

        Func::wrap(&mut self.store, closure)
    }
}

/// This stage adds host functions for the relayer.
pub struct Relayer;

impl Instance<Storage> {
    /// Adds host functions for the `relayer`.
    pub fn add_relayer<R>(mut self, relayer: R) -> ExecutorResult<Instance<Relayer>>
    where
        R: RelayerPort + Send + Sync + 'static,
    {
        let relayer = Arc::new(relayer);

        let relayer_enabled = self.relayer_enabled(relayer.clone());
        self.add_v0_method("relayer_enabled", relayer_enabled)?;

        let relayer_size_of_events = self.relayer_size_of_events(relayer);
        self.add_v0_method("relayer_size_of_events", relayer_size_of_events)?;

        let relayer_get_events = self.relayer_get_events();
        self.add_v0_method("relayer_get_events", relayer_get_events)?;

        Ok(Instance {
            store: self.store,
            linker: self.linker,
            stage: Relayer {},
        })
    }

    fn relayer_enabled<R>(&mut self, relayer: Arc<R>) -> Func
    where
        R: RelayerPort + Send + Sync + 'static,
    {
        let closure =
            move |_: Caller<'_, ExecutionState>| -> u32 { relayer.enabled() as u32 };

        Func::wrap(&mut self.store, closure)
    }

    fn relayer_size_of_events<R>(&mut self, relayer: Arc<R>) -> Func
    where
        R: RelayerPort + Send + Sync + 'static,
    {
        let closure = move |mut caller: Caller<'_, ExecutionState>,
                            da_block_height: u64|
              -> anyhow::Result<u64> {
            let da_block_height: DaBlockHeight = da_block_height.into();

            if let Some(encoded_events) =
                caller.data().relayer_events.get(&da_block_height)
            {
                let encoded_size = u32::try_from(encoded_events.len()).map_err(|e| {
                    anyhow::anyhow!(
                        "The size of encoded events is more than `u32::MAX`. We support only wasm32: {}",
                        e
                    )
                })?;
                Ok(pack_exists_size_result(true, encoded_size, 0))
            } else {
                let events = relayer.get_events(&da_block_height);

                if let Ok(events) = events {
                    let encoded_events =
                        postcard::to_allocvec(&events).map_err(|e| anyhow::anyhow!(e))?;
                    let encoded_size =
                        u32::try_from(encoded_events.len()).map_err(|e| {
                            anyhow::anyhow!(
                                "The size of encoded events is more than `u32::MAX`. We support only wasm32: {}",
                                e
                            )
                        })?;

                    caller
                        .data_mut()
                        .relayer_events
                        .insert(da_block_height, encoded_events.into());
                    Ok(pack_exists_size_result(true, encoded_size, 0))
                } else {
                    Ok(pack_exists_size_result(false, 0, 1))
                }
            }
        };

        Func::wrap(&mut self.store, closure)
    }

    fn relayer_get_events(&mut self) -> Func {
        let closure = move |mut caller: Caller<'_, ExecutionState>,
                            da_block_height: u64,
                            out_ptr: u32|
              -> anyhow::Result<()> {
            let da_block_height: DaBlockHeight = da_block_height.into();
            let encoded_events = caller
                .data()
                .relayer_events
                .get(&da_block_height)
                .ok_or(anyhow::anyhow!(
                    "The `relayer_size_of_events` should be called before `relayer_get_events`"
                ))?
                .clone();

            caller.write(out_ptr, encoded_events.as_ref())?;
            Ok(())
        };

        Func::wrap(&mut self.store, closure)
    }
}

/// This stage adds host functions - getter for the input data like `Block` and `ExecutionOptions`.
pub struct InputData {
    input_component_size: u32,
}

impl Instance<Relayer> {
    /// Adds getters for the `block` and `options`.
    pub fn add_production_input_data(
        self,
        components: Components<()>,
        options: ExecutionOptions,
    ) -> ExecutorResult<Instance<InputData>> {
        let input = InputSerializationType::V1 {
            block: WasmSerializationBlockTypes::Production(components),
            options,
        };
        self.add_input_data(input)
    }

    pub fn add_dry_run_input_data(
        self,
        components: Components<()>,
        options: ExecutionOptions,
    ) -> ExecutorResult<Instance<InputData>> {
        let input = InputSerializationType::V1 {
            block: WasmSerializationBlockTypes::DryRun(components),
            options,
        };
        self.add_input_data(input)
    }

    pub fn add_validation_input_data(
        self,
        block: &Block,
        options: ExecutionOptions,
    ) -> ExecutorResult<Instance<InputData>> {
        let input = InputSerializationType::V1 {
            block: WasmSerializationBlockTypes::Validation(block),
            options,
        };
        self.add_input_data(input)
    }

    fn add_input_data(
        mut self,
        input: InputSerializationType,
    ) -> ExecutorResult<Instance<InputData>> {
        let encoded_input = postcard::to_allocvec(&input).map_err(|e| {
            ExecutorError::Other(format!(
                "Failed encoding of the input for `input` function: {}",
                e
            ))
        })?;
        let encoded_input_size = u32::try_from(encoded_input.len()).map_err(|e| {
            ExecutorError::Other(format!(
                "The encoded input is more than `u32::MAX`. We support only wasm32: {}",
                e
            ))
        })?;

        let input = self.input(encoded_input, encoded_input_size);
        self.add_v0_method("input", input)?;

        Ok(Instance {
            store: self.store,
            linker: self.linker,
            stage: InputData {
                input_component_size: encoded_input_size,
            },
        })
    }

    fn input(&mut self, encoded_input: Vec<u8>, encoded_input_size: u32) -> Func {
        let closure = move |mut caller: Caller<'_, ExecutionState>,
                            out_ptr: u32,
                            out_len: u32|
              -> anyhow::Result<()> {
            if out_len != encoded_input_size {
                return Err(anyhow::anyhow!(
                    "The provided buffer size is not equal to the encoded input size."
                ));
            }

            caller.write(out_ptr, &encoded_input)
        };

        Func::wrap(&mut self.store, closure)
    }
}

impl Instance<InputData> {
    /// Runs the WASM instance from the compiled `Module`.
    pub fn run(self, module: &Module) -> ExecutorResult<ReturnType> {
        self.internal_run(module).map_err(|e| {
            ExecutorError::Other(format!("Error with WASM initialization: {}", e))
        })
    }

    fn internal_run(mut self, module: &Module) -> anyhow::Result<ReturnType> {
        let instance = self
            .linker
            .instantiate(&mut self.store, module)
            .map_err(|e| {
                anyhow::anyhow!("Failed to instantiate the module: {}", e.to_string())
            })?;

        let memory_export =
            instance
                .get_export(&mut self.store, "memory")
                .ok_or_else(|| {
                    anyhow::anyhow!("memory is not exported under `memory` name")
                })?;

        let memory = memory_export.into_memory().ok_or_else(|| {
            anyhow::anyhow!("the `memory` export should have memory type")
        })?;
        self.store.data_mut().memory = Some(memory);

        let run = instance
            .get_typed_func::<u32, u64>(&mut self.store, "execute")
            .map_err(|e| {
                anyhow::anyhow!("Failed to get the `execute` function: {}", e.to_string())
            })?;
        let result = run.call(&mut self.store, self.stage.input_component_size)?;

        let (ptr, len) = unpack_ptr_and_len(result);
        let (ptr, len) = (ptr as usize, len as usize);
        let memory = self
            .store
            .data()
            .memory
            .expect("Memory was initialized above; qed");
        let slice = &memory.data(&self.store)[ptr..ptr.saturating_add(len)];

        postcard::from_bytes(slice).map_err(|e| anyhow::anyhow!(e))
    }
}<|MERGE_RESOLUTION|>--- conflicted
+++ resolved
@@ -63,7 +63,7 @@
         source: Arc<Source>,
         gas_limit: u64,
         tx_number_limit: u16,
-        size_limit: u32,
+        block_transaction_size_limit: u64,
     ) -> anyhow::Result<u32>
     where
         Source: TransactionsSource;
@@ -83,13 +83,13 @@
         source: Arc<Source>,
         gas_limit: u64,
         tx_number_limit: u16,
-        size_limit: u32,
+        block_transaction_size_limit: u64,
     ) -> anyhow::Result<u32>
     where
         Source: TransactionsSource,
     {
         let txs: Vec<_> = source
-            .next(gas_limit, tx_number_limit, size_limit)
+            .next(gas_limit, tx_number_limit, block_transaction_size_limit)
             .into_iter()
             .map(|tx| match tx {
                 MaybeCheckedTransaction::CheckedTransaction(checked, _) => {
@@ -234,73 +234,41 @@
         TxSource: TransactionsSource + Send + Sync + 'static,
     {
         let closure = move |mut caller: Caller<'_, ExecutionState>,
+                            gas_limit: u64|
+              -> anyhow::Result<u32> {
+            let Some(source) = source.clone() else {
+                return Ok(0);
+            };
+
+            caller.peek_next_txs_size(source, gas_limit, u16::MAX, u64::MAX)
+        };
+
+        Func::wrap(&mut self.store, closure)
+    }
+
+    fn peek_next_txs_size<TxSource>(&mut self, source: Option<Arc<TxSource>>) -> Func
+    where
+        TxSource: TransactionsSource + Send + Sync + 'static,
+    {
+        let closure = move |mut caller: Caller<'_, ExecutionState>,
                             gas_limit: u64,
+                            tx_number_limit: u32,
                             block_transaction_size_limit: u64|
               -> anyhow::Result<u32> {
             let Some(source) = source.clone() else {
                 return Ok(0);
             };
 
-<<<<<<< HEAD
-            let txs: Vec<_> = source
-                .next(gas_limit, block_transaction_size_limit)
-                .into_iter()
-                .map(|tx| match tx {
-                    MaybeCheckedTransaction::CheckedTransaction(checked, _) => {
-                        let checked: Checked<Transaction> = checked.into();
-                        let (tx, _) = checked.into();
-                        tx
-                    }
-                    MaybeCheckedTransaction::Transaction(tx) => tx,
-                })
-                .collect();
-
-            let encoded_txs = postcard::to_allocvec(&txs).map_err(|e| {
-                ExecutorError::Other(format!(
-                    "Failed encoding of the transactions for `peek_next_txs_size` function: {}",
-                    e
-                ))
-            })?;
-            let encoded_size = u32::try_from(encoded_txs.len()).map_err(|e| {
-                ExecutorError::Other(format!(
-                    "The encoded transactions are more than `u32::MAX`. We support only wasm32: {}",
-                    e
-                ))
-            })?;
-
-            caller
-                .data_mut()
-                .next_transactions
-                .entry(encoded_size)
-                .or_default()
-                .push(encoded_txs);
-            Ok(encoded_size)
-=======
-            caller.peek_next_txs_size(source, gas_limit, u16::MAX, u32::MAX)
->>>>>>> b7d8da65
-        };
-
-        Func::wrap(&mut self.store, closure)
-    }
-
-    fn peek_next_txs_size<TxSource>(&mut self, source: Option<Arc<TxSource>>) -> Func
-    where
-        TxSource: TransactionsSource + Send + Sync + 'static,
-    {
-        let closure = move |mut caller: Caller<'_, ExecutionState>,
-                            gas_limit: u64,
-                            tx_number_limit: u32,
-                            size_limit: u32|
-              -> anyhow::Result<u32> {
-            let Some(source) = source.clone() else {
-                return Ok(0);
-            };
-
             let tx_number_limit = u16::try_from(tx_number_limit).map_err(|e| {
                 anyhow::anyhow!("The number of transactions is more than `u16::MAX`: {e}")
             })?;
 
-            caller.peek_next_txs_size(source, gas_limit, tx_number_limit, size_limit)
+            caller.peek_next_txs_size(
+                source,
+                gas_limit,
+                tx_number_limit,
+                block_transaction_size_limit,
+            )
         };
 
         Func::wrap(&mut self.store, closure)
