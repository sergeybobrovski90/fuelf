use crate::{
    ports::{
        BlockImporter,
        PeerToPeer,
        TxPoolDb,
    },
    transaction_selector::select_transactions,
    Config,
    Error as TxPoolError,
    TxPool,
};
use fuel_core_services::{
    stream::BoxStream,
    RunnableService,
    RunnableTask,
    ServiceRunner,
    StateWatcher,
};
use fuel_core_types::{
    fuel_tx::{
        Transaction,
        TxId,
        UniqueIdentifier,
    },
    fuel_types::Bytes32,
    services::{
        block_importer::ImportResult,
        p2p::{
            GossipData,
            GossipsubMessageAcceptance,
            GossipsubMessageInfo,
            TransactionGossipData,
        },
        txpool::{
            ArcPoolTx,
            InsertionResult,
            TxInfo,
            TxStatus,
        },
    },
};
use parking_lot::Mutex as ParkingMutex;
use std::sync::Arc;
use tokio::sync::broadcast;
use tokio_stream::StreamExt;

pub type Service<P2P, DB> = ServiceRunner<Task<P2P, DB>>;

#[derive(Clone)]
pub struct TxStatusChange {
    status_sender: broadcast::Sender<TxStatus>,
    update_sender: broadcast::Sender<TxUpdate>,
}

impl TxStatusChange {
    pub fn new(capacity: usize) -> Self {
        let (status_sender, _) = broadcast::channel(capacity);
        let (update_sender, _) = broadcast::channel(capacity);
        Self {
            status_sender,
            update_sender,
        }
    }

    pub fn send_complete(&self, id: Bytes32) {
        tracing::info!("Transaction {id} successfully included in a block");
        let _ = self.status_sender.send(TxStatus::Completed);
        self.updated(id);
    }

    pub fn send_submitted(&self, id: Bytes32) {
        tracing::info!("Transaction {id} successfully submitted to the tx pool");
        let _ = self.status_sender.send(TxStatus::Submitted);
        self.updated(id);
    }

    pub fn send_squeezed_out(&self, id: Bytes32, reason: TxPoolError) {
        tracing::info!("Transaction {id} squeezed out because {reason}");
        let _ = self.status_sender.send(TxStatus::SqueezedOut {
            reason: reason.clone(),
        });
        let _ = self.update_sender.send(TxUpdate::squeezed_out(id, reason));
    }

    fn updated(&self, id: Bytes32) {
        let _ = self.update_sender.send(TxUpdate::updated(id));
    }
}

pub struct SharedState<P2P, DB> {
    tx_status_sender: TxStatusChange,
    txpool: Arc<ParkingMutex<TxPool<DB>>>,
    p2p: Arc<P2P>,
}

impl<P2P, DB> Clone for SharedState<P2P, DB> {
    fn clone(&self) -> Self {
        Self {
            tx_status_sender: self.tx_status_sender.clone(),
            txpool: self.txpool.clone(),
            p2p: self.p2p.clone(),
        }
    }
}

pub struct Task<P2P, DB> {
    gossiped_tx_stream: BoxStream<TransactionGossipData>,
    committed_block_stream: BoxStream<Arc<ImportResult>>,
    shared: SharedState<P2P, DB>,
}

#[async_trait::async_trait]
impl<P2P, DB> RunnableService for Task<P2P, DB>
where
    P2P: PeerToPeer<GossipedTransaction = TransactionGossipData> + Send + Sync,
    DB: TxPoolDb,
{
    const NAME: &'static str = "TxPool";

    type SharedData = SharedState<P2P, DB>;
    type Task = Task<P2P, DB>;

    fn shared_data(&self) -> Self::SharedData {
        self.shared.clone()
    }

    async fn into_task(self, _: &StateWatcher) -> anyhow::Result<Self::Task> {
        Ok(self)
    }
}

#[async_trait::async_trait]
impl<P2P, DB> RunnableTask for Task<P2P, DB>
where
    P2P: PeerToPeer<GossipedTransaction = TransactionGossipData> + Send + Sync,
    DB: TxPoolDb,
{
    async fn run(&mut self, watcher: &mut StateWatcher) -> anyhow::Result<bool> {
        let should_continue;
        tokio::select! {
            _ = watcher.while_started() => {
                should_continue = false;
            }
            new_transaction = self.gossiped_tx_stream.next() => {
<<<<<<< HEAD
                if let Some(GossipData { data: Some(tx), message_id, peer_id }) = new_transaction {
                    let txs = vec!(Arc::new(tx));

                    let mut result = self.shared.txpool.lock().insert(
                        &self.shared.tx_status_sender,
                        &txs
                    );

                    if let Some(acceptance) = match result.pop() {
                        Some(Ok(_)) => {
                            Some(GossipsubMessageAcceptance::Accept)
                        },
                        Some(Err(_)) => {
                            Some(GossipsubMessageAcceptance::Reject)
                        }
                        _ => None
                    } {
                        let message_info = GossipsubMessageInfo {
                            message_id,
                            peer_id,
                        };
                        let _ = self.shared.p2p.notify_gossip_transaction_validity(message_info, acceptance);
                    }

=======
                if let Some(GossipData { data: Some(tx), .. }) = new_transaction {
                    let id = tx.id();
                    let txs = vec!(Arc::new(tx));
                    tracing::info_span!("Received tx via gossip", %id)
                        .in_scope(|| {
                            self.shared.txpool.lock().insert(
                                &self.shared.tx_status_sender,
                                &txs
                            )
                        });
>>>>>>> ae6976b9
                    should_continue = true;
                } else {
                    should_continue = false;
                }
            }

            result = self.committed_block_stream.next() => {
                if let Some(result) = result {
                    self.shared.txpool.lock().block_update(&self.shared.tx_status_sender, &result.sealed_block);
                    should_continue = true;
                } else {
                    should_continue = false;
                }
            }
        }
        Ok(should_continue)
    }
}

// TODO: Remove `find` and `find_one` methods from `txpool`. It is used only by GraphQL.
//  Instead, `fuel-core` can create a `DatabaseWithTxPool` that aggregates `TxPool` and
//  storage `Database` together. GraphQL will retrieve data from this `DatabaseWithTxPool` via
//  `StorageInspect` trait.
impl<P2P, DB> SharedState<P2P, DB>
where
    DB: TxPoolDb,
{
    pub fn pending_number(&self) -> usize {
        self.txpool.lock().pending_number()
    }

    pub fn total_consumable_gas(&self) -> u64 {
        self.txpool.lock().consumable_gas()
    }

    pub fn remove_txs(&self, ids: Vec<TxId>) -> Vec<ArcPoolTx> {
        self.txpool.lock().remove(&self.tx_status_sender, &ids)
    }

    pub fn find(&self, ids: Vec<TxId>) -> Vec<Option<TxInfo>> {
        self.txpool.lock().find(&ids)
    }

    pub fn find_one(&self, id: TxId) -> Option<TxInfo> {
        self.txpool.lock().find_one(&id)
    }

    pub fn find_dependent(&self, ids: Vec<TxId>) -> Vec<ArcPoolTx> {
        self.txpool.lock().find_dependent(&ids)
    }

    pub fn select_transactions(&self, max_gas: u64) -> Vec<ArcPoolTx> {
        let mut guard = self.txpool.lock();
        let txs = guard.includable();
        let sorted_txs = select_transactions(txs, max_gas);

        for tx in sorted_txs.iter() {
            guard.remove_committed_tx(&tx.id());
        }
        sorted_txs
    }

    pub fn remove(&self, ids: Vec<TxId>) -> Vec<ArcPoolTx> {
        self.txpool.lock().remove(&self.tx_status_sender, &ids)
    }

    pub fn tx_status_subscribe(&self) -> broadcast::Receiver<TxStatus> {
        self.tx_status_sender.status_sender.subscribe()
    }

    pub fn tx_update_subscribe(&self) -> broadcast::Receiver<TxUpdate> {
        self.tx_status_sender.update_sender.subscribe()
    }
}

impl<P2P, DB> SharedState<P2P, DB>
where
    P2P: PeerToPeer<GossipedTransaction = TransactionGossipData>,
    DB: TxPoolDb,
{
    #[tracing::instrument(name = "insert_submitted_txn", skip_all)]
    pub fn insert(
        &self,
        txs: Vec<Arc<Transaction>>,
    ) -> Vec<anyhow::Result<InsertionResult>> {
        let insert = { self.txpool.lock().insert(&self.tx_status_sender, &txs) };

        for (ret, tx) in insert.iter().zip(txs.into_iter()) {
            match ret {
                Ok(_) => {
                    let result = self.p2p.broadcast_transaction(tx.clone());
                    if let Err(e) = result {
                        // It can be only in the case of p2p being down or requests overloading it.
                        tracing::error!(
                            "Unable to broadcast transaction, got an {} error",
                            e
                        );
                    }
                }
                Err(_) => {}
            }
        }
        insert
    }
}

#[derive(Clone, Debug, Eq, PartialEq)]
pub struct TxUpdate {
    tx_id: Bytes32,
    squeezed_out: Option<TxPoolError>,
}

impl TxUpdate {
    pub fn updated(tx_id: Bytes32) -> Self {
        Self {
            tx_id,
            squeezed_out: None,
        }
    }

    pub fn squeezed_out(tx_id: Bytes32, reason: TxPoolError) -> Self {
        Self {
            tx_id,
            squeezed_out: Some(reason),
        }
    }

    pub fn tx_id(&self) -> &Bytes32 {
        &self.tx_id
    }

    pub fn was_squeezed_out(&self) -> bool {
        self.squeezed_out.is_some()
    }

    pub fn into_squeezed_out_reason(self) -> Option<TxPoolError> {
        self.squeezed_out
    }
}

pub fn new_service<P2P, Importer, DB>(
    config: Config,
    db: DB,
    importer: Importer,
    p2p: P2P,
) -> Service<P2P, DB>
where
    Importer: BlockImporter,
    P2P: PeerToPeer<GossipedTransaction = TransactionGossipData> + 'static,
    DB: TxPoolDb + 'static,
{
    let p2p = Arc::new(p2p);
    let gossiped_tx_stream = p2p.gossiped_transaction_events();
    let committed_block_stream = importer.block_events();
    let txpool = Arc::new(ParkingMutex::new(TxPool::new(config, db)));
    let task = Task {
        gossiped_tx_stream,
        committed_block_stream,
        shared: SharedState {
            tx_status_sender: TxStatusChange::new(100),
            txpool,
            p2p,
        },
    };

    Service::new(task)
}

#[cfg(test)]
pub mod test_helpers;
#[cfg(test)]
pub mod tests;
#[cfg(test)]
pub mod tests_p2p;<|MERGE_RESOLUTION|>--- conflicted
+++ resolved
@@ -142,14 +142,16 @@
                 should_continue = false;
             }
             new_transaction = self.gossiped_tx_stream.next() => {
-<<<<<<< HEAD
                 if let Some(GossipData { data: Some(tx), message_id, peer_id }) = new_transaction {
+                    let id = tx.id();
                     let txs = vec!(Arc::new(tx));
-
-                    let mut result = self.shared.txpool.lock().insert(
-                        &self.shared.tx_status_sender,
-                        &txs
-                    );
+                    let mut result = tracing::info_span!("Received tx via gossip", %id)
+                        .in_scope(|| {
+                            self.shared.txpool.lock().insert(
+                                &self.shared.tx_status_sender,
+                                &txs
+                            )
+                        });
 
                     if let Some(acceptance) = match result.pop() {
                         Some(Ok(_)) => {
@@ -167,18 +169,6 @@
                         let _ = self.shared.p2p.notify_gossip_transaction_validity(message_info, acceptance);
                     }
 
-=======
-                if let Some(GossipData { data: Some(tx), .. }) = new_transaction {
-                    let id = tx.id();
-                    let txs = vec!(Arc::new(tx));
-                    tracing::info_span!("Received tx via gossip", %id)
-                        .in_scope(|| {
-                            self.shared.txpool.lock().insert(
-                                &self.shared.tx_status_sender,
-                                &txs
-                            )
-                        });
->>>>>>> ae6976b9
                     should_continue = true;
                 } else {
                     should_continue = false;
