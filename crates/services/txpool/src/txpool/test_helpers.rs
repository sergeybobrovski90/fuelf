use fuel_core_types::{
<<<<<<< HEAD
    blockchain::primitives::BlockHeight,
    entities::message::Message,
=======
    entities::message::CompressedMessage,
>>>>>>> b4063be2
    fuel_asm::op,
    fuel_tx::{
        Contract,
        ContractId,
        Input,
        Output,
        TxId,
        UtxoId,
    },
    fuel_types::Word,
};

pub(crate) fn create_message_predicate_from_message(
    amount: Word,
<<<<<<< HEAD
    spent_block: Option<BlockHeight>,
) -> (Message, Input) {
    let predicate = vec![op::ret(1)].into_iter().collect::<Vec<u8>>();
    let message = Message {
=======
) -> (CompressedMessage, Input) {
    let predicate = vec![op::ret(1)].into_iter().collect::<Vec<u8>>();
    let message = CompressedMessage {
>>>>>>> b4063be2
        sender: Default::default(),
        recipient: Input::predicate_owner(&predicate),
        nonce: 0,
        amount,
        data: vec![],
        da_height: Default::default(),
    };

    (
        message.clone(),
        Input::message_predicate(
            message.id(),
            message.sender,
            Input::predicate_owner(&predicate),
            message.amount,
            message.nonce,
            message.data,
            predicate,
            Default::default(),
        ),
    )
}

pub(crate) fn create_coin_output() -> Output {
    Output::Coin {
        amount: Default::default(),
        to: Default::default(),
        asset_id: Default::default(),
    }
}

pub(crate) fn create_contract_input(tx_id: TxId, output_index: u8) -> Input {
    Input::Contract {
        utxo_id: UtxoId::new(tx_id, output_index),
        balance_root: Default::default(),
        state_root: Default::default(),
        tx_pointer: Default::default(),
        contract_id: Default::default(),
    }
}

pub(crate) fn create_contract_output(contract_id: ContractId) -> Output {
    Output::ContractCreated {
        contract_id,
        state_root: Contract::default_state_root(),
    }
}<|MERGE_RESOLUTION|>--- conflicted
+++ resolved
@@ -1,10 +1,5 @@
 use fuel_core_types::{
-<<<<<<< HEAD
-    blockchain::primitives::BlockHeight,
-    entities::message::Message,
-=======
     entities::message::CompressedMessage,
->>>>>>> b4063be2
     fuel_asm::op,
     fuel_tx::{
         Contract,
@@ -19,16 +14,9 @@
 
 pub(crate) fn create_message_predicate_from_message(
     amount: Word,
-<<<<<<< HEAD
-    spent_block: Option<BlockHeight>,
-) -> (Message, Input) {
-    let predicate = vec![op::ret(1)].into_iter().collect::<Vec<u8>>();
-    let message = Message {
-=======
 ) -> (CompressedMessage, Input) {
     let predicate = vec![op::ret(1)].into_iter().collect::<Vec<u8>>();
     let message = CompressedMessage {
->>>>>>> b4063be2
         sender: Default::default(),
         recipient: Input::predicate_owner(&predicate),
         nonce: 0,
