--- conflicted
+++ resolved
@@ -50,16 +50,6 @@
 #[derive(Debug, Clone, Eq, PartialEq, Hash)]
 pub struct FullyVerifiedTx(Checked<Transaction>);
 
-<<<<<<< HEAD
-=======
-pub enum TransactionVerifState {
-    Unverified(UnverifiedTx),
-    BasicVerified(BasicVerifiedTx),
-    InputDependenciesVerified(InputDependenciesVerifiedTx),
-    FullyVerified(FullyVerifiedTx),
-}
-
->>>>>>> 3b7fc499
 impl UnverifiedTx {
     pub async fn perform_basic_verifications(
         self,
