--- conflicted
+++ resolved
@@ -101,14 +101,10 @@
         self.select_transactions_requests_sender
             .send(SelectTransactionsRequest {
                 constraints: Constraints {
-<<<<<<< HEAD
                     max_gas,
                     maximum_txs,
                     maximum_block_size,
-=======
                     minimal_gas_price,
-                    max_gas,
->>>>>>> 918f3773
                 },
                 response_channel: select_transactions_sender,
             })
