--- conflicted
+++ resolved
@@ -366,51 +366,8 @@
         Ok(direct_dependencies)
     }
 
-<<<<<<< HEAD
-    fn collect_all_dependencies(
-        &self,
-        transactions: &HashSet<NodeIndex>,
-    ) -> Result<HashSet<NodeIndex>, Error> {
-        let mut already_visited = HashSet::new();
-        let mut to_check = transactions.iter().cloned().collect::<Vec<_>>();
-
-        while let Some(node_id) = to_check.pop() {
-            if already_visited.contains(&node_id) {
-                continue;
-            }
-
-            already_visited.insert(node_id);
-
-            if already_visited.len() >= self.config.max_txs_chain_count {
-                return Err(Error::Dependency(
-                    DependencyError::NotInsertedChainDependencyTooBig,
-                ));
-            }
-
-            let Some(dependency_node) = self.graph.node_weight(node_id) else {
-                // We got all dependencies from the graph it shouldn't be possible
-                debug_assert!(false, "Node with id {:?} not found", node_id);
-                tracing::warn!("Node with id {:?} not found", node_id);
-
-                continue
-            };
-
-            if dependency_node.number_dependents_in_chain
-                >= self.config.max_txs_chain_count
-            {
-                return Err(Error::Dependency(
-                    DependencyError::NotInsertedChainDependencyTooBig,
-                ));
-            }
-
-            to_check.extend(self.get_direct_dependencies(node_id));
-        }
-
-        Ok(already_visited)
-=======
     fn has_dependent(&self, index: NodeIndex) -> bool {
         self.get_direct_dependents(index).next().is_some()
->>>>>>> b25b8327
     }
 
     fn is_in_dependencies_subtrees(
@@ -571,16 +528,15 @@
         self.get_inner(index)
     }
 
-<<<<<<< HEAD
     fn get_direct_dependents(
         &self,
         index: Self::StorageIndex,
     ) -> impl Iterator<Item = Self::StorageIndex> {
         self.get_direct_dependents(index)
-=======
+    }
+
     fn has_dependencies(&self, index: &Self::StorageIndex) -> bool {
         self.get_direct_dependencies(*index).next().is_some()
->>>>>>> b25b8327
     }
 
     fn validate_inputs(
@@ -674,7 +630,6 @@
     ) -> RemovedTransactions {
         self.remove_node_and_dependent_sub_graph(index)
     }
-<<<<<<< HEAD
 
     fn remove_transaction(&mut self, index: Self::StorageIndex) -> Option<StorageData> {
         self.graph.remove_node(index).map(|storage_entry| {
@@ -689,8 +644,6 @@
     fn count(&self) -> usize {
         self.graph.node_count()
     }
-=======
->>>>>>> b25b8327
 }
 
 impl BasicCollisionManagerStorage for GraphStorage {
