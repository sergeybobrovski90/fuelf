--- conflicted
+++ resolved
@@ -110,7 +110,7 @@
         }
         if let Some(removed_tx) = self.graph.remove_node(root_id) {
             self.clear_cache(
-                &removed_tx.transaction.outputs(),
+                removed_tx.transaction.outputs(),
                 &removed_tx.transaction.id(),
             )?;
             removed.push(removed_tx.transaction);
@@ -583,16 +583,12 @@
     fn remove_transaction_without_dependencies(
         &mut self,
         index: Self::StorageIndex,
-<<<<<<< HEAD
     ) -> Result<ArcPoolTx, Error> {
-=======
-    ) -> Result<StorageData, Error> {
         if self.get_dependencies(index)?.next().is_some() {
             return Err(Error::Storage("Tried to remove a transaction without dependencies but it has dependencies".to_string()));
         }
         let mut already_visited = HashSet::new();
         self.reduce_dependents_chain_count(index, 1, &mut already_visited)?;
->>>>>>> 1eb58a93
         self.graph
             .remove_node(index)
             .ok_or(Error::TransactionNotFound(format!(
@@ -605,11 +601,7 @@
             })
     }
 
-<<<<<<< HEAD
-    fn remove_transaction_and_dependents(
-=======
     fn remove_transaction_and_dependents_subtree(
->>>>>>> 1eb58a93
         &mut self,
         index: Self::StorageIndex,
     ) -> Result<RemovedTransactions, Error> {
