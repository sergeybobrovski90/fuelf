--- conflicted
+++ resolved
@@ -30,21 +30,6 @@
 };
 
 use crate::{
-<<<<<<< HEAD
-    error::{
-        CollisionReason,
-        Error,
-    },
-    storage::StorageData,
-};
-
-use super::CollisionManager;
-
-pub trait BasicCollisionManagerStorage {
-    type StorageIndex: Copy + Debug + PartialEq + Eq + Hash;
-
-    fn get(&self, index: &Self::StorageIndex) -> Result<&StorageData, Error>;
-=======
     error::CollisionReason,
     storage::StorageData,
 };
@@ -56,7 +41,6 @@
 
 pub trait BasicCollisionManagerStorage {
     type StorageIndex: Copy + Debug + Hash + PartialEq + Eq;
->>>>>>> 2fd7c150
 }
 
 pub struct BasicCollisionManager<S: BasicCollisionManagerStorage> {
@@ -94,37 +78,6 @@
     }
 }
 
-<<<<<<< HEAD
-impl<S: BasicCollisionManagerStorage> BasicCollisionManager<S> {
-    fn is_better_than_collision(
-        &self,
-        tx: &PoolTransaction,
-        collision: S::StorageIndex,
-        storage: &S,
-    ) -> bool {
-        let new_tx_ratio = Ratio::new(tx.tip(), tx.max_gas());
-        let colliding_tx = storage
-            .get(&collision)
-            .expect("Transaction always should exist in storage");
-        let colliding_tx_ratio = Ratio::new(
-            colliding_tx.dependents_cumulative_tip,
-            colliding_tx.dependents_cumulative_gas,
-        );
-        new_tx_ratio > colliding_tx_ratio
-    }
-}
-
-impl<S: BasicCollisionManagerStorage> CollisionManager for BasicCollisionManager<S> {
-    type Storage = S;
-    type StorageIndex = S::StorageIndex;
-
-    fn collect_colliding_transactions(
-        &self,
-        transaction: &PoolTransaction,
-    ) -> Result<HashMap<Self::StorageIndex, Vec<CollisionReason>>, Error> {
-        let mut collisions = HashMap::new();
-        if let PoolTransaction::Blob(checked_tx, _) = transaction {
-=======
 impl<S: BasicCollisionManagerStorage> CollisionManager for BasicCollisionManager<S> {
     type Storage = S;
     type StorageIndex = S::StorageIndex;
@@ -135,7 +88,6 @@
     ) -> Collisions<Self::StorageIndex> {
         let mut collisions = HashMap::new();
         if let PoolTransaction::Blob(checked_tx, _) = &transaction {
->>>>>>> 2fd7c150
             let blob_id = checked_tx.transaction().blob_id();
             if let Some(state) = self.blobs_users.get(blob_id) {
                 collisions.insert(*state, vec![CollisionReason::Blob(*blob_id)]);
@@ -175,51 +127,8 @@
                 }
             }
         }
-<<<<<<< HEAD
-        Ok(collisions)
-    }
-
-    /// Rules:
-    // A transaction with dependencies can collide only with one other transaction if it is less worth it
-    // A transaction without dependencies can collide with multiple transaction if they are less worth it
-    fn can_store_transaction(
-        &self,
-        transaction: &PoolTransaction,
-        has_dependencies: bool,
-        colliding_transactions: &HashMap<Self::StorageIndex, Vec<CollisionReason>>,
-        storage: &Self::Storage,
-    ) -> Result<(), CollisionReason> {
-        if colliding_transactions.is_empty() {
-            return Ok(());
-        }
-        if has_dependencies {
-            if colliding_transactions.len() > 1 {
-                return Err(CollisionReason::MultipleCollisions);
-            }
-            let (collision, reason) = colliding_transactions.iter().next().unwrap();
-            if !self.is_better_than_collision(transaction, *collision, storage) {
-                if let Some(reason) = reason.first() {
-                    return Err(reason.clone());
-                } else {
-                    return Err(CollisionReason::Unknown);
-                }
-            }
-        } else {
-            for (collision, reason) in colliding_transactions.iter() {
-                if !self.is_better_than_collision(transaction, *collision, storage) {
-                    if let Some(reason) = reason.first() {
-                        return Err(reason.clone());
-                    } else {
-                        return Err(CollisionReason::Unknown);
-                    }
-                }
-            }
-        }
-        Ok(())
-=======
 
         collisions
->>>>>>> 2fd7c150
     }
 
     fn on_stored_transaction(
