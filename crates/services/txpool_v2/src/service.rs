use crate::{
    collision_manager::basic::BasicCollisionManager,
    config::Config,
    error::{
        Error,
        RemovedReason,
    },
    heavy_async_processing::HeavyAsyncProcessor,
    pool::Pool,
    ports::{
        AtomicView,
        BlockImporter as BlockImporterTrait,
        ConsensusParametersProvider,
        GasPriceProvider as GasPriceProviderTrait,
        P2PRequests,
        P2PSubscriptions,
        TxPoolPersistentStorage,
        WasmChecker as WasmCheckerTrait,
    },
    selection_algorithms::{
        ratio_tip_gas::RatioTipGasSelection,
        Constraints,
    },
    service::{
        memory::MemoryPool,
        p2p::P2PExt,
        pruner::TransactionPruner,
        subscriptions::Subscriptions,
        verifications::Verification,
    },
    shared_state::SharedState,
    storage::{
        graph::{
            GraphConfig,
            GraphStorage,
        },
        Storage,
    },
    update_sender::TxStatusChange,
};
use fuel_core_services::{
    RunnableService,
    RunnableTask,
    ServiceRunner,
    StateWatcher,
};
use fuel_core_types::{
    fuel_tx::{
        Transaction,
        TxId,
        UniqueIdentifier,
    },
    fuel_types::{
        BlockHeight,
        ChainId,
    },
    services::{
        block_importer::SharedImportResult,
        p2p::{
            GossipData,
            GossipsubMessageInfo,
            PeerId,
            TransactionGossipData,
        },
        txpool::{
            ArcPoolTx,
            TransactionStatus,
        },
    },
    tai64::Tai64,
};
use futures::StreamExt;
use parking_lot::RwLock;
use std::{
    collections::VecDeque,
    future::Future,
    sync::Arc,
    time::SystemTime,
};
use tokio::{
    sync::{
        mpsc,
        oneshot,
        Notify,
    },
    time::MissedTickBehavior,
};

pub(crate) mod memory;
mod p2p;
mod pruner;
mod subscriptions;
pub(crate) mod verifications;

pub type TxPool = Pool<
    GraphStorage,
    <GraphStorage as Storage>::StorageIndex,
    BasicCollisionManager<<GraphStorage as Storage>::StorageIndex>,
    RatioTipGasSelection<GraphStorage>,
>;

pub type Shared<T> = Arc<RwLock<T>>;

pub type Service<View> = ServiceRunner<Task<View>>;
<<<<<<< HEAD

/// Structure returned to others modules containing the transaction and
/// some useful infos
#[derive(Debug)]
pub struct TxInfo {
    /// The transaction
    tx: ArcPoolTx,
    /// The creation instant of the transaction
    creation_instant: SystemTime,
}

impl TxInfo {
    pub fn tx(&self) -> &ArcPoolTx {
        &self.tx
    }

    pub fn creation_instant(&self) -> &SystemTime {
        &self.creation_instant
    }
}

impl From<TxInfo> for TransactionStatus {
    fn from(tx_info: TxInfo) -> Self {
        TransactionStatus::Submitted {
            time: Tai64::from_unix(
                tx_info
                    .creation_instant
                    .duration_since(SystemTime::UNIX_EPOCH)
                    .expect("Time can't be less than UNIX EPOCH")
                    .as_secs() as i64,
            ),
        }
    }
}
=======
>>>>>>> 918f3773

pub struct SelectTransactionsRequest {
    pub constraints: Constraints,
    pub response_channel: oneshot::Sender<Vec<ArcPoolTx>>,
}

pub enum WritePoolRequest {
    InsertTxs {
        transactions: Vec<Arc<Transaction>>,
    },
    InsertTx {
        transaction: Arc<Transaction>,
        response_channel: oneshot::Sender<Result<(), Error>>,
    },
    RemoveCoinDependents {
        transactions: Vec<(TxId, String)>,
    },
}

pub enum ReadPoolRequest {
    GetTxIds {
        max_txs: usize,
        response_channel: oneshot::Sender<Vec<TxId>>,
    },
    GetTxs {
        tx_ids: Vec<TxId>,
        response_channel: oneshot::Sender<Vec<Option<TxInfo>>>,
    },
}

pub struct Task<View> {
    chain_id: ChainId,
    subscriptions: Subscriptions,
    verification: Verification<View>,
    p2p: Arc<dyn P2PRequests>,
    transaction_verifier_process: HeavyAsyncProcessor,
    p2p_sync_process: HeavyAsyncProcessor,
    pruner: TransactionPruner,
    pool: Shared<TxPool>,
    current_height: Arc<RwLock<BlockHeight>>,
    shared_state: SharedState,
}

#[async_trait::async_trait]
impl<View> RunnableService for Task<View>
where
    View: TxPoolPersistentStorage,
{
    const NAME: &'static str = "TxPoolv2";

    type SharedData = SharedState;

    type Task = Task<View>;

    type TaskParams = ();

    fn shared_data(&self) -> Self::SharedData {
        self.shared_state.clone()
    }

    async fn into_task(
        mut self,
        _: &StateWatcher,
        _: Self::TaskParams,
    ) -> anyhow::Result<Self::Task> {
        Ok(self)
    }
}

#[async_trait::async_trait]
impl<View> RunnableTask for Task<View>
where
    View: TxPoolPersistentStorage,
{
    async fn run(&mut self, watcher: &mut StateWatcher) -> anyhow::Result<bool> {
        let should_continue;
        tokio::select! {
            biased;

            _ = watcher.while_started() => {
                should_continue = false;
            }

            block_result = self.subscriptions.imported_blocks.next() => {
                if let Some(result) = block_result {
                    self.import_block(result);
                    should_continue = true;
                } else {
                    should_continue = false;
                }
            }

            select_transaction_request = self.subscriptions.extract_transactions.recv() => {
                if let Some(select_transaction_request) = select_transaction_request {
                    self.extract_transaction(select_transaction_request);
                    should_continue = true;
                } else {
                    should_continue = false;
                }
            }

            _ = self.pruner.ttl_timer.tick() => {
                self.try_prune_transactions();
                should_continue = true;
            }

            write_pool_request = self.subscriptions.write_pool.recv() => {
                if let Some(write_pool_request) = write_pool_request {
                    self.process_write(write_pool_request);
                    should_continue = true;
                } else {
                    should_continue = false;
                }
            }

            tx_from_p2p = self.subscriptions.new_tx.next() => {
                if let Some(GossipData { data, message_id, peer_id }) = tx_from_p2p {
                    if let Some(tx) = data {
                        self.manage_tx_from_p2p(tx, message_id, peer_id);
                    }
                    should_continue = true;
                } else {
                    should_continue = false;
                }
            }

            new_peer_subscribed = self.subscriptions.new_tx_source.next() => {
                if let Some(peer_id) = new_peer_subscribed {
                    self.manage_new_peer_subscribed(peer_id);
                    should_continue = true;
                } else {
                    should_continue = false;
                }
            }

            read_pool_request = self.subscriptions.read_pool.recv() => {
                if let Some(read_pool_request) = read_pool_request {
                    self.process_read(read_pool_request);
                    should_continue = true;
                } else {
                    should_continue = false;
                }
            }
        }

        Ok(should_continue)
    }

    async fn shutdown(self) -> anyhow::Result<()> {
        Ok(())
    }
}

impl<View> Task<View>
where
    View: TxPoolPersistentStorage,
{
    fn import_block(&mut self, result: SharedImportResult) {
        let new_height = *result.sealed_block.entity.header().height();
        let executed_transaction = result.tx_status.iter().map(|s| s.id).collect();
        // We don't want block importer way for us to process the result.
        drop(result);

        {
            let mut tx_pool = self.pool.write();
            tx_pool.remove_transaction(executed_transaction);
        }

        {
            let mut block_height = self.current_height.write();
            *block_height = new_height;
        }
    }

    fn extract_transaction(&self, request: SelectTransactionsRequest) {
        let SelectTransactionsRequest {
            constraints,
            response_channel,
        } = request;

        let result = self
            .pool
            .write()
            .extract_transactions_for_block(constraints);

        if let Err(e) = response_channel.send(result) {
            tracing::error!("Failed to send the result: {:?}", e);
            // TODO: We need to remove all dependencies of the transactions that we failed to send
        }
<<<<<<< HEAD
    }

    fn process_write(&self, write_pool_request: WritePoolRequest) {
        match write_pool_request {
            WritePoolRequest::InsertTxs { transactions } => {
                self.insert_transactions(transactions);
            }
            WritePoolRequest::RemoveCoinDependents { transactions } => {
                self.manage_remove_coin_dependents(transactions);
            }
            WritePoolRequest::InsertTx {
                transaction,
                response_channel,
            } => {
                if let Ok(reservation) = self.transaction_verifier_process.reserve() {
                    let future = self.insert_transaction(
                        transaction,
                        None,
                        Some(response_channel),
                    );

                    self.transaction_verifier_process
                        .spawn_reserved(reservation, future);
                } else {
                    tracing::error!("Failed to insert transaction: Out of capacity");
                    let _ = response_channel.send(Err(Error::ServiceQueueFull));
                }
            }
        }
    }

    fn insert_transactions(&self, transactions: Vec<Arc<Transaction>>) {
        for transaction in transactions {
            let Ok(reservation) = self.transaction_verifier_process.reserve() else {
                tracing::error!("Failed to insert transactions: Out of capacity");
                continue
            };
            let future = self.insert_transaction(transaction, None, None);

            self.transaction_verifier_process
                .spawn_reserved(reservation, future);
        }
    }

=======
    }

    fn process_write(&self, write_pool_request: WritePoolRequest) {
        match write_pool_request {
            WritePoolRequest::InsertTxs { transactions } => {
                self.insert_transactions(transactions);
            }
            WritePoolRequest::RemoveCoinDependents { transactions } => {
                self.manage_remove_coin_dependents(transactions);
            }
            WritePoolRequest::InsertTx {
                transaction,
                response_channel,
            } => {
                if let Ok(reservation) = self.transaction_verifier_process.reserve() {
                    let future = self.insert_transaction(
                        transaction,
                        None,
                        Some(response_channel),
                    );

                    self.transaction_verifier_process
                        .spawn_reserved(reservation, future);
                } else {
                    tracing::error!("Failed to insert transaction: Out of capacity");
                    let _ = response_channel.send(Err(Error::ServiceQueueFull));
                }
            }
        }
    }

    fn insert_transactions(&self, transactions: Vec<Arc<Transaction>>) {
        for transaction in transactions {
            let Ok(reservation) = self.transaction_verifier_process.reserve() else {
                tracing::error!("Failed to insert transactions: Out of capacity");
                continue
            };
            let future = self.insert_transaction(transaction, None, None);

            self.transaction_verifier_process
                .spawn_reserved(reservation, future);
        }
    }

>>>>>>> 918f3773
    fn insert_transaction(
        &self,
        transaction: Arc<Transaction>,
        from_peer_info: Option<GossipsubMessageInfo>,
        response_channel: Option<oneshot::Sender<Result<(), Error>>>,
    ) -> impl Future<Output = ()> + Send + 'static {
        let verification = self.verification.clone();
        let pool = self.pool.clone();
        let p2p = self.p2p.clone();
        let shared_state = self.shared_state.clone();
        let current_height = self.current_height.clone();
        let time_txs_submitted = self.pruner.time_txs_submitted.clone();
        let tx_id = transaction.id(&self.chain_id);

        async move {
            let current_height = *current_height.read();

            // TODO: This should be removed if the checked transactions
            //  can work with Arc in it
            //  (see https://github.com/FuelLabs/fuel-vm/issues/831)
            let transaction = Arc::unwrap_or_clone(transaction);

            let result = verification
                .perform_all_verifications(transaction, &pool, current_height)
                .await;

            p2p.process_insertion_result(from_peer_info, &result);

            let checked_tx = match result {
                Ok(checked_tx) => checked_tx,
                Err(err) => {
                    if let Some(channel) = response_channel {
                        let _ = channel.send(Err(err.clone()));
<<<<<<< HEAD
                    }

                    shared_state.tx_status_sender.send_squeezed_out(tx_id, err);
                    return
                }
            };

            let tx = Arc::new(checked_tx);

            let result = {
                let mut pool = pool.write();
                let result = verification.persistent_storage_provider.latest_view();

                match result {
                    Ok(view) => pool.insert(tx, &view),
                    Err(err) => Err(Error::Database(format!("{:?}", err))),
                }
            };

            let removed_txs = match result {
                Ok(removed_txs) => {
                    let submitted_time = SystemTime::now();
                    shared_state.new_txs_notifier.notify_waiters();
                    time_txs_submitted
                        .write()
                        .push_front((submitted_time, tx_id));

                    let duration = submitted_time
                        .duration_since(SystemTime::UNIX_EPOCH)
                        .expect("Time can't be less than UNIX EPOCH");

                    shared_state.tx_status_sender.send_submitted(
                        tx_id,
                        Tai64::from_unix(duration.as_secs() as i64),
                    );

=======
                    }

                    shared_state.tx_status_sender.send_squeezed_out(tx_id, err);
                    return
                }
            };

            let tx = Arc::new(checked_tx);

            let result = {
                let mut pool = pool.write();
                let result = verification.persistent_storage_provider.latest_view();

                match result {
                    Ok(view) => pool.insert(tx, &view),
                    Err(err) => Err(Error::Database(format!("{:?}", err))),
                }
            };

            let removed_txs = match result {
                Ok(removed_txs) => {
                    let submitted_time = SystemTime::now();
                    shared_state.new_txs_notifier.notify_waiters();
                    time_txs_submitted
                        .write()
                        .push_front((submitted_time, tx_id));

                    let duration = submitted_time
                        .duration_since(SystemTime::UNIX_EPOCH)
                        .expect("Time can't be less than UNIX EPOCH");

                    shared_state.tx_status_sender.send_submitted(
                        tx_id,
                        Tai64::from_unix(duration.as_secs() as i64),
                    );

                    if let Some(channel) = response_channel {
                        let _ = channel.send(Ok(()));
                    }

>>>>>>> 918f3773
                    removed_txs
                }
                Err(err) => {
                    if let Some(channel) = response_channel {
                        let _ = channel.send(Err(err.clone()));
                    }

                    shared_state.tx_status_sender.send_squeezed_out(tx_id, err);
                    return
                }
            };

            for tx in removed_txs {
                shared_state.tx_status_sender.send_squeezed_out(
                    tx.id(),
                    Error::Removed(RemovedReason::LessWorth(tx.id())),
                );
<<<<<<< HEAD
            }
            if let Some(channel) = response_channel {
                let _ = channel.send(Ok(()));
=======
>>>>>>> 918f3773
            }
        }
    }

    fn manage_remove_coin_dependents(&self, transactions: Vec<(TxId, String)>) {
        for (tx_id, reason) in transactions {
            let dependents = self.pool.write().remove_coin_dependents(tx_id);

            for removed_tx in dependents {
                self.shared_state.tx_status_sender.send_squeezed_out(
                    removed_tx.id(),
                    Error::SkippedTransaction(
                        format!("Parent transaction with {tx_id}, was removed because of the {reason}")
                    )
                );
            }
        }
    }

    fn manage_tx_from_p2p(
        &mut self,
        tx: Transaction,
        message_id: Vec<u8>,
        peer_id: PeerId,
    ) {
        let Ok(reservation) = self.transaction_verifier_process.reserve() else {
            tracing::error!("Failed to insert transaction from P2P: Out of capacity");
            return;
        };

        let info = Some(GossipsubMessageInfo {
            message_id,
            peer_id,
        });
        let future = self.insert_transaction(Arc::new(tx), info, None);
        self.transaction_verifier_process
            .spawn_reserved(reservation, future);
    }

    fn manage_new_peer_subscribed(&mut self, peer_id: PeerId) {
        // We are not affected if there is too many queued job and we don't manage this peer.
        let _ = self.p2p_sync_process.spawn({
            let p2p = self.p2p.clone();
            let pool = self.pool.clone();
            let txs_insert_sender = self.shared_state.write_pool_requests_sender.clone();
            async move {
                let peer_tx_ids = p2p
                    .request_tx_ids(peer_id.clone())
                    .await
                    .inspect_err(|e| {
                        tracing::error!(
                            "Failed to gather tx ids from peer {}: {}",
                            &peer_id,
                            e
                        );
                    })
                    .unwrap_or_default();
                if peer_tx_ids.is_empty() {
                    return;
                }
                let tx_ids_to_ask: Vec<TxId> = {
                    let pool = pool.read();
                    peer_tx_ids
                        .into_iter()
                        .filter(|tx_id| !pool.contains(tx_id))
                        .collect()
                };

                if tx_ids_to_ask.is_empty() {
                    return;
                }

                let txs: Vec<Arc<Transaction>> = p2p
                    .request_txs(peer_id.clone(), tx_ids_to_ask)
                    .await
                    .inspect_err(|e| {
                        tracing::error!(
                            "Failed to gather tx ids from peer {}: {}",
                            &peer_id,
                            e
                        );
                    })
                    .unwrap_or_default()
                    .into_iter()
                    .flatten()
                    .map(Arc::new)
                    .collect();

                if txs.is_empty() {
                    return;
                }

                // Verifying and insert them, not a big deal if we fail to insert them
                let _ = txs_insert_sender
                    .try_send(WritePoolRequest::InsertTxs { transactions: txs });
            }
        });
    }

    fn try_prune_transactions(&mut self) {
        let mut time_txs_submitted = self.pruner.time_txs_submitted.write();
        let now = SystemTime::now();
        let mut txs_to_remove = vec![];
        while let Some((time, _)) = time_txs_submitted.back() {
            let Ok(duration) = now.duration_since(*time) else {
                tracing::error!("Failed to calculate the duration since the transaction was submitted");
                return;
            };
            if duration < self.pruner.txs_ttl {
                break;
            }
            // SAFETY: We are removing the last element that we just checked
            txs_to_remove.push(time_txs_submitted.pop_back().expect("qed").1);
        }
        drop(time_txs_submitted);

        let mut pool = self.pool.write();
        let removed = pool.remove_transaction_and_dependents(txs_to_remove);
        drop(pool);

        for tx in removed {
            self.shared_state
                .tx_status_sender
                .send_squeezed_out(tx.id(), Error::Removed(RemovedReason::Ttl));
        }
    }

    fn process_read(&self, request: ReadPoolRequest) {
        match request {
            ReadPoolRequest::GetTxIds {
                max_txs,
                response_channel,
            } => {
                let tx_ids = {
                    let pool = self.pool.read();
                    pool.iter_tx_ids().take(max_txs).copied().collect()
                };
                if response_channel.send(tx_ids).is_err() {
                    tracing::error!(
                        "Failed to send the result back for `GetTxIds` request"
                    );
                }
            }
            ReadPoolRequest::GetTxs {
                tx_ids,
                response_channel,
            } => {
                let txs = {
                    let pool = self.pool.read();
                    tx_ids
                        .into_iter()
                        .map(|tx_id| {
                            pool.find_one(&tx_id).map(|stored_data| TxInfo {
                                tx: stored_data.transaction.clone(),
                                creation_instant: stored_data.creation_instant,
                            })
                        })
                        .collect()
                };
                if response_channel.send(txs).is_err() {
                    tracing::error!(
                        "Failed to send the result back for `GetTxs` request"
                    );
                }
            }
        }
    }
}

#[allow(clippy::too_many_arguments)]
pub fn new_service<
    P2P,
    BlockImporter,
    PSProvider,
    PSView,
    ConsensusParamsProvider,
    GasPriceProvider,
    WasmChecker,
>(
    config: Config,
    p2p: P2P,
    block_importer: BlockImporter,
    ps_provider: PSProvider,
    consensus_parameters_provider: ConsensusParamsProvider,
    current_height: BlockHeight,
    gas_price_provider: GasPriceProvider,
    wasm_checker: WasmChecker,
) -> Service<PSView>
where
    P2P: P2PSubscriptions<GossipedTransaction = TransactionGossipData>,
    P2P: P2PRequests + Send + Sync + 'static,
    PSProvider: AtomicView<LatestView = PSView> + Send + Sync + 'static,
    PSView: TxPoolPersistentStorage,
    ConsensusParamsProvider: ConsensusParametersProvider + Send + Sync,
    GasPriceProvider: GasPriceProviderTrait + Send + Sync,
    WasmChecker: WasmCheckerTrait + Send + Sync,
    BlockImporter: BlockImporterTrait + Send + Sync,
{
    let chain_id = consensus_parameters_provider
        .latest_consensus_parameters()
        .1
        .chain_id();

    let mut ttl_timer = tokio::time::interval(config.ttl_check_interval);
    ttl_timer.set_missed_tick_behavior(MissedTickBehavior::Skip);

    let tx_from_p2p_stream = p2p.gossiped_transaction_events();
    let new_peers_subscribed_stream = p2p.subscribe_new_peers();

    // TODO: Config the size
    let (write_pool_requests_sender, write_pool_requests_receiver) = mpsc::channel(
        config
            .service_channel_limits
            .max_pending_write_pool_requests,
    );
    let (select_transactions_requests_sender, select_transactions_requests_receiver) =
        mpsc::channel(
            config
                .service_channel_limits
                .max_pending_select_transactions_requests,
        );
    let (read_pool_requests_sender, read_pool_requests_receiver) =
        mpsc::channel(config.service_channel_limits.max_pending_read_pool_requests);
    let tx_status_sender = TxStatusChange::new(
        config.max_tx_update_subscriptions,
        // The connection should be closed automatically after the `SqueezedOut` event.
        // But because of slow/malicious consumers, the subscriber can still be occupied.
        // We allow the subscriber to receive the event produced by TxPool's TTL.
        // But we still want to drop subscribers after `2 * TxPool_TTL`.
        config.max_txs_ttl.saturating_mul(2),
    );
    let new_txs_notifier = Arc::new(Notify::new());

    let shared_state = SharedState {
        write_pool_requests_sender,
        tx_status_sender,
        select_transactions_requests_sender,
        read_pool_requests_sender,
        new_txs_notifier,
    };

    let subscriptions = Subscriptions {
        new_tx_source: new_peers_subscribed_stream,
        new_tx: tx_from_p2p_stream,
        imported_blocks: block_importer.block_events(),
        write_pool: write_pool_requests_receiver,
        extract_transactions: select_transactions_requests_receiver,
        read_pool: read_pool_requests_receiver,
    };

    let verification = Verification {
        persistent_storage_provider: Arc::new(ps_provider),
        consensus_parameters_provider: Arc::new(consensus_parameters_provider),
        gas_price_provider: Arc::new(gas_price_provider),
        wasm_checker: Arc::new(wasm_checker),
        memory_pool: MemoryPool::new(),
    };

    let pruner = TransactionPruner {
        txs_ttl: config.max_txs_ttl,
        time_txs_submitted: Arc::new(RwLock::new(VecDeque::new())),
        ttl_timer,
    };

    let transaction_verifier_process = HeavyAsyncProcessor::new(
        config.heavy_work.number_threads_to_verify_transactions,
        config.heavy_work.size_of_verification_queue,
    )
    .unwrap();

    let p2p_sync_process = HeavyAsyncProcessor::new(
        config.heavy_work.number_threads_p2p_sync,
        config.heavy_work.size_of_p2p_sync_queue,
    )
    .unwrap();

    let txpool = Pool::new(
        GraphStorage::new(GraphConfig {
            max_txs_chain_count: config.max_txs_chain_count,
        }),
        BasicCollisionManager::new(),
        RatioTipGasSelection::new(),
        config,
    );

    Service::new(Task {
        chain_id,
        subscriptions,
        verification,
        transaction_verifier_process,
        p2p_sync_process,
        pruner,
        p2p: Arc::new(p2p),
        current_height: Arc::new(RwLock::new(current_height)),
        pool: Arc::new(RwLock::new(txpool)),
        shared_state,
    })
}<|MERGE_RESOLUTION|>--- conflicted
+++ resolved
@@ -102,7 +102,6 @@
 pub type Shared<T> = Arc<RwLock<T>>;
 
 pub type Service<View> = ServiceRunner<Task<View>>;
-<<<<<<< HEAD
 
 /// Structure returned to others modules containing the transaction and
 /// some useful infos
@@ -137,8 +136,6 @@
         }
     }
 }
-=======
->>>>>>> 918f3773
 
 pub struct SelectTransactionsRequest {
     pub constraints: Constraints,
@@ -328,7 +325,6 @@
             tracing::error!("Failed to send the result: {:?}", e);
             // TODO: We need to remove all dependencies of the transactions that we failed to send
         }
-<<<<<<< HEAD
     }
 
     fn process_write(&self, write_pool_request: WritePoolRequest) {
@@ -373,52 +369,6 @@
         }
     }
 
-=======
-    }
-
-    fn process_write(&self, write_pool_request: WritePoolRequest) {
-        match write_pool_request {
-            WritePoolRequest::InsertTxs { transactions } => {
-                self.insert_transactions(transactions);
-            }
-            WritePoolRequest::RemoveCoinDependents { transactions } => {
-                self.manage_remove_coin_dependents(transactions);
-            }
-            WritePoolRequest::InsertTx {
-                transaction,
-                response_channel,
-            } => {
-                if let Ok(reservation) = self.transaction_verifier_process.reserve() {
-                    let future = self.insert_transaction(
-                        transaction,
-                        None,
-                        Some(response_channel),
-                    );
-
-                    self.transaction_verifier_process
-                        .spawn_reserved(reservation, future);
-                } else {
-                    tracing::error!("Failed to insert transaction: Out of capacity");
-                    let _ = response_channel.send(Err(Error::ServiceQueueFull));
-                }
-            }
-        }
-    }
-
-    fn insert_transactions(&self, transactions: Vec<Arc<Transaction>>) {
-        for transaction in transactions {
-            let Ok(reservation) = self.transaction_verifier_process.reserve() else {
-                tracing::error!("Failed to insert transactions: Out of capacity");
-                continue
-            };
-            let future = self.insert_transaction(transaction, None, None);
-
-            self.transaction_verifier_process
-                .spawn_reserved(reservation, future);
-        }
-    }
-
->>>>>>> 918f3773
     fn insert_transaction(
         &self,
         transaction: Arc<Transaction>,
@@ -452,7 +402,6 @@
                 Err(err) => {
                     if let Some(channel) = response_channel {
                         let _ = channel.send(Err(err.clone()));
-<<<<<<< HEAD
                     }
 
                     shared_state.tx_status_sender.send_squeezed_out(tx_id, err);
@@ -489,48 +438,10 @@
                         Tai64::from_unix(duration.as_secs() as i64),
                     );
 
-=======
-                    }
-
-                    shared_state.tx_status_sender.send_squeezed_out(tx_id, err);
-                    return
-                }
-            };
-
-            let tx = Arc::new(checked_tx);
-
-            let result = {
-                let mut pool = pool.write();
-                let result = verification.persistent_storage_provider.latest_view();
-
-                match result {
-                    Ok(view) => pool.insert(tx, &view),
-                    Err(err) => Err(Error::Database(format!("{:?}", err))),
-                }
-            };
-
-            let removed_txs = match result {
-                Ok(removed_txs) => {
-                    let submitted_time = SystemTime::now();
-                    shared_state.new_txs_notifier.notify_waiters();
-                    time_txs_submitted
-                        .write()
-                        .push_front((submitted_time, tx_id));
-
-                    let duration = submitted_time
-                        .duration_since(SystemTime::UNIX_EPOCH)
-                        .expect("Time can't be less than UNIX EPOCH");
-
-                    shared_state.tx_status_sender.send_submitted(
-                        tx_id,
-                        Tai64::from_unix(duration.as_secs() as i64),
-                    );
-
                     if let Some(channel) = response_channel {
                         let _ = channel.send(Ok(()));
                     }
 
->>>>>>> 918f3773
                     removed_txs
                 }
                 Err(err) => {
@@ -548,12 +459,6 @@
                     tx.id(),
                     Error::Removed(RemovedReason::LessWorth(tx.id())),
                 );
-<<<<<<< HEAD
-            }
-            if let Some(channel) = response_channel {
-                let _ = channel.send(Ok(()));
-=======
->>>>>>> 918f3773
             }
         }
     }
