use crate::storage::{
    RemovedTransactions,
    StorageData,
};

pub mod ratio_tip_gas;

/// Constraints that the selection algorithm has to respect.
pub struct Constraints {
<<<<<<< HEAD
    /// Maximum gas that all transaction must consume
=======
    pub minimal_gas_price: u64,
>>>>>>> 918f3773
    pub max_gas: u64,
    /// Maximum transactions that can be selected
    pub maximum_txs: u16,
    /// Maximum size of the block
    pub maximum_block_size: u32,
}

/// The selection algorithm is responsible for selecting the best transactions to include in a block.
pub trait SelectionAlgorithm {
    /// The storage type of the selection algorithm.
    type Storage;
    /// The index that identifies a transaction in the storage.
    type StorageIndex;
    /// Given the constraints, the selection algorithm has to return the best list of transactions to include in a block.
    fn gather_best_txs(
        &mut self,
        constraints: Constraints,
        storage: &mut Self::Storage,
    ) -> RemovedTransactions;

    /// Update the selection algorithm with the new transaction that are executable.
    fn new_executable_transaction(
        &mut self,
        storage_id: Self::StorageIndex,
        store_entry: &StorageData,
    );

    /// Get less worth transactions iterator
    fn get_less_worth_txs(&self) -> impl Iterator<Item = &Self::StorageIndex>;

    /// Inform the selection algorithm that a transaction was removed from the pool.
    fn on_removed_transaction(&mut self, storage_entry: &StorageData);
}<|MERGE_RESOLUTION|>--- conflicted
+++ resolved
@@ -7,11 +7,9 @@
 
 /// Constraints that the selection algorithm has to respect.
 pub struct Constraints {
-<<<<<<< HEAD
+    /// Minimum gas price that all transaction must have
+    pub minimal_gas_price: u64,
     /// Maximum gas that all transaction must consume
-=======
-    pub minimal_gas_price: u64,
->>>>>>> 918f3773
     pub max_gas: u64,
     /// Maximum transactions that can be selected
     pub maximum_txs: u16,
