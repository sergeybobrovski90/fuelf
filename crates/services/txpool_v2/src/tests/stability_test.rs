//! This module is basically a fuzzer that throws random dependent transactions into the pool.
//! It checks that TxPool can't panic and that its graph and state are
//! correct(not in the unexpected state).
//! It relies on the `debug_assert` which are present in the code.

#![allow(non_snake_case)]
#![allow(clippy::cast_possible_truncation)]
#![allow(clippy::arithmetic_side_effects)]

use std::sync::Arc;

use crate::{
    config::{
        Config,
        PoolLimits,
    },
    selection_algorithms::Constraints,
    tests::universe::TestPoolUniverse,
};
use fuel_core_types::{
    fuel_tx::{
        field::{
            MaxFeeLimit,
            Tip,
        },
        ConsensusParameters,
        Finalizable,
        GasCosts,
        Input,
        Output,
        Script,
        TransactionBuilder,
        TxId,
        UtxoId,
    },
    fuel_types::AssetId,
    fuel_vm::checked_transaction::{
        Checked,
        IntoChecked,
    },
    services::txpool::{
        Metadata,
        PoolTransaction,
    },
};
use rand::{
    prelude::SliceRandom,
    rngs::StdRng,
    Rng,
    SeedableRng,
};

#[derive(Debug, Clone, Copy)]
struct Limits {
    max_inputs: usize,
    min_outputs: u16,
    max_outputs: u16,
    utxo_id_range: u8,
    gas_limit_range: u64,
    max_block_gas: u64,
}

fn transaction_with_random_inputs_and_outputs(
    limits: Limits,
    tip: u64,
    rng: &mut StdRng,
) -> (Checked<Script>, Metadata) {
    const AMOUNT: u64 = 10000;

    let mut consensus_parameters = ConsensusParameters::standard();
    consensus_parameters.set_gas_costs(GasCosts::free());

    let mut builder = TransactionBuilder::script(vec![], vec![]);
    builder.with_params(consensus_parameters.clone());

    let mut owner = [0u8; 32];
    owner[0] = 123;
    owner[1] = 222;
    let owner = owner.into();

    let mut random_ids;

    loop {
        let mut random_ids_unsorted = (0..limits.utxo_id_range)
            .map(|_| rng.gen_range(0..limits.utxo_id_range))
            .collect::<Vec<_>>();
        random_ids_unsorted.sort();
        random_ids_unsorted.dedup();

        if random_ids_unsorted.len() > 1 {
            random_ids_unsorted.shuffle(rng);
            random_ids = random_ids_unsorted;
            break;
        }
    }

    let tx_id_byte = random_ids.pop().expect("No random ids");
    let tx_id: TxId = [tx_id_byte; 32].into();
    let max_gas = rng.gen_range(0..limits.gas_limit_range);

    let inputs_count = limits.max_inputs.min(random_ids.len());
    let inputs_count = if inputs_count == 1 {
        1
    } else {
        rng.gen_range(1..inputs_count)
    };

    let inputs = random_ids.into_iter().take(inputs_count);

    for input_utxo_id in inputs {
        let output_index = rng.gen_range(0..limits.max_outputs);
        let utxo_id = UtxoId::new([input_utxo_id; 32].into(), output_index);

        builder.add_input(Input::coin_signed(
            utxo_id,
            owner,
            AMOUNT * 2,
            AssetId::BASE,
            Default::default(),
            Default::default(),
        ));
    }

    // We can't have more outputs than inputs.
    let outputs = rng
        .gen_range(limits.min_outputs..limits.max_outputs)
        .min(inputs_count as u16);

    for _ in 0..outputs {
        let output = Output::coin(owner, AMOUNT, AssetId::BASE);
        builder.add_output(output);
    }

    builder.add_witness(Default::default());

    let mut tx = builder.finalize();
    tx.set_tip(tip);
    tx.set_max_fee_limit(tip);

    let checked = tx
        .into_checked_basic(0u32.into(), &consensus_parameters)
        .unwrap();
    let metadata = Metadata::new_test(0, Some(max_gas), Some(tx_id));

    (checked, metadata)
}

fn stability_test(limits: Limits, config: Config) {
    use rand::RngCore;
    let seed = rand::thread_rng().next_u64();

    let result = std::panic::catch_unwind(|| {
        stability_test_with_seed(seed, limits, config);
    });

    if let Err(err) = result {
        tracing::error!("Stability test failed with seed: {}; err: {:?}", seed, err);
        panic!("Stability test failed with seed: {}; err: {:?}", seed, err);
    }
}

fn stability_test_with_seed(seed: u64, limits: Limits, config: Config) {
    let mut rng = StdRng::seed_from_u64(seed);

    let mut errors = 0;

    let mut universe = TestPoolUniverse::default().config(config);
    universe.build_pool();
    let txpool = universe.get_pool();

    for tip in 0..ROUNDS_PER_TXPOOL {
        let (checked, metadata) =
            transaction_with_random_inputs_and_outputs(limits, tip as u64, &mut rng);
        let pool_tx = PoolTransaction::Script(checked, metadata);

        let result = txpool
            .write()
            .insert(Arc::new(pool_tx), universe.database());
        errors += result.is_err() as usize;

        if tip % 10 == 0 {
            txpool.read().storage.check_integrity();
        }
    }

    assert_ne!(ROUNDS_PER_TXPOOL, errors);

    loop {
        let result = txpool.write().extract_transactions_for_block(Constraints {
<<<<<<< HEAD
            max_gas: limits.max_block_gas,
            maximum_txs: u16::MAX,
            maximum_block_size: u32::MAX,
=======
            minimal_gas_price: 0,
            max_gas: limits.max_block_gas,
>>>>>>> 918f3773
        });

        if result.is_empty() {
            break
        }

        txpool.read().storage.check_integrity();
    }

    {
        let txpool = txpool.read();
        assert_eq!(txpool.current_gas, 0);
        assert_eq!(txpool.current_bytes_size, 0);
        assert!(txpool.tx_id_to_storage_id.is_empty());
        assert!(txpool.selection_algorithm.is_empty());
        assert!(txpool.storage.is_empty());
        assert!(txpool.collision_manager.is_empty());
    }
}

const ROUNDS_PER_TEST: usize = 10;
const ROUNDS_PER_TXPOOL: usize = 150;

#[test]
fn stability_test__average_transactions() {
    let config = Config {
        utxo_validation: false,
        ..Default::default()
    };

    let limit = Limits {
        max_inputs: 4,
        min_outputs: 1,
        max_outputs: 4,
        utxo_id_range: 12,
        gas_limit_range: 1000,
        max_block_gas: 10_000,
    };

    for _ in 0..ROUNDS_PER_TEST {
        stability_test(limit, config.clone());
    }
}

#[test]
fn stability_test__many_non_conflicting_dependencies() {
    let config = Config {
        utxo_validation: false,
        max_txs_chain_count: 32,
        ..Default::default()
    };

    let limit = Limits {
        max_inputs: 3,
        min_outputs: 2,
        max_outputs: 3,
        utxo_id_range: 128,
        gas_limit_range: 10_000,
        max_block_gas: 100_000,
    };

    for _ in 0..ROUNDS_PER_TEST {
        stability_test(limit, config.clone());
    }
}

#[test]
fn stability_test__many_dependencies() {
    let config = Config {
        utxo_validation: false,
        ..Default::default()
    };

    let limit = Limits {
        max_inputs: 200,
        min_outputs: 1,
        max_outputs: 10,
        utxo_id_range: 255,
        gas_limit_range: 1_000,
        max_block_gas: 10_000,
    };

    for _ in 0..ROUNDS_PER_TEST {
        stability_test(limit, config.clone());
    }
}

#[test]
fn stability_test__many_conflicting_transactions_with_different_priority() {
    let config = Config {
        utxo_validation: false,
        pool_limits: PoolLimits {
            max_txs: 32,
            max_gas: 80_000,
            max_bytes_size: 1_000_000,
        },
        ..Default::default()
    };

    let limit = Limits {
        max_inputs: 200,
        min_outputs: 1,
        max_outputs: 10,
        utxo_id_range: 255,
        gas_limit_range: 10_000,
        max_block_gas: 10_000,
    };

    for _ in 0..ROUNDS_PER_TEST {
        stability_test(limit, config.clone());
    }
}

#[test]
fn stability_test__long_chain_of_transactions() {
    let config = Config {
        utxo_validation: false,
        max_txs_chain_count: 128,
        pool_limits: PoolLimits {
            max_txs: 1_000,
            max_gas: 80_000,
            max_bytes_size: 1_000_000_000,
        },
        ..Default::default()
    };

    let limit = Limits {
        max_inputs: 2,
        min_outputs: 1,
        max_outputs: 2,
        utxo_id_range: 255,
        gas_limit_range: 100,
        max_block_gas: 10_000,
    };

    for _ in 0..ROUNDS_PER_TEST {
        stability_test(limit, config.clone());
    }
}

#[test]
fn stability_test__long_chain_of_transactions_with_conflicts() {
    let config = Config {
        utxo_validation: false,
        max_txs_chain_count: 32,
        pool_limits: PoolLimits {
            max_txs: 1_000,
            max_gas: 80_000,
            max_bytes_size: 1_000_000_000,
        },
        ..Default::default()
    };

    let limit = Limits {
        max_inputs: 2,
        min_outputs: 1,
        max_outputs: 2,
        utxo_id_range: 255,
        gas_limit_range: 10_000,
        max_block_gas: 10_000,
    };

    for _ in 0..ROUNDS_PER_TEST {
        stability_test(limit, config.clone());
    }
}

#[test]
fn stability_test__wide_chain_of_transactions_with_conflicts() {
    let config = Config {
        utxo_validation: false,
        max_txs_chain_count: 32,
        pool_limits: PoolLimits {
            max_txs: 1_000,
            max_gas: 80_000,
            max_bytes_size: 1_000_000_000,
        },
        ..Default::default()
    };

    let limit = Limits {
        max_inputs: 5,
        min_outputs: 1,
        max_outputs: 5,
        utxo_id_range: 255,
        gas_limit_range: 10_000,
        max_block_gas: 10_000,
    };

    for _ in 0..ROUNDS_PER_TEST {
        stability_test(limit, config.clone());
    }
}<|MERGE_RESOLUTION|>--- conflicted
+++ resolved
@@ -187,14 +187,10 @@
 
     loop {
         let result = txpool.write().extract_transactions_for_block(Constraints {
-<<<<<<< HEAD
             max_gas: limits.max_block_gas,
             maximum_txs: u16::MAX,
             maximum_block_size: u32::MAX,
-=======
             minimal_gas_price: 0,
-            max_gas: limits.max_block_gas,
->>>>>>> 918f3773
         });
 
         if result.is_empty() {
