--- conflicted
+++ resolved
@@ -461,12 +461,11 @@
 }
 
 #[tokio::test]
-<<<<<<< HEAD
 async fn insert__tx_limit_hit() {
     let mut universe = TestPoolUniverse::default().config(Config {
         pool_limits: PoolLimits {
             max_txs: 1,
-            max_bytes: 1000000000,
+            max_bytes_size: 1000000000,
             max_gas: 100_000_000_000,
         },
         ..Default::default()
@@ -474,7 +473,7 @@
     universe.build_pool();
 
     // Given
-    let tx1 = universe.build_script_transaction(None, None, 0);
+    let tx1 = universe.build_script_transaction(None, None, 10);
     let tx2 = universe.build_script_transaction(None, None, 0);
 
     // When
@@ -491,7 +490,7 @@
 async fn insert__tx_gas_limit() {
     // Given
     let mut universe = TestPoolUniverse::default();
-    let tx1 = universe.build_script_transaction(None, None, 0);
+    let tx1 = universe.build_script_transaction(None, None, 10);
     let checked_tx: CheckedTransaction = tx1
         .clone()
         .into_checked_basic(Default::default(), &ConsensusParameters::default())
@@ -505,7 +504,7 @@
     universe = universe.config(Config {
         pool_limits: PoolLimits {
             max_txs: 10000,
-            max_bytes: 1000000000,
+            max_bytes_size: 1000000000,
             max_gas: max_gas + 10,
         },
         ..Default::default()
@@ -533,14 +532,14 @@
         .unwrap()
         .into();
     let max_bytes = match checked_tx {
-        CheckedTransaction::Script(tx) => tx.transaction().metered_bytes_size() as u64,
+        CheckedTransaction::Script(tx) => tx.transaction().metered_bytes_size(),
         _ => panic!("Expected script transaction"),
     };
     let tx2 = universe.build_script_transaction(None, None, 0);
     universe = universe.config(Config {
         pool_limits: PoolLimits {
             max_txs: 10000,
-            max_bytes: max_bytes + 10,
+            max_bytes_size: max_bytes + 10,
             max_gas: 100_000_000_000,
         },
         ..Default::default()
@@ -558,8 +557,6 @@
 }
 
 #[tokio::test]
-=======
->>>>>>> 1eb58a93
 async fn insert__dependency_chain_length_hit() {
     let mut universe = TestPoolUniverse::default().config(Config {
         max_txs_chain_count: 2,
