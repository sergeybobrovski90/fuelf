use std::{
    collections::HashMap,
    sync::Arc,
};

use fuel_core_types::{
    fuel_tx::{
        consensus_parameters::gas,
        field::BlobId,
        Transaction,
        TxId,
    },
    fuel_vm::checked_transaction::Checked,
    services::txpool::{
        ArcPoolTx,
        PoolTransaction,
    },
};
use tracing::instrument;

use crate::{
    collision_manager::CollisionManager,
    config::Config,
    error::Error,
    ports::{
        AtomicView,
        TxPoolPersistentStorage,
    },
    selection_algorithms::{
        Constraints,
        SelectionAlgorithm,
    },
    storage::{
        RemovedTransactions,
        Storage,
    },
    verifications::FullyVerifiedTx,
};

/// The pool is the main component of the txpool service. It is responsible for storing transactions
/// and allowing the selection of transactions for inclusion in a block.
pub struct Pool<PSProvider, S: Storage, CM, SA> {
    /// Configuration of the pool.
    pub config: Config,
    /// The storage of the pool.
    storage: S,
    /// The collision manager of the pool.
    collision_manager: CM,
    /// The selection algorithm of the pool.
    selection_algorithm: SA,
    /// The persistent storage of the pool.
    persistent_storage_provider: PSProvider,
    /// Mapping from tx_id to storage_id.
    tx_id_to_storage_id: HashMap<TxId, S::StorageIndex>,
<<<<<<< HEAD
    /// Current number of gas in the pool.
    current_gas_stored: u64,
    /// Current number of bytes in the pool.
    current_bytes_stored: u64,
=======
    /// Current pool gas stored.
    current_gas: u64,
    /// Current pool size in bytes.
    current_bytes_size: usize,
>>>>>>> 1eb58a93
}

impl<PSProvider, S: Storage, CM, SA> Pool<PSProvider, S, CM, SA> {
    /// Create a new pool.
    pub fn new(
        persistent_storage_provider: PSProvider,
        storage: S,
        collision_manager: CM,
        selection_algorithm: SA,
        config: Config,
    ) -> Self {
        Pool {
            storage,
            collision_manager,
            selection_algorithm,
            persistent_storage_provider,
            config,
            tx_id_to_storage_id: HashMap::new(),
<<<<<<< HEAD
            current_gas_stored: 0,
            current_bytes_stored: 0,
=======
            current_gas: 0,
            current_bytes_size: 0,
>>>>>>> 1eb58a93
        }
    }
}

impl<PS, View, S, CM, SA> Pool<PS, S, CM, SA>
where
    PS: AtomicView<LatestView = View>,
    View: TxPoolPersistentStorage,
    S: Storage,
    CM: CollisionManager<Storage = S, StorageIndex = S::StorageIndex>,
    SA: SelectionAlgorithm<Storage = S, StorageIndex = S::StorageIndex>,
{
    /// Insert transactions into the pool.
    /// Returns a list of results for each transaction.
    /// Each result is a list of transactions that were removed from the pool
    /// because of the insertion of the new transaction.
    #[instrument(skip(self))]
    pub fn insert(&mut self, tx: ArcPoolTx) -> Result<RemovedTransactions, Error> {
        let latest_view = self
            .persistent_storage_provider
            .latest_view()
            .map_err(|e| Error::Database(format!("{:?}", e)))?;
        let tx_id = tx.id();
<<<<<<< HEAD
        let tx_bytes = tx.metered_bytes_size() as u64;
        let tx_max_gas = tx.max_gas();
        self.check_pool_is_not_full(tx_max_gas, tx_bytes)?;
=======
>>>>>>> 1eb58a93
        self.config.black_list.check_blacklisting(&tx)?;
        Self::check_blob_does_not_exist(&tx, &latest_view)?;
        self.storage
            .validate_inputs(&tx, &latest_view, self.config.utxo_validation)?;
        let collision = self
            .collision_manager
            .collect_colliding_transaction(&tx, &self.storage)?;
        let dependencies = self.storage.collect_transaction_dependencies(&tx)?;
        if let Some(collision) = collision {
            if self
                .storage
                .is_in_dependencies_subtrees(collision, &dependencies)?
            {
                return Err(Error::NotInsertedCollisionIsDependency);
            }
        }
        let transactions_to_remove =
            self.check_pool_size_available(&tx, &collision, &dependencies)?;
        let mut removed_transactions = vec![];
        for tx in transactions_to_remove {
            let removed = self.storage.remove_transaction_and_dependents_subtree(tx)?;
            removed_transactions.extend(removed);
        }
        if let Some(collision) = collision {
            removed_transactions.extend(
                self.storage
                    .remove_transaction_and_dependents_subtree(collision)?,
            );
        }
        let has_dependencies = !dependencies.is_empty();
<<<<<<< HEAD
        let (storage_id, removed_transactions) = self.storage.store_transaction(
            tx.clone(),
            &dependencies,
            &collisions.colliding_txs,
        )?;
=======
        let storage_id = self.storage.store_transaction(tx, dependencies)?;
>>>>>>> 1eb58a93
        self.tx_id_to_storage_id.insert(tx_id, storage_id);
        self.current_gas_stored = self.current_gas_stored.saturating_add(tx.max_gas());
        self.current_bytes_stored = self
            .current_bytes_stored
            .saturating_add(tx.metered_bytes_size() as u64);
        // No dependencies directly in the graph and the sorted transactions
        if !has_dependencies {
            self.selection_algorithm
                .new_executable_transactions(vec![storage_id], &self.storage)?;
        }
        self.update_components_and_caches_on_removal(&removed_transactions)?;
        let tx = Storage::get(&self.storage, &storage_id)?;
        self.collision_manager
            .on_stored_transaction(&tx.transaction, storage_id)?;
        Ok(removed_transactions)
    }

    /// Check if a transaction can be inserted into the pool.
    pub fn can_insert_transaction(&self, tx: &PoolTransaction) -> Result<(), Error> {
        let persistent_storage = self
            .persistent_storage_provider
            .latest_view()
            .map_err(|e| Error::Database(format!("{:?}", e)))?;
<<<<<<< HEAD
        self.check_pool_is_not_full(tx.max_gas(), tx.metered_bytes_size() as u64)?;
=======
>>>>>>> 1eb58a93
        self.config.black_list.check_blacklisting(tx)?;
        Self::check_blob_does_not_exist(tx, &persistent_storage)?;
        let collision = self
            .collision_manager
            .collect_colliding_transaction(tx, &self.storage)?;
        self.storage.validate_inputs(
            tx,
            &persistent_storage,
            self.config.utxo_validation,
        )?;
        let dependencies = self.storage.collect_transaction_dependencies(tx)?;
        self.check_pool_size_available(tx, &collision, &dependencies)?;
        self.storage.can_store_transaction(tx, &dependencies);
        Ok(())
    }

    // TODO: Use block space also (https://github.com/FuelLabs/fuel-core/issues/2133)
    /// Extract transactions for a block.
    /// Returns a list of transactions that were selected for the block
    /// based on the constraints given in the configuration and the selection algorithm used.
    pub fn extract_transactions_for_block(
        &mut self,
        max_gas: u64,
    ) -> Result<Vec<ArcPoolTx>, Error> {
        self.selection_algorithm
            .gather_best_txs(Constraints { max_gas }, &self.storage)?
            .into_iter()
            .map(|storage_id| {
<<<<<<< HEAD
                let transaction = self.storage.remove_transaction(storage_id)?;
=======
                let storage_data = self
                    .storage
                    .remove_transaction_without_dependencies(storage_id)?;
>>>>>>> 1eb58a93
                self.collision_manager
                    .on_removed_transaction(&transaction)?;
                self.selection_algorithm
                    .on_removed_transaction(&transaction)?;
                self.tx_id_to_storage_id.remove(&transaction.id());
                Ok(transaction)
            })
            .collect()
    }

    pub fn find_one(&self, tx_id: &TxId) -> Option<ArcPoolTx> {
        Storage::get(&self.storage, self.tx_id_to_storage_id.get(tx_id)?)
            .map(|data| data.transaction.clone())
            .ok()
    }

    pub fn contains(&self, tx_id: &TxId) -> bool {
        self.tx_id_to_storage_id.contains_key(tx_id)
    }

    pub fn iter_tx_ids(&self) -> impl Iterator<Item = &TxId> {
        self.tx_id_to_storage_id.keys()
    }

    /// Remove transaction but keep its dependents.
    /// The dependents become exeuctables.
    pub fn remove_transaction(&mut self, tx_ids: Vec<TxId>) -> Result<(), Error> {
        for tx_id in tx_ids {
            if let Some(storage_id) = self.tx_id_to_storage_id.remove(&tx_id) {
<<<<<<< HEAD
                let dependents = self.storage.get_dependents(storage_id)?;
                let transaction = self.storage.remove_transaction(storage_id)?;
=======
                let dependents = self.storage.get_dependents(storage_id)?.collect();
                let storage_data = self
                    .storage
                    .remove_transaction_without_dependencies(storage_id)?;
>>>>>>> 1eb58a93
                self.selection_algorithm
                    .new_executable_transactions(dependents, &self.storage)?;
                self.update_components_and_caches_on_removal(&[transaction])?;
            }
        }
        Ok(())
    }

<<<<<<< HEAD
    /// Remove transaction and its dependents.
    pub fn remove_transaction_and_dependents(
        &mut self,
        tx_ids: Vec<TxId>,
    ) -> Result<(), Error> {
        for tx_id in tx_ids {
            if let Some(storage_id) = self.tx_id_to_storage_id.remove(&tx_id) {}
        }
        Ok(())
    }

    fn check_pool_is_not_full(
        &self,
        newly_added_gas: u64,
        newly_added_bytes: u64,
    ) -> Result<(), Error> {
        if self.storage.count() >= self.config.pool_limits.max_txs as usize {
            return Err(Error::NotInsertedLimitHit);
        }
        let new_gas_stored = self.current_gas_stored.saturating_add(newly_added_gas);
        if new_gas_stored > self.config.pool_limits.max_gas {
            return Err(Error::NotInsertedLimitHit);
        }
        let new_bytes_stored =
            self.current_bytes_stored.saturating_add(newly_added_bytes);
        if new_bytes_stored > self.config.pool_limits.max_bytes {
=======
    /// Check if the pool has enough space to store a transaction.
    /// It will try to see if we can free some space dependending on defined rules
    /// If the pool is not full, it will return an empty list
    /// If the pool is full, it will return the list of transactions that must be removed from the pool along all of their dependent subtree
    /// If the pool is full and we can't make enough space by removing transactions, it will return an error
    fn check_pool_size_available(
        &self,
        tx: &PoolTransaction,
        collision: &Option<S::StorageIndex>,
        dependencies: &[S::StorageIndex],
    ) -> Result<Vec<S::StorageIndex>, Error> {
        if self.current_gas < self.config.pool_limits.max_gas
            && self.current_bytes_size < self.config.pool_limits.max_bytes_size
            && self.storage.count() < self.config.pool_limits.max_txs
        {
            return Ok(vec![]);
        }
        // If the transaction has a collision verify that by removing the transaction we can free enough space
        // otherwise return an error
        if let Some(collision) = collision {
            let collision_data = self.storage.get(collision)?;
            let new_current_gas = self
                .current_gas
                .saturating_sub(collision_data.dependents_cumulative_gas);
            let new_current_bytes_size = self
                .current_bytes_size
                .saturating_sub(collision_data.dependents_cumulative_bytes_size);
            if new_current_gas < self.config.pool_limits.max_gas
                && new_current_bytes_size < self.config.pool_limits.max_bytes_size
                && self.storage.count().saturating_sub(1)
                    < self.config.pool_limits.max_txs
            {
                return Ok(vec![*collision]);
            } else {
                return Err(Error::NotInsertedLimitHit);
            }
        }

        // If the transaction has a dependency and the pool is full, we refuse it
        if !dependencies.is_empty() {
>>>>>>> 1eb58a93
            return Err(Error::NotInsertedLimitHit);
        }

        // Here the transaction has no dependencies and no collision which means that it's an executable transaction
        // and we want to make space for it
        let mut removed_transactions = vec![];
        let mut gas_left = self.current_gas;
        let mut bytes_left = self.current_bytes_size;
        let mut txs_left = self.storage.count();
        let mut sorted_txs = self
            .storage
            .get_worst_ratio_tip_gas_subtree_roots()?
            .into_iter();
        while gas_left > self.config.pool_limits.max_gas
            || bytes_left > self.config.pool_limits.max_bytes_size
            || txs_left > self.config.pool_limits.max_txs
        {
            let storage_id = sorted_txs.next().ok_or(Error::NotInsertedLimitHit)?;
            let storage_data = self.storage.get(&storage_id)?;
            gas_left = gas_left.saturating_sub(storage_data.dependents_cumulative_gas);
            bytes_left =
                bytes_left.saturating_sub(storage_data.dependents_cumulative_bytes_size);
            txs_left = txs_left.saturating_sub(1);
            removed_transactions.push(storage_id);
        }
        Ok(removed_transactions)
    }

    fn check_blob_does_not_exist(
        tx: &PoolTransaction,
        persistent_storage: &impl TxPoolPersistentStorage,
    ) -> Result<(), Error> {
        if let PoolTransaction::Blob(checked_tx, _) = &tx {
            let blob_id = checked_tx.transaction().blob_id();
            if persistent_storage
                .blob_exist(blob_id)
                .map_err(|e| Error::Database(format!("{:?}", e)))?
            {
                return Err(Error::NotInsertedBlobIdAlreadyTaken(*blob_id))
            }
        }
        Ok(())
    }

    fn update_components_and_caches_on_removal(
        &mut self,
        removed_transactions: &[ArcPoolTx],
    ) -> Result<(), Error> {
        for tx in removed_transactions {
            self.collision_manager.on_removed_transaction(tx)?;
            self.selection_algorithm.on_removed_transaction(tx)?;
            self.tx_id_to_storage_id.remove(&tx.id());
            self.current_gas_stored =
                self.current_gas_stored.saturating_sub(tx.max_gas());
            self.current_bytes_stored = self
                .current_bytes_stored
                .saturating_sub(tx.metered_bytes_size() as u64);
        }
        Ok(())
    }
}<|MERGE_RESOLUTION|>--- conflicted
+++ resolved
@@ -16,6 +16,7 @@
         PoolTransaction,
     },
 };
+use num_rational::Ratio;
 use tracing::instrument;
 
 use crate::{
@@ -52,17 +53,10 @@
     persistent_storage_provider: PSProvider,
     /// Mapping from tx_id to storage_id.
     tx_id_to_storage_id: HashMap<TxId, S::StorageIndex>,
-<<<<<<< HEAD
-    /// Current number of gas in the pool.
-    current_gas_stored: u64,
-    /// Current number of bytes in the pool.
-    current_bytes_stored: u64,
-=======
     /// Current pool gas stored.
     current_gas: u64,
     /// Current pool size in bytes.
     current_bytes_size: usize,
->>>>>>> 1eb58a93
 }
 
 impl<PSProvider, S: Storage, CM, SA> Pool<PSProvider, S, CM, SA> {
@@ -81,13 +75,8 @@
             persistent_storage_provider,
             config,
             tx_id_to_storage_id: HashMap::new(),
-<<<<<<< HEAD
-            current_gas_stored: 0,
-            current_bytes_stored: 0,
-=======
             current_gas: 0,
             current_bytes_size: 0,
->>>>>>> 1eb58a93
         }
     }
 }
@@ -111,12 +100,8 @@
             .latest_view()
             .map_err(|e| Error::Database(format!("{:?}", e)))?;
         let tx_id = tx.id();
-<<<<<<< HEAD
-        let tx_bytes = tx.metered_bytes_size() as u64;
-        let tx_max_gas = tx.max_gas();
-        self.check_pool_is_not_full(tx_max_gas, tx_bytes)?;
-=======
->>>>>>> 1eb58a93
+        let gas = tx.max_gas();
+        let bytes_size = tx.metered_bytes_size();
         self.config.black_list.check_blacklisting(&tx)?;
         Self::check_blob_does_not_exist(&tx, &latest_view)?;
         self.storage
@@ -147,20 +132,10 @@
             );
         }
         let has_dependencies = !dependencies.is_empty();
-<<<<<<< HEAD
-        let (storage_id, removed_transactions) = self.storage.store_transaction(
-            tx.clone(),
-            &dependencies,
-            &collisions.colliding_txs,
-        )?;
-=======
         let storage_id = self.storage.store_transaction(tx, dependencies)?;
->>>>>>> 1eb58a93
         self.tx_id_to_storage_id.insert(tx_id, storage_id);
-        self.current_gas_stored = self.current_gas_stored.saturating_add(tx.max_gas());
-        self.current_bytes_stored = self
-            .current_bytes_stored
-            .saturating_add(tx.metered_bytes_size() as u64);
+        self.current_gas = self.current_gas.saturating_add(gas);
+        self.current_bytes_size = self.current_bytes_size.saturating_add(bytes_size);
         // No dependencies directly in the graph and the sorted transactions
         if !has_dependencies {
             self.selection_algorithm
@@ -179,10 +154,6 @@
             .persistent_storage_provider
             .latest_view()
             .map_err(|e| Error::Database(format!("{:?}", e)))?;
-<<<<<<< HEAD
-        self.check_pool_is_not_full(tx.max_gas(), tx.metered_bytes_size() as u64)?;
-=======
->>>>>>> 1eb58a93
         self.config.black_list.check_blacklisting(tx)?;
         Self::check_blob_does_not_exist(tx, &persistent_storage)?;
         let collision = self
@@ -211,13 +182,9 @@
             .gather_best_txs(Constraints { max_gas }, &self.storage)?
             .into_iter()
             .map(|storage_id| {
-<<<<<<< HEAD
-                let transaction = self.storage.remove_transaction(storage_id)?;
-=======
-                let storage_data = self
+                let transaction = self
                     .storage
                     .remove_transaction_without_dependencies(storage_id)?;
->>>>>>> 1eb58a93
                 self.collision_manager
                     .on_removed_transaction(&transaction)?;
                 self.selection_algorithm
@@ -243,19 +210,14 @@
     }
 
     /// Remove transaction but keep its dependents.
-    /// The dependents become exeuctables.
+    /// The dependents become executables.
     pub fn remove_transaction(&mut self, tx_ids: Vec<TxId>) -> Result<(), Error> {
         for tx_id in tx_ids {
             if let Some(storage_id) = self.tx_id_to_storage_id.remove(&tx_id) {
-<<<<<<< HEAD
-                let dependents = self.storage.get_dependents(storage_id)?;
-                let transaction = self.storage.remove_transaction(storage_id)?;
-=======
                 let dependents = self.storage.get_dependents(storage_id)?.collect();
-                let storage_data = self
+                let transaction = self
                     .storage
                     .remove_transaction_without_dependencies(storage_id)?;
->>>>>>> 1eb58a93
                 self.selection_algorithm
                     .new_executable_transactions(dependents, &self.storage)?;
                 self.update_components_and_caches_on_removal(&[transaction])?;
@@ -264,36 +226,24 @@
         Ok(())
     }
 
-<<<<<<< HEAD
     /// Remove transaction and its dependents.
     pub fn remove_transaction_and_dependents(
         &mut self,
         tx_ids: Vec<TxId>,
     ) -> Result<(), Error> {
         for tx_id in tx_ids {
-            if let Some(storage_id) = self.tx_id_to_storage_id.remove(&tx_id) {}
-        }
-        Ok(())
-    }
-
-    fn check_pool_is_not_full(
-        &self,
-        newly_added_gas: u64,
-        newly_added_bytes: u64,
-    ) -> Result<(), Error> {
-        if self.storage.count() >= self.config.pool_limits.max_txs as usize {
-            return Err(Error::NotInsertedLimitHit);
-        }
-        let new_gas_stored = self.current_gas_stored.saturating_add(newly_added_gas);
-        if new_gas_stored > self.config.pool_limits.max_gas {
-            return Err(Error::NotInsertedLimitHit);
-        }
-        let new_bytes_stored =
-            self.current_bytes_stored.saturating_add(newly_added_bytes);
-        if new_bytes_stored > self.config.pool_limits.max_bytes {
-=======
+            if let Some(storage_id) = self.tx_id_to_storage_id.remove(&tx_id) {
+                let removed = self
+                    .storage
+                    .remove_transaction_and_dependents_subtree(storage_id)?;
+                self.update_components_and_caches_on_removal(&removed)?;
+            }
+        }
+        Ok(())
+    }
+
     /// Check if the pool has enough space to store a transaction.
-    /// It will try to see if we can free some space dependending on defined rules
+    /// It will try to see if we can free some space depending on defined rules
     /// If the pool is not full, it will return an empty list
     /// If the pool is full, it will return the list of transactions that must be removed from the pool along all of their dependent subtree
     /// If the pool is full and we can't make enough space by removing transactions, it will return an error
@@ -303,9 +253,12 @@
         collision: &Option<S::StorageIndex>,
         dependencies: &[S::StorageIndex],
     ) -> Result<Vec<S::StorageIndex>, Error> {
-        if self.current_gas < self.config.pool_limits.max_gas
-            && self.current_bytes_size < self.config.pool_limits.max_bytes_size
-            && self.storage.count() < self.config.pool_limits.max_txs
+        let tx_gas = tx.max_gas();
+        let bytes_size = tx.metered_bytes_size();
+        if self.current_gas.saturating_add(tx_gas) <= self.config.pool_limits.max_gas
+            && self.current_bytes_size.saturating_add(bytes_size)
+                <= self.config.pool_limits.max_bytes_size
+            && self.storage.count().saturating_add(1) <= self.config.pool_limits.max_txs
         {
             return Ok(vec![]);
         }
@@ -332,16 +285,16 @@
 
         // If the transaction has a dependency and the pool is full, we refuse it
         if !dependencies.is_empty() {
->>>>>>> 1eb58a93
             return Err(Error::NotInsertedLimitHit);
         }
 
         // Here the transaction has no dependencies and no collision which means that it's an executable transaction
         // and we want to make space for it
         let mut removed_transactions = vec![];
-        let mut gas_left = self.current_gas;
-        let mut bytes_left = self.current_bytes_size;
-        let mut txs_left = self.storage.count();
+        let mut gas_left = self.current_gas.saturating_add(tx_gas);
+        let mut bytes_left = self.current_bytes_size.saturating_add(bytes_size);
+        let mut txs_left = self.storage.count().saturating_add(1);
+        let current_ratio = Ratio::new(tx.tip(), tx_gas);
         let mut sorted_txs = self
             .storage
             .get_worst_ratio_tip_gas_subtree_roots()?
@@ -352,6 +305,19 @@
         {
             let storage_id = sorted_txs.next().ok_or(Error::NotInsertedLimitHit)?;
             let storage_data = self.storage.get(&storage_id)?;
+            let mut dependencies = self.storage.get_dependencies(storage_id)?;
+            match dependencies.next() {
+                Some(_) => {}
+                None => {
+                    let stored_ratio = Ratio::new(
+                        storage_data.transaction.tip(),
+                        storage_data.transaction.max_gas(),
+                    );
+                    if stored_ratio >= current_ratio {
+                        return Err(Error::NotInsertedLimitHit);
+                    }
+                }
+            }
             gas_left = gas_left.saturating_sub(storage_data.dependents_cumulative_gas);
             bytes_left =
                 bytes_left.saturating_sub(storage_data.dependents_cumulative_bytes_size);
@@ -385,11 +351,10 @@
             self.collision_manager.on_removed_transaction(tx)?;
             self.selection_algorithm.on_removed_transaction(tx)?;
             self.tx_id_to_storage_id.remove(&tx.id());
-            self.current_gas_stored =
-                self.current_gas_stored.saturating_sub(tx.max_gas());
-            self.current_bytes_stored = self
-                .current_bytes_stored
-                .saturating_sub(tx.metered_bytes_size() as u64);
+            self.current_gas = self.current_gas.saturating_sub(tx.max_gas());
+            self.current_bytes_size = self
+                .current_bytes_size
+                .saturating_sub(tx.metered_bytes_size());
         }
         Ok(())
     }
