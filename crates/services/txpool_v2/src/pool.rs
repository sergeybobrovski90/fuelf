--- conflicted
+++ resolved
@@ -1,13 +1,5 @@
-<<<<<<< HEAD
 use std::{
     collections::HashMap,
-=======
-mod collisions;
-
-use std::{
-    collections::HashMap,
-    iter,
->>>>>>> 2fd7c150
     time::Instant,
 };
 
@@ -16,14 +8,10 @@
         field::BlobId,
         TxId,
     },
-<<<<<<< HEAD
     services::txpool::{
         ArcPoolTx,
         PoolTransaction,
     },
-=======
-    services::txpool::PoolTransaction,
->>>>>>> 2fd7c150
 };
 use num_rational::Ratio;
 use tracing::instrument;
@@ -34,16 +22,13 @@
         Collisions,
     },
     config::Config,
-<<<<<<< HEAD
     error::{
         CollisionReason,
         Error,
         InputValidationError,
     },
-=======
     error::Error,
     pool::collisions::CollisionsExt,
->>>>>>> 2fd7c150
     ports::{
         AtomicView,
         TxPoolPersistentStorage,
@@ -53,14 +38,10 @@
         SelectionAlgorithm,
     },
     storage::{
-<<<<<<< HEAD
         RemovedTransactions,
-        Storage,
-=======
         CheckedTransaction,
         Storage,
         StorageData,
->>>>>>> 2fd7c150
     },
 };
 
@@ -76,15 +57,6 @@
     /// The selection algorithm of the pool.
     pub(crate) selection_algorithm: SA,
     /// The persistent storage of the pool.
-<<<<<<< HEAD
-    persistent_storage_provider: PSProvider,
-    /// Mapping from tx_id to storage_id.
-    tx_id_to_storage_id: HashMap<TxId, S::StorageIndex>,
-    /// Current pool gas stored.
-    current_gas: u64,
-    /// Current pool size in bytes.
-    current_bytes_size: usize,
-=======
     pub(crate) persistent_storage_provider: PSProvider,
     /// Mapping from tx_id to storage_id.
     pub(crate) tx_id_to_storage_id: HashMap<TxId, S::StorageIndex>,
@@ -92,7 +64,6 @@
     pub(crate) current_gas: u64,
     /// Current pool size in bytes.
     pub(crate) current_bytes_size: usize,
->>>>>>> 2fd7c150
 }
 
 impl<PSProvider, S: Storage, CM, SA> Pool<PSProvider, S, CM, SA> {
@@ -130,104 +101,6 @@
     /// Each result is a list of transactions that were removed from the pool
     /// because of the insertion of the new transaction.
     #[instrument(skip(self))]
-<<<<<<< HEAD
-    pub fn insert(&mut self, tx: ArcPoolTx) -> Result<RemovedTransactions, Error> {
-        let latest_view = self
-            .persistent_storage_provider
-            .latest_view()
-            .map_err(|e| Error::Database(format!("{:?}", e)))?;
-        let tx_id = tx.id();
-        let gas = tx.max_gas();
-        let creation_instant = Instant::now();
-        let bytes_size = tx.metered_bytes_size();
-        self.config
-            .black_list
-            .check_blacklisting(&tx)
-            .map_err(Error::Blacklisted)?;
-        Self::check_blob_does_not_exist(&tx, &latest_view)?;
-        self.storage
-            .validate_inputs(&tx, &latest_view, self.config.utxo_validation)?;
-        let colliding_transactions =
-            self.collision_manager.collect_colliding_transactions(&tx)?;
-        let dependencies = self.storage.collect_transaction_dependencies(&tx)?;
-        let has_dependencies = !dependencies.is_empty();
-        self.collision_manager
-            .can_store_transaction(
-                &tx,
-                has_dependencies,
-                &colliding_transactions,
-                &self.storage,
-            )
-            .map_err(Error::Collided)?;
-        let transactions_to_remove =
-            self.check_pool_size_available(&tx, &colliding_transactions, &dependencies)?;
-        let mut removed_transactions = vec![];
-        for tx in transactions_to_remove {
-            let removed = self.storage.remove_transaction_and_dependents_subtree(tx)?;
-            removed_transactions.extend(removed);
-        }
-        for collision in colliding_transactions.keys() {
-            removed_transactions.extend(
-                self.storage
-                    .remove_transaction_and_dependents_subtree(*collision)?,
-            );
-        }
-        let storage_id =
-            self.storage
-                .store_transaction(tx, creation_instant, dependencies)?;
-        self.tx_id_to_storage_id.insert(tx_id, storage_id);
-        self.current_gas = self.current_gas.saturating_add(gas);
-        self.current_bytes_size = self.current_bytes_size.saturating_add(bytes_size);
-        // No dependencies directly in the graph and the sorted transactions
-        if !has_dependencies {
-            self.selection_algorithm
-                .new_executable_transactions(vec![storage_id], &self.storage)?;
-        }
-        self.update_components_and_caches_on_removal(removed_transactions.iter())?;
-        let tx = Storage::get(&self.storage, &storage_id)?;
-        self.collision_manager
-            .on_stored_transaction(&tx.transaction, storage_id)?;
-        self.selection_algorithm.on_stored_transaction(
-            &tx.transaction,
-            creation_instant,
-            storage_id,
-        )?;
-        Ok(removed_transactions)
-    }
-
-    /// Check if a transaction can be inserted into the pool.
-    pub fn can_insert_transaction(&self, tx: &PoolTransaction) -> Result<(), Error> {
-        let persistent_storage = self
-            .persistent_storage_provider
-            .latest_view()
-            .map_err(|e| Error::Database(format!("{:?}", e)))?;
-        self.config
-            .black_list
-            .check_blacklisting(tx)
-            .map_err(Error::Blacklisted)?;
-        Self::check_blob_does_not_exist(tx, &persistent_storage)?;
-        let colliding_transaction =
-            self.collision_manager.collect_colliding_transactions(tx)?;
-        self.storage.validate_inputs(
-            tx,
-            &persistent_storage,
-            self.config.utxo_validation,
-        )?;
-        let dependencies = self.storage.collect_transaction_dependencies(tx)?;
-        let has_dependencies = !dependencies.is_empty();
-        self.collision_manager
-            .can_store_transaction(
-                tx,
-                has_dependencies,
-                &colliding_transaction,
-                &self.storage,
-            )
-            .map_err(Error::Collided)?;
-        self.check_pool_size_available(tx, &colliding_transaction, &dependencies)?;
-        self.storage
-            .can_store_transaction(tx, &dependencies, &colliding_transaction)?;
-        Ok(())
-=======
     pub fn insert(&mut self, tx: PoolTransaction) -> Result<Vec<PoolTransaction>, Error> {
         let CanStoreTransaction {
             checked_transaction,
@@ -351,7 +224,6 @@
         };
 
         Ok(can_store_transaction)
->>>>>>> 2fd7c150
     }
 
     // TODO: Use block space also (https://github.com/FuelLabs/fuel-core/issues/2133)
@@ -364,17 +236,20 @@
     ) -> Result<Vec<ArcPoolTx>, Error> {
         let extracted_transactions = self
             .selection_algorithm
-<<<<<<< HEAD
-            .gather_best_txs(Constraints { max_gas }, &self.storage)?
+            .gather_best_txs(
+                Constraints {
+                    max_gas
+                },
+                &mut self.storage,
+            )?
             .into_iter()
-            .map(|storage_id| {
-                let transaction = self
-                    .storage
-                    .remove_transaction_without_dependencies(storage_id)?;
-                Ok(transaction)
+            .map(|storage_entry| {
+                self.update_components_and_caches_on_removal(iter::once(&storage_entry));
+
+                storage_entry.transaction
             })
-            .collect::<Result<Vec<ArcPoolTx>, Error>>()?;
-        self.update_components_and_caches_on_removal(extracted_transactions.iter())?;
+            .collect::<Vec<_>>();
+
         Ok(extracted_transactions)
     }
 
@@ -405,22 +280,7 @@
                     .new_executable_transactions(dependents, &self.storage)?;
                 self.update_components_and_caches_on_removal([transaction].iter())?;
             }
-=======
-            .gather_best_txs(
-                Constraints {
-                    max_gas: self.config.max_block_gas,
-                },
-                &mut self.storage,
-            )?
-            .into_iter()
-            .map(|storage_entry| {
-                self.update_components_and_caches_on_removal(iter::once(&storage_entry));
-
-                storage_entry.transaction
-            })
-            .collect::<Vec<_>>();
-
-        Ok(extracted_transactions)
+        }
     }
 
     #[allow(dead_code)]
@@ -486,7 +346,6 @@
         // If the transaction has a dependency and the pool is full, we refuse it
         if has_dependencies {
             return Err(Error::NotInsertedLimitHit);
->>>>>>> 2fd7c150
         }
 
         let left = NotEnoughSpace {
@@ -686,30 +545,18 @@
 
     fn update_components_and_caches_on_removal<'a>(
         &mut self,
-<<<<<<< HEAD
-        removed_transactions: impl Iterator<Item = &'a ArcPoolTx>,
-    ) -> Result<(), Error> {
-        for tx in removed_transactions {
-            self.collision_manager.on_removed_transaction(tx)?;
-            self.selection_algorithm.on_removed_transaction(tx)?;
-            self.tx_id_to_storage_id.remove(&tx.id());
-=======
         removed_transactions: impl Iterator<Item = &'a StorageData>,
     ) {
         for storage_entry in removed_transactions {
             let tx = &storage_entry.transaction;
->>>>>>> 2fd7c150
             self.current_gas = self.current_gas.saturating_sub(tx.max_gas());
             self.current_bytes_size = self
                 .current_bytes_size
                 .saturating_sub(tx.metered_bytes_size());
-<<<<<<< HEAD
-=======
             self.tx_id_to_storage_id.remove(&tx.id());
             self.collision_manager.on_removed_transaction(tx);
             self.selection_algorithm
                 .on_removed_transaction(storage_entry);
->>>>>>> 2fd7c150
         }
     }
 }
