use std::collections::HashMap;

use fuel_core_types::{
    fuel_tx::{
        field::BlobId,
        Transaction,
        TxId,
    },
    fuel_vm::checked_transaction::Checked,
    services::txpool::PoolTransaction,
};
use tracing::instrument;

use crate::{
    collision_manager::CollisionManager,
    config::Config,
    error::Error,
    ports::{
        AtomicView,
        TxPoolPersistentStorage,
    },
    selection_algorithms::{
        Constraints,
        SelectionAlgorithm,
    },
    storage::Storage,
    verifications::FullyVerifiedTx,
};

/// The pool is the main component of the txpool service. It is responsible for storing transactions
/// and allowing the selection of transactions for inclusion in a block.
pub struct Pool<PSProvider, S: Storage, CM, SA> {
    /// Configuration of the pool.
    pub config: Config,
    /// The storage of the pool.
    storage: S,
    /// The collision manager of the pool.
    collision_manager: CM,
    /// The selection algorithm of the pool.
    selection_algorithm: SA,
    /// The persistent storage of the pool.
    persistent_storage_provider: PSProvider,
    /// Mapping from tx_id to storage_id.
    tx_id_to_storage_id: HashMap<TxId, S::StorageIndex>,
}

impl<PSProvider, S: Storage, CM, SA> Pool<PSProvider, S, CM, SA> {
    /// Create a new pool.
    pub fn new(
        persistent_storage_provider: PSProvider,
        storage: S,
        collision_manager: CM,
        selection_algorithm: SA,
        config: Config,
    ) -> Self {
        Pool {
            storage,
            collision_manager,
            selection_algorithm,
            persistent_storage_provider,
            config,
            tx_id_to_storage_id: HashMap::new(),
        }
    }
}

impl<PS, View, S, CM, SA> Pool<PS, S, CM, SA>
where
    PS: AtomicView<LatestView = View>,
    View: TxPoolPersistentStorage,
    S: Storage,
    CM: CollisionManager<Storage = S, StorageIndex = S::StorageIndex>,
    SA: SelectionAlgorithm<Storage = S, StorageIndex = S::StorageIndex>,
{
    /// Insert transactions into the pool.
    /// Returns a list of results for each transaction.
    /// Each result is a list of transactions that were removed from the pool
    /// because of the insertion of the new transaction.
    #[instrument(skip(self))]
<<<<<<< HEAD
    pub fn insert(&mut self, tx: PoolTransaction) -> Result<Vec<PoolTransaction>, Error> {
=======
    pub fn insert(
        &mut self,
        transactions: Vec<PoolTransaction>,
    ) -> Result<Vec<Result<Vec<PoolTransaction>, Error>>, Error> {
>>>>>>> 3dde832c
        let latest_view = self
            .persistent_storage_provider
            .latest_view()
            .map_err(|e| Error::Database(format!("{:?}", e)))?;
<<<<<<< HEAD
        let tx_id = tx.id();
        self.check_pool_is_not_full()?;
        self.config.black_list.check_blacklisting(&tx)?;
        Self::check_blob_does_not_exist(&tx, &latest_view)?;
        let collisions = self
            .collision_manager
            .collect_colliding_transactions(&tx, &self.storage)?;
        let dependencies = self.storage.validate_inputs_and_collect_dependencies(
            &tx,
            collisions.reasons,
            &latest_view,
            self.config.utxo_validation,
        )?;
        let has_dependencies = !dependencies.is_empty();
        let (storage_id, removed_transactions) = self.storage.store_transaction(
            tx,
            &dependencies,
            &collisions.colliding_txs,
        )?;
        self.tx_id_to_storage_id.insert(tx_id, storage_id);
        // No dependencies directly in the graph and the sorted transactions
        if !has_dependencies {
            self.selection_algorithm
                .new_executable_transactions(vec![storage_id], &self.storage)?;
        }
        self.update_components_and_caches_on_removal(&removed_transactions)?;
        let tx = Storage::get(&self.storage, &storage_id)?;
        self.collision_manager
            .on_stored_transaction(&tx.transaction, storage_id)?;
        Ok(removed_transactions)
    }

    /// Check if a transaction can be inserted into the pool.
    pub fn can_insert_transaction(&self, tx: &PoolTransaction) -> Result<(), Error> {
        let persistent_storage = self
            .persistent_storage_provider
            .latest_view()
            .map_err(|e| Error::Database(format!("{:?}", e)))?;
        self.check_pool_is_not_full()?;
        self.config.black_list.check_blacklisting(tx)?;
        Self::check_blob_does_not_exist(tx, &persistent_storage)?;
        let collisions = self
            .collision_manager
            .collect_colliding_transactions(tx, &self.storage)?;
        let dependencies = self.storage.validate_inputs_and_collect_dependencies(
            tx,
            collisions.reasons,
            &persistent_storage,
            self.config.utxo_validation,
        )?;
        self.storage
            .can_store_transaction(tx, &dependencies, &collisions.colliding_txs);
        Ok(())
=======
        Ok(transactions
            .into_iter()
            .map(|tx| {
                #[cfg(test)]
                let tx_id = tx.id();
                self.check_pool_is_not_full()?;
                self.config.black_list.check_blacklisting(&tx)?;
                Self::check_blob_does_not_exist(&tx, &latest_view)?;
                self.storage.validate_inputs(
                    &tx,
                    &latest_view,
                    self.config.utxo_validation,
                )?;
                let collisions = self
                    .collision_manager
                    .collect_colliding_transactions(&tx, &self.storage)?;
                let dependencies = self.storage.collect_transaction_dependencies(&tx)?;
                let has_dependencies = !dependencies.is_empty();
                let (storage_id, removed_transactions) = self.storage.store_transaction(
                    tx,
                    dependencies,
                    collisions.colliding_txs(),
                )?;
                #[cfg(test)]
                {
                    self.tx_id_to_storage_id.insert(tx_id, storage_id);
                }
                // No dependencies directly in the graph and the sorted transactions
                if !has_dependencies {
                    self.selection_algorithm
                        .new_executable_transactions(vec![storage_id], &self.storage)?;
                }
                self.update_components_and_caches_on_removal(&removed_transactions)?;
                let tx = Storage::get(&self.storage, &storage_id)?;
                self.collision_manager
                    .on_stored_transaction(&tx.transaction, storage_id)?;
                Ok(removed_transactions)
            })
            .collect())
>>>>>>> 3dde832c
    }

    // TODO: Use block space also (https://github.com/FuelLabs/fuel-core/issues/2133)
    /// Extract transactions for a block.
    /// Returns a list of transactions that were selected for the block
    /// based on the constraints given in the configuration and the selection algorithm used.
    pub fn extract_transactions_for_block(
        &mut self,
    ) -> Result<Vec<PoolTransaction>, Error> {
        self.selection_algorithm
            .gather_best_txs(
                Constraints {
                    max_gas: self.config.max_block_gas,
                },
                &self.storage,
            )?
            .into_iter()
            .map(|storage_id| {
                let storage_data = self
                    .storage
                    .remove_transaction_without_dependencies(storage_id)?;
                self.collision_manager
                    .on_removed_transaction(&storage_data.transaction)?;
                self.selection_algorithm
                    .on_removed_transaction(&storage_data.transaction)?;
                self.tx_id_to_storage_id
                    .remove(&storage_data.transaction.id());
                Ok(storage_data.transaction)
            })
            .collect()
    }

    /// Prune transactions from the pool.
    pub fn prune(&mut self) -> Result<Vec<PoolTransaction>, Error> {
        Ok(vec![])
    }

    pub fn find_one(&self, tx_id: &TxId) -> Option<&PoolTransaction> {
        Storage::get(&self.storage, self.tx_id_to_storage_id.get(tx_id)?)
            .map(|data| &data.transaction)
            .ok()
    }

    fn check_pool_is_not_full(&self) -> Result<(), Error> {
        if self.storage.count() >= self.config.max_txs as usize {
            return Err(Error::NotInsertedLimitHit);
        }
        Ok(())
    }

    fn check_blob_does_not_exist(
        tx: &PoolTransaction,
        persistent_storage: &impl TxPoolPersistentStorage,
    ) -> Result<(), Error> {
        if let PoolTransaction::Blob(checked_tx, _) = &tx {
            let blob_id = checked_tx.transaction().blob_id();
            if persistent_storage
                .blob_exist(blob_id)
                .map_err(|e| Error::Database(format!("{:?}", e)))?
            {
                return Err(Error::NotInsertedBlobIdAlreadyTaken(*blob_id))
            }
        }
        Ok(())
    }

    fn update_components_and_caches_on_removal(
        &mut self,
        removed_transactions: &Vec<PoolTransaction>,
    ) -> Result<(), Error> {
        for tx in removed_transactions {
            self.collision_manager.on_removed_transaction(tx)?;
            self.selection_algorithm.on_removed_transaction(tx)?;
            self.tx_id_to_storage_id.remove(&tx.id());
        }
        Ok(())
    }
}<|MERGE_RESOLUTION|>--- conflicted
+++ resolved
@@ -77,19 +77,11 @@
     /// Each result is a list of transactions that were removed from the pool
     /// because of the insertion of the new transaction.
     #[instrument(skip(self))]
-<<<<<<< HEAD
     pub fn insert(&mut self, tx: PoolTransaction) -> Result<Vec<PoolTransaction>, Error> {
-=======
-    pub fn insert(
-        &mut self,
-        transactions: Vec<PoolTransaction>,
-    ) -> Result<Vec<Result<Vec<PoolTransaction>, Error>>, Error> {
->>>>>>> 3dde832c
         let latest_view = self
             .persistent_storage_provider
             .latest_view()
             .map_err(|e| Error::Database(format!("{:?}", e)))?;
-<<<<<<< HEAD
         let tx_id = tx.id();
         self.check_pool_is_not_full()?;
         self.config.black_list.check_blacklisting(&tx)?;
@@ -97,17 +89,14 @@
         let collisions = self
             .collision_manager
             .collect_colliding_transactions(&tx, &self.storage)?;
-        let dependencies = self.storage.validate_inputs_and_collect_dependencies(
-            &tx,
-            collisions.reasons,
-            &latest_view,
-            self.config.utxo_validation,
-        )?;
+        self.storage
+            .validate_inputs(&tx, &latest_view, self.config.utxo_validation)?;
+        let dependencies = self.storage.collect_transaction_dependencies(&tx)?;
         let has_dependencies = !dependencies.is_empty();
         let (storage_id, removed_transactions) = self.storage.store_transaction(
             tx,
-            &dependencies,
-            &collisions.colliding_txs,
+            dependencies,
+            collisions.colliding_txs(),
         )?;
         self.tx_id_to_storage_id.insert(tx_id, storage_id);
         // No dependencies directly in the graph and the sorted transactions
@@ -134,56 +123,15 @@
         let collisions = self
             .collision_manager
             .collect_colliding_transactions(tx, &self.storage)?;
-        let dependencies = self.storage.validate_inputs_and_collect_dependencies(
+        self.storage.validate_inputs(
             tx,
-            collisions.reasons,
             &persistent_storage,
             self.config.utxo_validation,
         )?;
+        let dependencies = self.storage.collect_transaction_dependencies(tx)?;
         self.storage
-            .can_store_transaction(tx, &dependencies, &collisions.colliding_txs);
-        Ok(())
-=======
-        Ok(transactions
-            .into_iter()
-            .map(|tx| {
-                #[cfg(test)]
-                let tx_id = tx.id();
-                self.check_pool_is_not_full()?;
-                self.config.black_list.check_blacklisting(&tx)?;
-                Self::check_blob_does_not_exist(&tx, &latest_view)?;
-                self.storage.validate_inputs(
-                    &tx,
-                    &latest_view,
-                    self.config.utxo_validation,
-                )?;
-                let collisions = self
-                    .collision_manager
-                    .collect_colliding_transactions(&tx, &self.storage)?;
-                let dependencies = self.storage.collect_transaction_dependencies(&tx)?;
-                let has_dependencies = !dependencies.is_empty();
-                let (storage_id, removed_transactions) = self.storage.store_transaction(
-                    tx,
-                    dependencies,
-                    collisions.colliding_txs(),
-                )?;
-                #[cfg(test)]
-                {
-                    self.tx_id_to_storage_id.insert(tx_id, storage_id);
-                }
-                // No dependencies directly in the graph and the sorted transactions
-                if !has_dependencies {
-                    self.selection_algorithm
-                        .new_executable_transactions(vec![storage_id], &self.storage)?;
-                }
-                self.update_components_and_caches_on_removal(&removed_transactions)?;
-                let tx = Storage::get(&self.storage, &storage_id)?;
-                self.collision_manager
-                    .on_stored_transaction(&tx.transaction, storage_id)?;
-                Ok(removed_transactions)
-            })
-            .collect())
->>>>>>> 3dde832c
+            .can_store_transaction(tx, &dependencies, collisions.colliding_txs());
+        Ok(())
     }
 
     // TODO: Use block space also (https://github.com/FuelLabs/fuel-core/issues/2133)
@@ -228,7 +176,7 @@
     }
 
     fn check_pool_is_not_full(&self) -> Result<(), Error> {
-        if self.storage.count() >= self.config.max_txs as usize {
+        if self.storage.count() >= self.config.max_txs {
             return Err(Error::NotInsertedLimitHit);
         }
         Ok(())
