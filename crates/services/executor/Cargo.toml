--- conflicted
+++ resolved
@@ -11,17 +11,11 @@
 
 [dependencies]
 anyhow = { workspace = true }
-<<<<<<< HEAD
 fuel-core-storage = { workspace = true, features = ["alloc"] }
 fuel-core-types = { workspace = true, default-features = false, features = [
   "alloc",
 ] }
-hex = { version = "0.4", features = ["serde"] }
-=======
-fuel-core-storage = { workspace = true }
-fuel-core-types = { workspace = true, default-features = false }
 hex = { workspace = true }
->>>>>>> 74dae6d2
 parking_lot = { workspace = true }
 serde = { workspace = true }
 tracing = { workspace = true }
@@ -33,13 +27,9 @@
 
 [features]
 default = ["std"]
-<<<<<<< HEAD
 std = ["fuel-core-types/std", "fuel-core-storage/std"]
 alloc = ["fuel-core-types/alloc", "fuel-core-storage/alloc"]
-=======
-std = ["fuel-core-types/default"]
 smt = ["fuel-core-storage/smt"]
->>>>>>> 74dae6d2
 test-helpers = [
   "fuel-core-types/test-helpers",
   "fuel-core-storage/test-helpers",
