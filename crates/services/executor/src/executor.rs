use crate::{
    ports::{
        MaybeCheckedTransaction,
        RelayerPort,
        TransactionsSource,
    },
    refs::ContractRef,
};
use fuel_core_storage::{
    column::Column,
    kv_store::KeyValueInspect,
    tables::{
        Coins,
        ConsensusParametersVersions,
        ContractsLatestUtxo,
        FuelBlocks,
        Messages,
        ProcessedTransactions,
    },
    transactional::{
        Changes,
        ConflictPolicy,
        IntoTransaction,
        Modifiable,
        ReadTransaction,
        StorageTransaction,
        WriteTransaction,
    },
    vm_storage::VmStorage,
    StorageAsMut,
    StorageAsRef,
};
use fuel_core_types::{
    blockchain::{
        block::{
            Block,
            PartialFuelBlock,
        },
        header::{
            ConsensusParametersVersion,
            PartialBlockHeader,
        },
        primitives::DaBlockHeight,
    },
    entities::{
        coins::coin::{
            CompressedCoin,
            CompressedCoinV1,
        },
        contract::ContractUtxoInfo,
        RelayedTransaction,
    },
    fuel_asm::{
        RegId,
        Word,
    },
    fuel_merkle::binary::root_calculator::MerkleRootCalculator,
    fuel_tx::{
        field::{
            InputContract,
            MaxFeeLimit,
            MintAmount,
            MintAssetId,
            MintGasPrice,
            OutputContract,
            TxPointer as TxPointerField,
        },
        input::{
            self,
            coin::{
                CoinPredicate,
                CoinSigned,
            },
            message::{
                MessageCoinPredicate,
                MessageCoinSigned,
                MessageDataPredicate,
                MessageDataSigned,
            },
        },
        output,
        Address,
        AssetId,
        Bytes32,
        Cacheable,
        Chargeable,
        ConsensusParameters,
        Input,
        Mint,
        Output,
        Receipt,
        Transaction,
        TxId,
        TxPointer,
        UniqueIdentifier,
        UtxoId,
    },
    fuel_types::{
        canonical::Deserialize,
        BlockHeight,
        ContractId,
        MessageId,
    },
    fuel_vm::{
        self,
        checked_transaction::{
            CheckPredicateParams,
            CheckPredicates,
            Checked,
            CheckedTransaction,
            Checks,
            IntoChecked,
        },
        interpreter::{
            CheckedMetadata as CheckedMetadataTrait,
            ExecutableTransaction,
            InterpreterParams,
            Memory,
            MemoryInstance,
        },
        state::StateTransition,
        Backtrace as FuelBacktrace,
        Interpreter,
        ProgramState,
    },
    services::{
        block_producer::Components,
        executor::{
            Error as ExecutorError,
            Event as ExecutorEvent,
            ExecutionResult,
            ForcedTransactionFailure,
            Result as ExecutorResult,
            TransactionExecutionResult,
            TransactionExecutionStatus,
            TransactionValidityError,
            UncommittedResult,
            UncommittedValidationResult,
            ValidationResult,
        },
        relayer::Event,
    },
};
use parking_lot::Mutex as ParkingMutex;
use tracing::{
    debug,
    warn,
};

#[cfg(feature = "std")]
use std::borrow::Cow;

#[cfg(not(feature = "std"))]
use alloc::borrow::Cow;

use crate::ports::TransactionExt;
#[cfg(feature = "alloc")]
use alloc::{
    format,
    string::ToString,
    vec,
    vec::Vec,
};

pub struct OnceTransactionsSource {
    transactions: ParkingMutex<Vec<MaybeCheckedTransaction>>,
}

impl OnceTransactionsSource {
    pub fn new(transactions: Vec<Transaction>) -> Self {
        Self {
            transactions: ParkingMutex::new(
                transactions
                    .into_iter()
                    .map(MaybeCheckedTransaction::Transaction)
                    .collect(),
            ),
        }
    }

    pub fn new_maybe_checked(transactions: Vec<MaybeCheckedTransaction>) -> Self {
        Self {
            transactions: ParkingMutex::new(transactions),
        }
    }
}

impl TransactionsSource for OnceTransactionsSource {
<<<<<<< HEAD
    fn next(&self, _: u64, _: u64) -> Vec<MaybeCheckedTransaction> {
=======
    fn next(&self, _: u64, _: u16, _: u32) -> Vec<MaybeCheckedTransaction> {
>>>>>>> b7d8da65
        let mut lock = self.transactions.lock();
        core::mem::take(lock.as_mut())
    }
}

/// Data that is generated after executing all transactions.
#[derive(Default)]
pub struct ExecutionData {
    coinbase: u64,
    used_gas: u64,
    used_size: u64,
    tx_count: u16,
    found_mint: bool,
    message_ids: Vec<MessageId>,
    tx_status: Vec<TransactionExecutionStatus>,
    events: Vec<ExecutorEvent>,
    changes: Changes,
    pub skipped_transactions: Vec<(TxId, ExecutorError)>,
    event_inbox_root: Bytes32,
}

impl ExecutionData {
    pub fn new() -> Self {
        ExecutionData {
            coinbase: 0,
            used_gas: 0,
            used_size: 0,
            tx_count: 0,
            found_mint: false,
            message_ids: Vec::new(),
            tx_status: Vec::new(),
            events: Vec::new(),
            changes: Default::default(),
            skipped_transactions: Vec::new(),
            event_inbox_root: Default::default(),
        }
    }
}

/// Per-block execution options
#[derive(serde::Serialize, serde::Deserialize, Clone, Default, Debug)]
pub struct ExecutionOptions {
    // TODO: This is a bad name and the real motivation for this field should be specified
    /// UTXO Validation flag, when disabled the executor skips signature and UTXO existence checks
    pub extra_tx_checks: bool,
    /// Print execution backtraces if transaction execution reverts.
    pub backtrace: bool,
}

/// The executor instance performs block production and validation. Given a block, it will execute all
/// the transactions contained in the block and persist changes to the underlying database as needed.
#[derive(Clone, Debug)]
pub struct ExecutionInstance<R, D> {
    pub relayer: R,
    pub database: D,
    pub options: ExecutionOptions,
}

impl<R, D> ExecutionInstance<R, D>
where
    R: RelayerPort,
    D: KeyValueInspect<Column = Column>,
{
    pub fn new(relayer: R, database: D, options: ExecutionOptions) -> Self {
        Self {
            relayer,
            database,
            options,
        }
    }

    #[tracing::instrument(skip_all)]
    pub fn produce_without_commit<TxSource>(
        self,
        components: Components<TxSource>,
        dry_run: bool,
    ) -> ExecutorResult<UncommittedResult<Changes>>
    where
        TxSource: TransactionsSource,
    {
        let consensus_params_version = components.consensus_parameters_version();
        let (block_executor, storage_tx) =
            self.into_executor(consensus_params_version)?;

        let (partial_block, execution_data) = if dry_run {
            block_executor.dry_run_block(components, storage_tx)?
        } else {
            block_executor.produce_block(components, storage_tx)?
        };

        let ExecutionData {
            message_ids,
            event_inbox_root,
            changes,
            events,
            tx_status,
            skipped_transactions,
            coinbase,
            used_gas,
            used_size,
            ..
        } = execution_data;

        let block = partial_block
            .generate(&message_ids[..], event_inbox_root)
            .map_err(ExecutorError::BlockHeaderError)?;

        let finalized_block_id = block.id();

        debug!(
            "Block {:#x} fees: {} gas: {} tx_size: {}",
            finalized_block_id, coinbase, used_gas, used_size
        );

        let result = ExecutionResult {
            block,
            skipped_transactions,
            tx_status,
            events,
        };

        Ok(UncommittedResult::new(result, changes))
    }

    pub fn validate_without_commit(
        self,
        block: &Block,
    ) -> ExecutorResult<UncommittedValidationResult<Changes>> {
        let consensus_params_version = block.header().consensus_parameters_version;
        let (block_executor, storage_tx) =
            self.into_executor(consensus_params_version)?;

        let ExecutionData {
            coinbase,
            used_gas,
            used_size,
            tx_status,
            events,
            changes,
            ..
        } = block_executor.validate_block(block, storage_tx)?;

        let finalized_block_id = block.id();

        debug!(
            "Block {:#x} fees: {} gas: {} tx_size: {}",
            finalized_block_id, coinbase, used_gas, used_size
        );

        let result = ValidationResult { tx_status, events };

        Ok(UncommittedValidationResult::new(result, changes))
    }

    fn into_executor(
        self,
        consensus_params_version: ConsensusParametersVersion,
    ) -> ExecutorResult<(BlockExecutor<R>, StorageTransaction<D>)> {
        let storage_tx = self
            .database
            .into_transaction()
            .with_policy(ConflictPolicy::Overwrite);
        let consensus_params = storage_tx
            .storage::<ConsensusParametersVersions>()
            .get(&consensus_params_version)?
            .ok_or(ExecutorError::ConsensusParametersNotFound(
                consensus_params_version,
            ))?
            .into_owned();
        let executor = BlockExecutor::new(self.relayer, self.options, consensus_params)?;
        Ok((executor, storage_tx))
    }
}

type BlockStorageTransaction<T> = StorageTransaction<T>;
type TxStorageTransaction<'a, T> = StorageTransaction<&'a mut BlockStorageTransaction<T>>;

#[derive(Clone, Debug)]
pub struct BlockExecutor<R> {
    relayer: R,
    consensus_params: ConsensusParameters,
    options: ExecutionOptions,
}

impl<R> BlockExecutor<R> {
    pub fn new(
        relayer: R,
        options: ExecutionOptions,
        consensus_params: ConsensusParameters,
    ) -> ExecutorResult<Self> {
        Ok(Self {
            relayer,
            consensus_params,
            options,
        })
    }
}

impl<R> BlockExecutor<R>
where
    R: RelayerPort,
{
    #[tracing::instrument(skip_all)]
    /// Produce the fuel block with specified components
    fn produce_block<TxSource, D>(
        mut self,
        components: Components<TxSource>,
        mut block_storage_tx: BlockStorageTransaction<D>,
    ) -> ExecutorResult<(PartialFuelBlock, ExecutionData)>
    where
        TxSource: TransactionsSource,
        D: KeyValueInspect<Column = Column>,
    {
        let mut partial_block =
            PartialFuelBlock::new(components.header_to_produce, vec![]);
        let mut data = ExecutionData::new();
        let mut memory = MemoryInstance::new();

        self.process_l1_txs(
            &mut partial_block,
            components.coinbase_recipient,
            &mut block_storage_tx,
            &mut data,
            &mut memory,
        )?;
        self.process_l2_txs(
            &mut partial_block,
            &components,
            &mut block_storage_tx,
            &mut data,
            &mut memory,
        )?;

        self.produce_mint_tx(
            &mut partial_block,
            &components,
            &mut block_storage_tx,
            &mut data,
            &mut memory,
        )?;
        debug_assert!(data.found_mint, "Mint transaction is not found");

        data.changes = block_storage_tx.into_changes();
        Ok((partial_block, data))
    }

    fn produce_mint_tx<TxSource, T>(
        &self,
        block: &mut PartialFuelBlock,
        components: &Components<TxSource>,
        storage_tx: &mut BlockStorageTransaction<T>,
        data: &mut ExecutionData,
        memory: &mut MemoryInstance,
    ) -> ExecutorResult<()>
    where
        T: KeyValueInspect<Column = Column>,
    {
        let Components {
            coinbase_recipient: coinbase_contract_id,
            gas_price,
            ..
        } = *components;

        let amount_to_mint = if coinbase_contract_id != ContractId::zeroed() {
            data.coinbase
        } else {
            0
        };
        let block_height = *block.header.height();

        let coinbase_tx = Transaction::mint(
            TxPointer::new(block_height, data.tx_count),
            input::contract::Contract {
                utxo_id: UtxoId::new(Bytes32::zeroed(), 0),
                balance_root: Bytes32::zeroed(),
                state_root: Bytes32::zeroed(),
                tx_pointer: TxPointer::new(BlockHeight::new(0), 0),
                contract_id: coinbase_contract_id,
            },
            output::contract::Contract {
                input_index: 0,
                balance_root: Bytes32::zeroed(),
                state_root: Bytes32::zeroed(),
            },
            amount_to_mint,
            *self.consensus_params.base_asset_id(),
            gas_price,
        );

        self.execute_transaction_and_commit(
            block,
            storage_tx,
            data,
            MaybeCheckedTransaction::Transaction(coinbase_tx.into()),
            gas_price,
            coinbase_contract_id,
            memory,
        )?;

        Ok(())
    }

    /// Execute dry-run of block with specified components
    fn dry_run_block<TxSource, D>(
        mut self,
        components: Components<TxSource>,
        mut block_storage_tx: BlockStorageTransaction<D>,
    ) -> ExecutorResult<(PartialFuelBlock, ExecutionData)>
    where
        TxSource: TransactionsSource,
        D: KeyValueInspect<Column = Column>,
    {
        let mut partial_block =
            PartialFuelBlock::new(components.header_to_produce, vec![]);
        let mut data = ExecutionData::new();

        self.process_l2_txs(
            &mut partial_block,
            &components,
            &mut block_storage_tx,
            &mut data,
            &mut MemoryInstance::new(),
        )?;

        data.changes = block_storage_tx.into_changes();
        Ok((partial_block, data))
    }

    fn process_l1_txs<T>(
        &mut self,
        block: &mut PartialFuelBlock,
        coinbase_contract_id: ContractId,
        storage_tx: &mut BlockStorageTransaction<T>,
        data: &mut ExecutionData,
        memory: &mut MemoryInstance,
    ) -> ExecutorResult<()>
    where
        T: KeyValueInspect<Column = Column>,
    {
        let block_height = *block.header.height();
        let da_block_height = block.header.da_height;
        let relayed_txs = self.get_relayed_txs(
            block_height,
            da_block_height,
            data,
            storage_tx,
            memory,
        )?;

        self.process_relayed_txs(
            relayed_txs,
            block,
            storage_tx,
            data,
            coinbase_contract_id,
            memory,
        )?;

        Ok(())
    }

    fn process_l2_txs<T, TxSource>(
        &mut self,
        block: &mut PartialFuelBlock,
        components: &Components<TxSource>,
        storage_tx: &mut StorageTransaction<T>,
        data: &mut ExecutionData,
        memory: &mut MemoryInstance,
    ) -> ExecutorResult<()>
    where
        T: KeyValueInspect<Column = Column>,
        TxSource: TransactionsSource,
    {
        let Components {
            transactions_source: l2_tx_source,
            coinbase_recipient: coinbase_contract_id,
            gas_price,
            ..
        } = components;
        let block_gas_limit = self.consensus_params.block_gas_limit();
        let block_transaction_size_limit =
            self.consensus_params.block_transaction_size_limit();

        let mut remaining_gas_limit = block_gas_limit.saturating_sub(data.used_gas);
<<<<<<< HEAD
        let mut remaining_block_transaction_size_limit =
            block_transaction_size_limit.saturating_sub(data.used_size);

        let mut regular_tx_iter = l2_tx_source
            .next(remaining_gas_limit, remaining_block_transaction_size_limit)
=======
        // TODO: Handle `remaining_tx_count` https://github.com/FuelLabs/fuel-core/issues/2114
        let remaining_tx_count = u16::MAX;
        // TODO: Handle `remaining_size` https://github.com/FuelLabs/fuel-core/issues/2133
        let remaining_size = u32::MAX;

        let mut regular_tx_iter = l2_tx_source
            .next(remaining_gas_limit, remaining_tx_count, remaining_size)
>>>>>>> b7d8da65
            .into_iter()
            .peekable();
        while regular_tx_iter.peek().is_some() {
            for transaction in regular_tx_iter {
                let tx_id = transaction.id(&self.consensus_params.chain_id());
                if transaction.max_gas(&self.consensus_params)? > remaining_gas_limit {
                    data.skipped_transactions
                        .push((tx_id, ExecutorError::GasOverflow));
                    continue;
                }
                match self.execute_transaction_and_commit(
                    block,
                    storage_tx,
                    data,
                    transaction,
                    *gas_price,
                    *coinbase_contract_id,
                    memory,
                ) {
                    Ok(_) => {}
                    Err(err) => {
                        data.skipped_transactions.push((tx_id, err));
                    }
                }
                remaining_gas_limit = block_gas_limit.saturating_sub(data.used_gas);
                remaining_block_transaction_size_limit =
                    block_transaction_size_limit.saturating_sub(data.used_size)
            }

            regular_tx_iter = l2_tx_source
<<<<<<< HEAD
                .next(remaining_gas_limit, remaining_block_transaction_size_limit)
=======
                .next(remaining_gas_limit, remaining_tx_count, remaining_size)
>>>>>>> b7d8da65
                .into_iter()
                .peekable();
        }

        Ok(())
    }

    #[allow(clippy::too_many_arguments)]
    fn execute_transaction_and_commit<'a, W>(
        &'a self,
        block: &'a mut PartialFuelBlock,
        storage_tx: &mut BlockStorageTransaction<W>,
        execution_data: &mut ExecutionData,
        tx: MaybeCheckedTransaction,
        gas_price: Word,
        coinbase_contract_id: ContractId,
        memory: &mut MemoryInstance,
    ) -> ExecutorResult<()>
    where
        W: KeyValueInspect<Column = Column>,
    {
        let tx_count = execution_data.tx_count;
        let tx = {
            let mut tx_st_transaction = storage_tx
                .write_transaction()
                .with_policy(ConflictPolicy::Overwrite);
            let tx_id = tx.id(&self.consensus_params.chain_id());
            let tx = self.execute_transaction(
                tx,
                &tx_id,
                &block.header,
                coinbase_contract_id,
                gas_price,
                execution_data,
                &mut tx_st_transaction,
                memory,
            )?;
            tx_st_transaction.commit()?;
            tx
        };

        block.transactions.push(tx);
        execution_data.tx_count = tx_count
            .checked_add(1)
            .ok_or(ExecutorError::TooManyTransactions)?;

        Ok(())
    }

    #[tracing::instrument(skip_all)]
    fn validate_block<D>(
        mut self,
        block: &Block,
        mut block_storage_tx: StorageTransaction<D>,
    ) -> ExecutorResult<ExecutionData>
    where
        D: KeyValueInspect<Column = Column>,
    {
        let mut data = ExecutionData::new();

        let partial_header = PartialBlockHeader::from(block.header());
        let mut partial_block = PartialFuelBlock::new(partial_header, vec![]);
        let transactions = block.transactions();
        let mut memory = MemoryInstance::new();

        let (gas_price, coinbase_contract_id) =
            Self::get_coinbase_info_from_mint_tx(transactions)?;

        self.process_l1_txs(
            &mut partial_block,
            coinbase_contract_id,
            &mut block_storage_tx,
            &mut data,
            &mut memory,
        )?;
        let processed_l1_tx_count = partial_block.transactions.len();

        for transaction in transactions.iter().skip(processed_l1_tx_count) {
            let maybe_checked_tx =
                MaybeCheckedTransaction::Transaction(transaction.clone());
            self.execute_transaction_and_commit(
                &mut partial_block,
                &mut block_storage_tx,
                &mut data,
                maybe_checked_tx,
                gas_price,
                coinbase_contract_id,
                &mut memory,
            )?;
        }

        self.check_block_matches(partial_block, block, &data)?;

        data.changes = block_storage_tx.into_changes();
        Ok(data)
    }

    fn get_coinbase_info_from_mint_tx(
        transactions: &[Transaction],
    ) -> ExecutorResult<(u64, ContractId)> {
        if let Some(Transaction::Mint(mint)) = transactions.last() {
            Ok((*mint.gas_price(), mint.input_contract().contract_id))
        } else {
            Err(ExecutorError::MintMissing)
        }
    }

    const RELAYED_GAS_PRICE: Word = 0;

    fn process_relayed_txs<T>(
        &self,
        forced_transactions: Vec<CheckedTransaction>,
        partial_block: &mut PartialFuelBlock,
        storage_tx: &mut BlockStorageTransaction<T>,
        data: &mut ExecutionData,
        coinbase_contract_id: ContractId,
        memory: &mut MemoryInstance,
    ) -> ExecutorResult<()>
    where
        T: KeyValueInspect<Column = Column>,
    {
        let block_header = partial_block.header;
        let block_height = block_header.height();
        let consensus_parameters_version = block_header.consensus_parameters_version;
        let relayed_tx_iter = forced_transactions.into_iter();
        for checked in relayed_tx_iter {
            let maybe_checked_transaction = MaybeCheckedTransaction::CheckedTransaction(
                checked,
                consensus_parameters_version,
            );
            let tx_id = maybe_checked_transaction.id(&self.consensus_params.chain_id());
            match self.execute_transaction_and_commit(
                partial_block,
                storage_tx,
                data,
                maybe_checked_transaction,
                Self::RELAYED_GAS_PRICE,
                coinbase_contract_id,
                memory,
            ) {
                Ok(_) => {}
                Err(err) => {
                    let event = ExecutorEvent::ForcedTransactionFailed {
                        id: tx_id.into(),
                        block_height: *block_height,
                        failure: err.to_string(),
                    };
                    data.events.push(event);
                }
            }
        }
        Ok(())
    }

    fn get_relayed_txs<D>(
        &mut self,
        block_height: BlockHeight,
        da_block_height: DaBlockHeight,
        data: &mut ExecutionData,
        block_storage_tx: &mut BlockStorageTransaction<D>,
        memory: &mut MemoryInstance,
    ) -> ExecutorResult<Vec<CheckedTransaction>>
    where
        D: KeyValueInspect<Column = Column>,
    {
        let forced_transactions = if self.relayer.enabled() {
            self.process_da(
                block_height,
                da_block_height,
                data,
                block_storage_tx,
                memory,
            )?
        } else {
            Vec::with_capacity(0)
        };
        Ok(forced_transactions)
    }

    fn check_block_matches(
        &self,
        new_partial_block: PartialFuelBlock,
        old_block: &Block,
        data: &ExecutionData,
    ) -> ExecutorResult<()> {
        let ExecutionData {
            message_ids,
            event_inbox_root,
            ..
        } = &data;

        new_partial_block
            .transactions
            .iter()
            .zip(old_block.transactions())
            .try_for_each(|(new_tx, old_tx)| {
                if new_tx != old_tx {
                    let chain_id = self.consensus_params.chain_id();
                    let transaction_id = old_tx.id(&chain_id);

                    tracing::info!(
                        "Transaction {:?} does not match: new_tx {:?} and old_tx {:?}",
                        transaction_id,
                        new_tx,
                        old_tx
                    );

                    Err(ExecutorError::InvalidTransactionOutcome { transaction_id })
                } else {
                    Ok(())
                }
            })?;

        let new_block = new_partial_block
            .generate(&message_ids[..], *event_inbox_root)
            .map_err(ExecutorError::BlockHeaderError)?;
        if new_block.header() != old_block.header() {
            tracing::info!(
                "Headers does not match: new_block {:?} and old_block {:?}",
                new_block,
                old_block
            );

            Err(ExecutorError::BlockMismatch)
        } else {
            Ok(())
        }
    }

    fn process_da<D>(
        &mut self,
        block_height: BlockHeight,
        da_block_height: DaBlockHeight,
        execution_data: &mut ExecutionData,
        block_storage_tx: &mut BlockStorageTransaction<D>,
        memory: &mut MemoryInstance,
    ) -> ExecutorResult<Vec<CheckedTransaction>>
    where
        D: KeyValueInspect<Column = Column>,
    {
        let prev_block_height = block_height
            .pred()
            .ok_or(ExecutorError::ExecutingGenesisBlock)?;

        let prev_block_header = block_storage_tx
            .storage::<FuelBlocks>()
            .get(&prev_block_height)?
            .ok_or(ExecutorError::PreviousBlockIsNotFound)?;
        let previous_da_height = prev_block_header.header().da_height;
        let Some(next_unprocessed_da_height) = previous_da_height.0.checked_add(1) else {
            return Err(ExecutorError::DaHeightExceededItsLimit)
        };

        let mut root_calculator = MerkleRootCalculator::new();

        let mut checked_forced_txs = vec![];

        for da_height in next_unprocessed_da_height..=da_block_height.0 {
            let da_height = da_height.into();
            let events = self
                .relayer
                .get_events(&da_height)
                .map_err(|err| ExecutorError::RelayerError(err.to_string()))?;
            for event in events {
                root_calculator.push(event.hash().as_ref());
                match event {
                    Event::Message(message) => {
                        if message.da_height() != da_height {
                            return Err(ExecutorError::RelayerGivesIncorrectMessages)
                        }
                        block_storage_tx
                            .storage_as_mut::<Messages>()
                            .insert(message.nonce(), &message)?;
                        execution_data
                            .events
                            .push(ExecutorEvent::MessageImported(message));
                    }
                    Event::Transaction(relayed_tx) => {
                        let id = relayed_tx.id();
                        let checked_tx_res = Self::validate_forced_tx(
                            relayed_tx,
                            block_height,
                            &self.consensus_params,
                            memory,
                        );
                        match checked_tx_res {
                            Ok(checked_tx) => {
                                checked_forced_txs.push(checked_tx);
                            }
                            Err(err) => {
                                execution_data.events.push(
                                    ExecutorEvent::ForcedTransactionFailed {
                                        id,
                                        block_height,
                                        failure: err.to_string(),
                                    },
                                );
                            }
                        }
                    }
                }
            }
        }

        execution_data.event_inbox_root = root_calculator.root().into();

        Ok(checked_forced_txs)
    }

    /// Parse forced transaction payloads and perform basic checks
    fn validate_forced_tx(
        relayed_tx: RelayedTransaction,
        block_height: BlockHeight,
        consensus_params: &ConsensusParameters,
        memory: &mut MemoryInstance,
    ) -> Result<CheckedTransaction, ForcedTransactionFailure> {
        let parsed_tx = Self::parse_tx_bytes(&relayed_tx)?;
        Self::tx_is_valid_variant(&parsed_tx)?;
        Self::relayed_tx_claimed_enough_max_gas(
            &parsed_tx,
            &relayed_tx,
            consensus_params,
        )?;
        let checked_tx =
            Self::get_checked_tx(parsed_tx, block_height, consensus_params, memory)?;
        Ok(CheckedTransaction::from(checked_tx))
    }

    fn parse_tx_bytes(
        relayed_transaction: &RelayedTransaction,
    ) -> Result<Transaction, ForcedTransactionFailure> {
        let tx_bytes = relayed_transaction.serialized_transaction();
        let tx = Transaction::from_bytes(tx_bytes)
            .map_err(|_| ForcedTransactionFailure::CodecError)?;
        Ok(tx)
    }

    fn get_checked_tx(
        tx: Transaction,
        height: BlockHeight,
        consensus_params: &ConsensusParameters,
        memory: &mut MemoryInstance,
    ) -> Result<Checked<Transaction>, ForcedTransactionFailure> {
        let checked_tx = tx
            .into_checked_reusable_memory(height, consensus_params, memory)
            .map_err(ForcedTransactionFailure::CheckError)?;
        Ok(checked_tx)
    }

    fn tx_is_valid_variant(tx: &Transaction) -> Result<(), ForcedTransactionFailure> {
        match tx {
            Transaction::Mint(_) => Err(ForcedTransactionFailure::InvalidTransactionType),
            Transaction::Script(_)
            | Transaction::Create(_)
            | Transaction::Upgrade(_)
            | Transaction::Upload(_)
            | Transaction::Blob(_) => Ok(()),
        }
    }

    fn relayed_tx_claimed_enough_max_gas(
        tx: &Transaction,
        relayed_tx: &RelayedTransaction,
        consensus_params: &ConsensusParameters,
    ) -> Result<(), ForcedTransactionFailure> {
        let claimed_max_gas = relayed_tx.max_gas();
        let actual_max_gas = tx
            .max_gas(consensus_params)
            .map_err(|_| ForcedTransactionFailure::InvalidTransactionType)?;
        if actual_max_gas > claimed_max_gas {
            return Err(ForcedTransactionFailure::InsufficientMaxGas {
                claimed_max_gas,
                actual_max_gas,
            });
        }
        Ok(())
    }

    #[allow(clippy::too_many_arguments)]
    fn execute_transaction<T>(
        &self,
        tx: MaybeCheckedTransaction,
        tx_id: &TxId,
        header: &PartialBlockHeader,
        coinbase_contract_id: ContractId,
        gas_price: Word,
        execution_data: &mut ExecutionData,
        storage_tx: &mut TxStorageTransaction<T>,
        memory: &mut MemoryInstance,
    ) -> ExecutorResult<Transaction>
    where
        T: KeyValueInspect<Column = Column>,
    {
        Self::check_mint_is_not_found(execution_data)?;
        Self::check_tx_is_not_duplicate(tx_id, storage_tx)?;
        let checked_tx = self.convert_maybe_checked_tx_to_checked_tx(tx, header)?;

        match checked_tx {
            CheckedTransaction::Script(tx) => self.execute_chargeable_transaction(
                tx,
                header,
                coinbase_contract_id,
                gas_price,
                execution_data,
                storage_tx,
                memory,
            ),
            CheckedTransaction::Create(tx) => self.execute_chargeable_transaction(
                tx,
                header,
                coinbase_contract_id,
                gas_price,
                execution_data,
                storage_tx,
                memory,
            ),
            CheckedTransaction::Mint(mint) => self.execute_mint(
                mint,
                header,
                coinbase_contract_id,
                gas_price,
                execution_data,
                storage_tx,
            ),
            CheckedTransaction::Upgrade(tx) => self.execute_chargeable_transaction(
                tx,
                header,
                coinbase_contract_id,
                gas_price,
                execution_data,
                storage_tx,
                memory,
            ),
            CheckedTransaction::Upload(tx) => self.execute_chargeable_transaction(
                tx,
                header,
                coinbase_contract_id,
                gas_price,
                execution_data,
                storage_tx,
                memory,
            ),
            CheckedTransaction::Blob(tx) => self.execute_chargeable_transaction(
                tx,
                header,
                coinbase_contract_id,
                gas_price,
                execution_data,
                storage_tx,
                memory,
            ),
        }
    }

    fn check_mint_is_not_found(execution_data: &ExecutionData) -> ExecutorResult<()> {
        if execution_data.found_mint {
            return Err(ExecutorError::MintIsNotLastTransaction)
        }
        Ok(())
    }

    fn check_tx_is_not_duplicate<T>(
        tx_id: &TxId,
        storage_tx: &TxStorageTransaction<T>,
    ) -> ExecutorResult<()>
    where
        T: KeyValueInspect<Column = Column>,
    {
        if storage_tx
            .storage::<ProcessedTransactions>()
            .contains_key(tx_id)?
        {
            return Err(ExecutorError::TransactionIdCollision(*tx_id))
        }
        Ok(())
    }

    fn convert_maybe_checked_tx_to_checked_tx(
        &self,
        tx: MaybeCheckedTransaction,
        header: &PartialBlockHeader,
    ) -> ExecutorResult<CheckedTransaction> {
        let block_height = *header.height();
        let actual_version = header.consensus_parameters_version;
        let checked_tx = match tx {
            MaybeCheckedTransaction::Transaction(tx) => tx
                .into_checked_basic(block_height, &self.consensus_params)?
                .into(),
            MaybeCheckedTransaction::CheckedTransaction(checked_tx, checked_version) => {
                if actual_version == checked_version {
                    checked_tx
                } else {
                    let checked_tx: Checked<Transaction> = checked_tx.into();
                    let (tx, _) = checked_tx.into();
                    tx.into_checked_basic(block_height, &self.consensus_params)?
                        .into()
                }
            }
        };
        Ok(checked_tx)
    }

    #[allow(clippy::too_many_arguments)]
    fn execute_mint<T>(
        &self,
        checked_mint: Checked<Mint>,
        header: &PartialBlockHeader,
        coinbase_contract_id: ContractId,
        gas_price: Word,
        execution_data: &mut ExecutionData,
        storage_tx: &mut TxStorageTransaction<T>,
    ) -> ExecutorResult<Transaction>
    where
        T: KeyValueInspect<Column = Column>,
    {
        execution_data.found_mint = true;

        Self::check_mint_has_expected_index(&checked_mint, execution_data)?;

        let coinbase_id = checked_mint.id();
        let (mut mint, _) = checked_mint.into();

        Self::check_gas_price(&mint, gas_price)?;
        if mint.input_contract().contract_id == ContractId::zeroed() {
            Self::verify_mint_for_empty_contract(&mint)?;
        } else {
            Self::check_mint_amount(&mint, execution_data.coinbase)?;

            let input = mint.input_contract().clone();
            let mut input = Input::Contract(input);

            if self.options.extra_tx_checks {
                self.verify_inputs_exist_and_values_match(
                    storage_tx,
                    core::slice::from_ref(&input),
                    header.da_height,
                )?;
            }

            self.compute_inputs(core::slice::from_mut(&mut input), storage_tx)?;

            let (input, output) = self.execute_mint_with_vm(
                header,
                coinbase_contract_id,
                execution_data,
                storage_tx,
                &coinbase_id,
                &mut mint,
                &mut input,
            )?;

            *mint.input_contract_mut() = input;
            *mint.output_contract_mut() = output;
        }

        Self::store_mint_tx(mint, execution_data, coinbase_id, storage_tx)
    }

    #[allow(clippy::too_many_arguments)]
    fn execute_chargeable_transaction<Tx, T>(
        &self,
        mut checked_tx: Checked<Tx>,
        header: &PartialBlockHeader,
        coinbase_contract_id: ContractId,
        gas_price: Word,
        execution_data: &mut ExecutionData,
        storage_tx: &mut TxStorageTransaction<T>,
        memory: &mut MemoryInstance,
    ) -> ExecutorResult<Transaction>
    where
        Tx: ExecutableTransaction + Cacheable + Send + Sync + 'static,
        <Tx as IntoChecked>::Metadata: CheckedMetadataTrait + Send + Sync,
        T: KeyValueInspect<Column = Column>,
    {
        let tx_id = checked_tx.id();

        if self.options.extra_tx_checks {
            checked_tx = self.extra_tx_checks(checked_tx, header, storage_tx, memory)?;
        }

        let (reverted, state, tx, receipts) = self.attempt_tx_execution_with_vm(
            checked_tx,
            header,
            coinbase_contract_id,
            gas_price,
            storage_tx,
            memory,
        )?;

        self.spend_input_utxos(tx.inputs(), storage_tx, reverted, execution_data)?;

        self.persist_output_utxos(
            *header.height(),
            execution_data,
            &tx_id,
            storage_tx,
            tx.inputs(),
            tx.outputs(),
        )?;

        storage_tx
            .storage::<ProcessedTransactions>()
            .insert(&tx_id, &())?;

        self.update_execution_data(
            &tx,
            execution_data,
            receipts,
            gas_price,
            reverted,
            state,
            tx_id,
        )?;

        Ok(tx.into())
    }

    fn check_mint_amount(mint: &Mint, expected_amount: u64) -> ExecutorResult<()> {
        if *mint.mint_amount() != expected_amount {
            return Err(ExecutorError::CoinbaseAmountMismatch)
        }
        Ok(())
    }

    fn check_gas_price(mint: &Mint, expected_gas_price: Word) -> ExecutorResult<()> {
        if *mint.gas_price() != expected_gas_price {
            return Err(ExecutorError::CoinbaseGasPriceMismatch)
        }
        Ok(())
    }

    fn check_mint_has_expected_index(
        checked_mint: &Checked<Mint>,
        execution_data: &ExecutionData,
    ) -> ExecutorResult<()> {
        if checked_mint.transaction().tx_pointer().tx_index() != execution_data.tx_count {
            return Err(ExecutorError::MintHasUnexpectedIndex)
        }
        Ok(())
    }

    fn verify_mint_for_empty_contract(mint: &Mint) -> ExecutorResult<()> {
        if *mint.mint_amount() != 0 {
            return Err(ExecutorError::CoinbaseAmountMismatch)
        }

        let input = input::contract::Contract {
            utxo_id: UtxoId::new(Bytes32::zeroed(), 0),
            balance_root: Bytes32::zeroed(),
            state_root: Bytes32::zeroed(),
            tx_pointer: TxPointer::new(BlockHeight::new(0), 0),
            contract_id: ContractId::zeroed(),
        };
        let output = output::contract::Contract {
            input_index: 0,
            balance_root: Bytes32::zeroed(),
            state_root: Bytes32::zeroed(),
        };
        if mint.input_contract() != &input || mint.output_contract() != &output {
            return Err(ExecutorError::MintMismatch)
        }
        Ok(())
    }

    fn store_mint_tx<T>(
        mint: Mint,
        execution_data: &mut ExecutionData,
        coinbase_id: TxId,
        storage_tx: &mut TxStorageTransaction<T>,
    ) -> ExecutorResult<Transaction>
    where
        T: KeyValueInspect<Column = Column>,
    {
        let tx = mint.into();

        execution_data.tx_status.push(TransactionExecutionStatus {
            id: coinbase_id,
            result: TransactionExecutionResult::Success {
                result: None,
                receipts: vec![],
                total_gas: 0,
                total_fee: 0,
            },
        });

        if storage_tx
            .storage::<ProcessedTransactions>()
            .replace(&coinbase_id, &())?
            .is_some()
        {
            return Err(ExecutorError::TransactionIdCollision(coinbase_id))
        }
        Ok(tx)
    }

    #[allow(clippy::too_many_arguments)]
    fn execute_mint_with_vm<T>(
        &self,
        header: &PartialBlockHeader,
        coinbase_contract_id: ContractId,
        execution_data: &mut ExecutionData,
        storage_tx: &mut TxStorageTransaction<T>,
        coinbase_id: &TxId,
        mint: &mut Mint,
        input: &mut Input,
    ) -> ExecutorResult<(input::contract::Contract, output::contract::Contract)>
    where
        T: KeyValueInspect<Column = Column>,
    {
        let mut sub_block_db_commit = storage_tx
            .write_transaction()
            .with_policy(ConflictPolicy::Overwrite);

        let mut vm_db = VmStorage::new(
            &mut sub_block_db_commit,
            &header.consensus,
            &header.application,
            coinbase_contract_id,
        );

        fuel_vm::interpreter::contract::balance_increase(
            &mut vm_db,
            &mint.input_contract().contract_id,
            mint.mint_asset_id(),
            *mint.mint_amount(),
        )
        .map_err(|e| format!("{e}"))
        .map_err(ExecutorError::CoinbaseCannotIncreaseBalance)?;
        sub_block_db_commit.commit()?;

        let block_height = *header.height();
        let output = *mint.output_contract();
        let mut outputs = [Output::Contract(output)];
        self.persist_output_utxos(
            block_height,
            execution_data,
            coinbase_id,
            storage_tx,
            core::slice::from_ref(input),
            outputs.as_slice(),
        )?;
        self.compute_state_of_not_utxo_outputs(
            outputs.as_mut_slice(),
            core::slice::from_ref(input),
            *coinbase_id,
            storage_tx,
        )?;
        let Input::Contract(input) = core::mem::take(input) else {
            return Err(ExecutorError::Other(
                "Input of the `Mint` transaction is not a contract".to_string(),
            ))
        };
        let Output::Contract(output) = outputs[0] else {
            return Err(ExecutorError::Other(
                "The output of the `Mint` transaction is not a contract".to_string(),
            ))
        };
        Ok((input, output))
    }

    fn update_tx_outputs<Tx, T>(
        &self,
        storage_tx: &TxStorageTransaction<T>,
        tx_id: TxId,
        tx: &mut Tx,
    ) -> ExecutorResult<()>
    where
        Tx: ExecutableTransaction,
        T: KeyValueInspect<Column = Column>,
    {
        let mut outputs = core::mem::take(tx.outputs_mut());
        self.compute_state_of_not_utxo_outputs(
            &mut outputs,
            tx.inputs(),
            tx_id,
            storage_tx,
        )?;
        *tx.outputs_mut() = outputs;
        Ok(())
    }

    #[allow(clippy::too_many_arguments)]
    fn update_execution_data<Tx: Chargeable>(
        &self,
        tx: &Tx,
        execution_data: &mut ExecutionData,
        receipts: Vec<Receipt>,
        gas_price: Word,
        reverted: bool,
        state: ProgramState,
        tx_id: TxId,
    ) -> ExecutorResult<()> {
        let (used_gas, tx_fee) = self.total_fee_paid(tx, &receipts, gas_price)?;
        let used_size = tx.metered_bytes_size() as u64;

        execution_data.coinbase = execution_data
            .coinbase
            .checked_add(tx_fee)
            .ok_or(ExecutorError::FeeOverflow)?;
        execution_data.used_gas = execution_data
            .used_gas
            .checked_add(used_gas)
            .ok_or(ExecutorError::GasOverflow)?;
        execution_data.used_size = execution_data
            .used_size
            .checked_add(used_size)
            .ok_or(ExecutorError::TxSizeOverflow)?;

        if !reverted {
            execution_data
                .message_ids
                .extend(receipts.iter().filter_map(|r| r.message_id()));
        }

        let status = if reverted {
            TransactionExecutionResult::Failed {
                result: Some(state),
                receipts,
                total_gas: used_gas,
                total_fee: tx_fee,
            }
        } else {
            // else tx was a success
            TransactionExecutionResult::Success {
                result: Some(state),
                receipts,
                total_gas: used_gas,
                total_fee: tx_fee,
            }
        };

        // queue up status for this tx to be stored once block id is finalized.
        execution_data.tx_status.push(TransactionExecutionStatus {
            id: tx_id,
            result: status,
        });
        Ok(())
    }

    fn update_input_used_gas<Tx>(
        predicate_gas_used: Vec<Option<Word>>,
        tx_id: TxId,
        tx: &mut Tx,
    ) -> ExecutorResult<()>
    where
        Tx: ExecutableTransaction,
    {
        for (predicate_gas_used, produced_input) in
            predicate_gas_used.into_iter().zip(tx.inputs_mut())
        {
            if let Some(gas_used) = predicate_gas_used {
                match produced_input {
                    Input::CoinPredicate(CoinPredicate {
                        predicate_gas_used, ..
                    })
                    | Input::MessageCoinPredicate(MessageCoinPredicate {
                        predicate_gas_used,
                        ..
                    })
                    | Input::MessageDataPredicate(MessageDataPredicate {
                        predicate_gas_used,
                        ..
                    }) => {
                        *predicate_gas_used = gas_used;
                    }
                    _ => {
                        debug_assert!(false, "This error is not possible unless VM changes the order of inputs, \
                        or we added a new predicate inputs.");
                        return Err(ExecutorError::InvalidTransactionOutcome {
                            transaction_id: tx_id,
                        })
                    }
                }
            }
        }
        Ok(())
    }

    fn extra_tx_checks<Tx, T>(
        &self,
        mut checked_tx: Checked<Tx>,
        header: &PartialBlockHeader,
        storage_tx: &mut TxStorageTransaction<T>,
        memory: &mut MemoryInstance,
    ) -> ExecutorResult<Checked<Tx>>
    where
        Tx: ExecutableTransaction + Send + Sync + 'static,
        <Tx as IntoChecked>::Metadata: CheckedMetadataTrait + Send + Sync,
        T: KeyValueInspect<Column = Column>,
    {
        checked_tx = checked_tx
            .check_predicates(&CheckPredicateParams::from(&self.consensus_params), memory)
            .map_err(|e| {
                ExecutorError::TransactionValidity(TransactionValidityError::Validation(
                    e,
                ))
            })?;
        debug_assert!(checked_tx.checks().contains(Checks::Predicates));

        self.verify_inputs_exist_and_values_match(
            storage_tx,
            checked_tx.transaction().inputs(),
            header.da_height,
        )?;
        checked_tx = checked_tx
            .check_signatures(&self.consensus_params.chain_id())
            .map_err(TransactionValidityError::from)?;
        debug_assert!(checked_tx.checks().contains(Checks::Signatures));
        Ok(checked_tx)
    }

    fn attempt_tx_execution_with_vm<Tx, T>(
        &self,
        checked_tx: Checked<Tx>,
        header: &PartialBlockHeader,
        coinbase_contract_id: ContractId,
        gas_price: Word,
        storage_tx: &mut TxStorageTransaction<T>,
        memory: &mut MemoryInstance,
    ) -> ExecutorResult<(bool, ProgramState, Tx, Vec<Receipt>)>
    where
        Tx: ExecutableTransaction + Cacheable,
        <Tx as IntoChecked>::Metadata: CheckedMetadataTrait + Send + Sync,
        T: KeyValueInspect<Column = Column>,
    {
        let tx_id = checked_tx.id();

        let mut sub_block_db_commit = storage_tx
            .read_transaction()
            .with_policy(ConflictPolicy::Overwrite);

        let vm_db = VmStorage::new(
            &mut sub_block_db_commit,
            &header.consensus,
            &header.application,
            coinbase_contract_id,
        );

        let gas_costs = self.consensus_params.gas_costs();
        let fee_params = self.consensus_params.fee_params();

        let predicate_gas_used = checked_tx
            .transaction()
            .inputs()
            .iter()
            .map(|input| input.predicate_gas_used())
            .collect();
        let ready_tx = checked_tx.into_ready(gas_price, gas_costs, fee_params)?;

        let mut vm = Interpreter::with_storage(
            memory,
            vm_db,
            InterpreterParams::new(gas_price, &self.consensus_params),
        );

        let vm_result: StateTransition<_> = vm
            .transact(ready_tx)
            .map_err(|error| ExecutorError::VmExecution {
                error: error.to_string(),
                transaction_id: tx_id,
            })?
            .into();
        let reverted = vm_result.should_revert();

        let (state, mut tx, receipts): (_, Tx, _) = vm_result.into_inner();
        #[cfg(debug_assertions)]
        {
            tx.precompute(&self.consensus_params.chain_id())?;
            debug_assert_eq!(tx.id(&self.consensus_params.chain_id()), tx_id);
        }

        Self::update_input_used_gas(predicate_gas_used, tx_id, &mut tx)?;

        // We always need to update inputs with storage state before execution,
        // because VM zeroes malleable fields during the execution.
        self.compute_inputs(tx.inputs_mut(), storage_tx)?;

        // only commit state changes if execution was a success
        if !reverted {
            self.log_backtrace(&vm, &receipts);
            let changes = sub_block_db_commit.into_changes();
            storage_tx.commit_changes(changes)?;
        }

        self.update_tx_outputs(storage_tx, tx_id, &mut tx)?;
        Ok((reverted, state, tx, receipts))
    }

    fn verify_inputs_exist_and_values_match<T>(
        &self,
        db: &StorageTransaction<T>,
        inputs: &[Input],
        block_da_height: DaBlockHeight,
    ) -> ExecutorResult<()>
    where
        T: KeyValueInspect<Column = Column>,
    {
        for input in inputs {
            match input {
                Input::CoinSigned(CoinSigned { utxo_id, .. })
                | Input::CoinPredicate(CoinPredicate { utxo_id, .. }) => {
                    if let Some(coin) = db.storage::<Coins>().get(utxo_id)? {
                        if !coin.matches_input(input).unwrap_or_default() {
                            return Err(
                                TransactionValidityError::CoinMismatch(*utxo_id).into()
                            )
                        }
                    } else {
                        return Err(
                            TransactionValidityError::CoinDoesNotExist(*utxo_id).into()
                        )
                    }
                }
                Input::Contract(contract) => {
                    if !db
                        .storage::<ContractsLatestUtxo>()
                        .contains_key(&contract.contract_id)?
                    {
                        return Err(TransactionValidityError::ContractDoesNotExist(
                            contract.contract_id,
                        )
                        .into())
                    }
                }
                Input::MessageCoinSigned(MessageCoinSigned { nonce, .. })
                | Input::MessageCoinPredicate(MessageCoinPredicate { nonce, .. })
                | Input::MessageDataSigned(MessageDataSigned { nonce, .. })
                | Input::MessageDataPredicate(MessageDataPredicate { nonce, .. }) => {
                    if let Some(message) = db.storage::<Messages>().get(nonce)? {
                        if message.da_height() > block_da_height {
                            return Err(TransactionValidityError::MessageSpendTooEarly(
                                *nonce,
                            )
                            .into())
                        }

                        if !message.matches_input(input).unwrap_or_default() {
                            return Err(
                                TransactionValidityError::MessageMismatch(*nonce).into()
                            )
                        }
                    } else {
                        return Err(
                            TransactionValidityError::MessageDoesNotExist(*nonce).into()
                        )
                    }
                }
            }
        }

        Ok(())
    }

    /// Mark input utxos as spent
    fn spend_input_utxos<T>(
        &self,
        inputs: &[Input],
        db: &mut TxStorageTransaction<T>,
        reverted: bool,
        execution_data: &mut ExecutionData,
    ) -> ExecutorResult<()>
    where
        T: KeyValueInspect<Column = Column>,
    {
        for input in inputs {
            match input {
                Input::CoinSigned(CoinSigned {
                    utxo_id,
                    owner,
                    amount,
                    asset_id,
                    ..
                })
                | Input::CoinPredicate(CoinPredicate {
                    utxo_id,
                    owner,
                    amount,
                    asset_id,
                    ..
                }) => {
                    // prune utxo from db
                    let coin = db
                        .storage::<Coins>()
                        .take(utxo_id)
                        .map_err(Into::into)
                        .transpose()
                        .unwrap_or_else(|| {
                            // If the coin is not found in the database, it means that it was
                            // already spent or `utxo_validation` is `false`.
                            self.get_coin_or_default(
                                db, *utxo_id, *owner, *amount, *asset_id,
                            )
                        })?;

                    execution_data
                        .events
                        .push(ExecutorEvent::CoinConsumed(coin.uncompress(*utxo_id)));
                }
                Input::MessageDataSigned(_) | Input::MessageDataPredicate(_)
                    if reverted =>
                {
                    // Don't spend the retryable messages if transaction is reverted
                    continue
                }
                Input::MessageCoinSigned(MessageCoinSigned { nonce, .. })
                | Input::MessageCoinPredicate(MessageCoinPredicate { nonce, .. })
                | Input::MessageDataSigned(MessageDataSigned { nonce, .. })
                | Input::MessageDataPredicate(MessageDataPredicate { nonce, .. }) => {
                    // ensure message wasn't already marked as spent,
                    // and cleanup message contents
                    let message = db
                        .storage::<Messages>()
                        .take(nonce)?
                        .ok_or(ExecutorError::MessageDoesNotExist(*nonce))?;
                    execution_data
                        .events
                        .push(ExecutorEvent::MessageConsumed(message));
                }
                _ => {}
            }
        }
        Ok(())
    }

    fn total_fee_paid<Tx: Chargeable>(
        &self,
        tx: &Tx,
        receipts: &[Receipt],
        gas_price: Word,
    ) -> ExecutorResult<(Word, Word)> {
        let min_gas = tx.min_gas(
            self.consensus_params.gas_costs(),
            self.consensus_params.fee_params(),
        );
        let max_fee = tx.max_fee_limit();
        let mut used_gas = 0;
        for r in receipts {
            if let Receipt::ScriptResult { gas_used, .. } = r {
                used_gas = *gas_used;
                break
            }
        }

        let fee = tx
            .refund_fee(
                self.consensus_params.gas_costs(),
                self.consensus_params.fee_params(),
                used_gas,
                gas_price,
            )
            .ok_or(ExecutorError::FeeOverflow)?;
        let total_used_gas = min_gas
            .checked_add(used_gas)
            .ok_or(ExecutorError::GasOverflow)?;
        // if there's no script result (i.e. create) then fee == base amount
        Ok((
            total_used_gas,
            max_fee.checked_sub(fee).ok_or(ExecutorError::FeeOverflow)?,
        ))
    }

    /// Computes all zeroed or variable inputs.
    fn compute_inputs<T>(
        &self,
        inputs: &mut [Input],
        db: &TxStorageTransaction<T>,
    ) -> ExecutorResult<()>
    where
        T: KeyValueInspect<Column = Column>,
    {
        for input in inputs {
            match input {
                Input::CoinSigned(CoinSigned {
                    tx_pointer,
                    utxo_id,
                    owner,
                    amount,
                    asset_id,
                    ..
                })
                | Input::CoinPredicate(CoinPredicate {
                    tx_pointer,
                    utxo_id,
                    owner,
                    amount,
                    asset_id,
                    ..
                }) => {
                    let coin = self
                        .get_coin_or_default(db, *utxo_id, *owner, *amount, *asset_id)?;
                    *tx_pointer = *coin.tx_pointer();
                }
                Input::Contract(input::contract::Contract {
                    ref mut utxo_id,
                    ref mut balance_root,
                    ref mut state_root,
                    ref mut tx_pointer,
                    ref contract_id,
                    ..
                }) => {
                    let contract = ContractRef::new(db, *contract_id);
                    let utxo_info =
                        contract.validated_utxo(self.options.extra_tx_checks)?;
                    *utxo_id = *utxo_info.utxo_id();
                    *tx_pointer = utxo_info.tx_pointer();
                    *balance_root = contract.balance_root()?;
                    *state_root = contract.state_root()?;
                }
                _ => {}
            }
        }
        Ok(())
    }

    #[allow(clippy::type_complexity)]
    // TODO: Maybe we need move it to `fuel-vm`? O_o Because other `Outputs` are processed there
    /// Computes all zeroed or variable outputs.
    /// In production mode, updates the outputs with computed values.
    /// In validation mode, compares the outputs with computed inputs.
    fn compute_state_of_not_utxo_outputs<T>(
        &self,
        outputs: &mut [Output],
        inputs: &[Input],
        tx_id: TxId,
        db: &TxStorageTransaction<T>,
    ) -> ExecutorResult<()>
    where
        T: KeyValueInspect<Column = Column>,
    {
        for output in outputs {
            if let Output::Contract(contract_output) = output {
                let contract_id =
                    if let Some(Input::Contract(input::contract::Contract {
                        contract_id,
                        ..
                    })) = inputs.get(contract_output.input_index as usize)
                    {
                        contract_id
                    } else {
                        return Err(ExecutorError::InvalidTransactionOutcome {
                            transaction_id: tx_id,
                        })
                    };

                let contract = ContractRef::new(db, *contract_id);
                contract_output.balance_root = contract.balance_root()?;
                contract_output.state_root = contract.state_root()?;
            }
        }
        Ok(())
    }

    #[allow(clippy::too_many_arguments)]
    pub fn get_coin_or_default<T>(
        &self,
        db: &TxStorageTransaction<T>,
        utxo_id: UtxoId,
        owner: Address,
        amount: u64,
        asset_id: AssetId,
    ) -> ExecutorResult<CompressedCoin>
    where
        T: KeyValueInspect<Column = Column>,
    {
        if self.options.extra_tx_checks {
            db.storage::<Coins>()
                .get(&utxo_id)?
                .ok_or(ExecutorError::TransactionValidity(
                    TransactionValidityError::CoinDoesNotExist(utxo_id),
                ))
                .map(Cow::into_owned)
        } else {
            // if utxo validation is disabled, just assign this new input to the original block
            let coin = CompressedCoinV1 {
                owner,
                amount,
                asset_id,
                tx_pointer: Default::default(),
            }
            .into();
            Ok(coin)
        }
    }

    /// Log a VM backtrace if configured to do so
    fn log_backtrace<M, T, Tx>(
        &self,
        vm: &Interpreter<M, VmStorage<T>, Tx>,
        receipts: &[Receipt],
    ) where
        M: Memory,
    {
        if self.options.backtrace {
            if let Some(backtrace) = receipts
                .iter()
                .find_map(Receipt::result)
                .copied()
                .map(|result| FuelBacktrace::from_vm_error(vm, result))
            {
                let sp = usize::try_from(backtrace.registers()[RegId::SP]).expect(
                    "The `$sp` register points to the memory of the VM. \
                    Because the VM's memory is limited by the `usize` of the system, \
                    it is impossible to lose higher bits during truncation.",
                );
                warn!(
                    target = "vm",
                    "Backtrace on contract: 0x{:x}\nregisters: {:?}\ncall_stack: {:?}\nstack\n: {}",
                    backtrace.contract(),
                    backtrace.registers(),
                    backtrace.call_stack(),
                    hex::encode(backtrace.memory().read(0usize, sp).expect("`SP` always within stack")), // print stack
                );
            }
        }
    }

    fn persist_output_utxos<T>(
        &self,
        block_height: BlockHeight,
        execution_data: &mut ExecutionData,
        tx_id: &Bytes32,
        db: &mut TxStorageTransaction<T>,
        inputs: &[Input],
        outputs: &[Output],
    ) -> ExecutorResult<()>
    where
        T: KeyValueInspect<Column = Column>,
    {
        let tx_idx = execution_data.tx_count;
        for (output_index, output) in outputs.iter().enumerate() {
            let index =
                u16::try_from(output_index).map_err(|_| ExecutorError::TooManyOutputs)?;
            let utxo_id = UtxoId::new(*tx_id, index);
            match output {
                Output::Coin {
                    amount,
                    asset_id,
                    to,
                } => Self::insert_coin(
                    block_height,
                    execution_data,
                    utxo_id,
                    amount,
                    asset_id,
                    to,
                    db,
                )?,
                Output::Contract(contract) => {
                    if let Some(Input::Contract(input::contract::Contract {
                        contract_id,
                        ..
                    })) = inputs.get(contract.input_index as usize)
                    {
                        let tx_pointer = TxPointer::new(block_height, tx_idx);
                        db.storage::<ContractsLatestUtxo>().insert(
                            contract_id,
                            &ContractUtxoInfo::V1((utxo_id, tx_pointer).into()),
                        )?;
                    } else {
                        return Err(ExecutorError::TransactionValidity(
                            TransactionValidityError::InvalidContractInputIndex(utxo_id),
                        ))
                    }
                }
                Output::Change {
                    to,
                    asset_id,
                    amount,
                } => Self::insert_coin(
                    block_height,
                    execution_data,
                    utxo_id,
                    amount,
                    asset_id,
                    to,
                    db,
                )?,
                Output::Variable {
                    to,
                    asset_id,
                    amount,
                } => Self::insert_coin(
                    block_height,
                    execution_data,
                    utxo_id,
                    amount,
                    asset_id,
                    to,
                    db,
                )?,
                Output::ContractCreated { contract_id, .. } => {
                    let tx_pointer = TxPointer::new(block_height, tx_idx);
                    db.storage::<ContractsLatestUtxo>().insert(
                        contract_id,
                        &ContractUtxoInfo::V1((utxo_id, tx_pointer).into()),
                    )?;
                }
            }
        }
        Ok(())
    }

    fn insert_coin<T>(
        block_height: BlockHeight,
        execution_data: &mut ExecutionData,
        utxo_id: UtxoId,
        amount: &Word,
        asset_id: &AssetId,
        to: &Address,
        db: &mut TxStorageTransaction<T>,
    ) -> ExecutorResult<()>
    where
        T: KeyValueInspect<Column = Column>,
    {
        // Only insert a coin output if it has some amount.
        // This is because variable or transfer outputs won't have any value
        // if there's a revert or panic and shouldn't be added to the utxo set.
        if *amount > Word::MIN {
            let coin = CompressedCoinV1 {
                owner: *to,
                amount: *amount,
                asset_id: *asset_id,
                tx_pointer: TxPointer::new(block_height, execution_data.tx_count),
            }
            .into();

            if db.storage::<Coins>().replace(&utxo_id, &coin)?.is_some() {
                return Err(ExecutorError::OutputAlreadyExists)
            }
            execution_data
                .events
                .push(ExecutorEvent::CoinCreated(coin.uncompress(utxo_id)));
        }

        Ok(())
    }
}<|MERGE_RESOLUTION|>--- conflicted
+++ resolved
@@ -186,11 +186,7 @@
 }
 
 impl TransactionsSource for OnceTransactionsSource {
-<<<<<<< HEAD
-    fn next(&self, _: u64, _: u64) -> Vec<MaybeCheckedTransaction> {
-=======
-    fn next(&self, _: u64, _: u16, _: u32) -> Vec<MaybeCheckedTransaction> {
->>>>>>> b7d8da65
+    fn next(&self, _: u64, _: u16, _: u64) -> Vec<MaybeCheckedTransaction> {
         let mut lock = self.transactions.lock();
         core::mem::take(lock.as_mut())
     }
@@ -575,21 +571,18 @@
             self.consensus_params.block_transaction_size_limit();
 
         let mut remaining_gas_limit = block_gas_limit.saturating_sub(data.used_gas);
-<<<<<<< HEAD
         let mut remaining_block_transaction_size_limit =
             block_transaction_size_limit.saturating_sub(data.used_size);
 
-        let mut regular_tx_iter = l2_tx_source
-            .next(remaining_gas_limit, remaining_block_transaction_size_limit)
-=======
         // TODO: Handle `remaining_tx_count` https://github.com/FuelLabs/fuel-core/issues/2114
         let remaining_tx_count = u16::MAX;
-        // TODO: Handle `remaining_size` https://github.com/FuelLabs/fuel-core/issues/2133
-        let remaining_size = u32::MAX;
 
         let mut regular_tx_iter = l2_tx_source
-            .next(remaining_gas_limit, remaining_tx_count, remaining_size)
->>>>>>> b7d8da65
+            .next(
+                remaining_gas_limit,
+                remaining_tx_count,
+                remaining_block_transaction_size_limit,
+            )
             .into_iter()
             .peekable();
         while regular_tx_iter.peek().is_some() {
@@ -620,11 +613,11 @@
             }
 
             regular_tx_iter = l2_tx_source
-<<<<<<< HEAD
-                .next(remaining_gas_limit, remaining_block_transaction_size_limit)
-=======
-                .next(remaining_gas_limit, remaining_tx_count, remaining_size)
->>>>>>> b7d8da65
+                .next(
+                    remaining_gas_limit,
+                    remaining_tx_count,
+                    remaining_block_transaction_size_limit,
+                )
                 .into_iter()
                 .peekable();
         }
