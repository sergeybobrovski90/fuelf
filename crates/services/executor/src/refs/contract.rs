use core::fmt;
use fuel_core_storage::{
    not_found,
    tables::ContractsLatestUtxo,
    Error as StorageError,
    Mappable,
    MerkleRoot,
    StorageAsRef,
    StorageInspect,
};
use fuel_core_types::{
    fuel_crypto::Hasher,
    fuel_types::{
        Bytes32,
        ContractId,
    },
    services::executor::{
        Error as ExecutorError,
        Result as ExecutorResult,
    },
};

#[cfg(feature = "std")]
use std::borrow::Cow;

<<<<<<< HEAD
#[cfg(not(feature = "std"))]
use alloc::borrow::Cow;
=======
#[cfg(feature = "smt")]
pub use smt::*;

#[cfg(not(feature = "smt"))]
pub use not_smt::*;
>>>>>>> 74dae6d2

/// The wrapper around `contract_id` to simplify work with `Contract` in the database.
pub struct ContractRef<Database> {
    database: Database,
    contract_id: ContractId,
}

impl<Database> ContractRef<Database> {
    pub fn new(database: Database, contract_id: ContractId) -> Self {
        Self {
            database,
            contract_id,
        }
    }

    pub fn contract_id(&self) -> &ContractId {
        &self.contract_id
    }

    pub fn database(&self) -> &Database {
        &self.database
    }

    pub fn database_mut(&mut self) -> &mut Database {
        &mut self.database
    }
}

impl<Database> ContractRef<Database>
where
    Database: StorageInspect<ContractsLatestUtxo>,
    ExecutorError: From<Database::Error>,
{
    pub fn utxo(
        &self,
    ) -> Result<
        Option<Cow<'_, <ContractsLatestUtxo as Mappable>::OwnedValue>>,
        Database::Error,
    > {
        self.database.storage().get(&self.contract_id)
    }
}

impl<Database> ContractRef<Database>
where
    Database: StorageInspect<ContractsLatestUtxo>,
    ExecutorError: From<Database::Error>,
{
    pub fn validated_utxo(
        &self,
        utxo_validation: bool,
    ) -> ExecutorResult<<ContractsLatestUtxo as Mappable>::OwnedValue> {
        let maybe_utxo_id = self.utxo()?.map(|utxo| utxo.into_owned());
        let expected_utxo_id = if utxo_validation {
            maybe_utxo_id.ok_or(ExecutorError::ContractUtxoMissing(self.contract_id))?
        } else {
            maybe_utxo_id.unwrap_or_default()
        };
        Ok(expected_utxo_id)
    }
}

#[cfg(feature = "smt")]
mod smt {
    use super::*;
    use fuel_core_storage::{
        tables::{
            ContractsAssets,
            ContractsState,
        },
        MerkleRootStorage,
    };

    impl<Database> ContractRef<Database>
    where
        Database: ContractStorageTrait,
    {
        pub fn balance_root(
            &self,
        ) -> Result<Bytes32, <Database as StorageInspect<ContractsAssets>>::Error>
        {
            <Database as MerkleRootStorage<ContractId, ContractsAssets>>::root(
                &self.database,
                &self.contract_id,
            )
            .map(Into::into)
        }

        pub fn state_root(
            &self,
        ) -> Result<Bytes32, <Database as StorageInspect<ContractsState>>::Error>
        {
            <Database as MerkleRootStorage<ContractId, ContractsState>>::root(
                &self.database,
                &self.contract_id,
            )
            .map(Into::into)
        }
    }

    pub trait ContractStorageTrait:
        StorageInspect<ContractsLatestUtxo, Error = Self::InnerError>
        + MerkleRootStorage<ContractId, ContractsState, Error = Self::InnerError>
        + MerkleRootStorage<ContractId, ContractsAssets, Error = Self::InnerError>
    {
        type InnerError: fmt::Debug + fmt::Display + Send + Sync + 'static;
    }

    impl<D, E> ContractStorageTrait for D
    where
        D: StorageInspect<ContractsLatestUtxo, Error = E>
            + MerkleRootStorage<ContractId, ContractsState, Error = E>
            + MerkleRootStorage<ContractId, ContractsAssets, Error = E>,
        E: fmt::Debug + fmt::Display + Send + Sync + 'static,
    {
        type InnerError = E;
    }
}

#[cfg(not(feature = "smt"))]
mod not_smt {
    use super::*;
    use fuel_core_storage::Error as StorageError;

    impl<Database> ContractRef<Database> {
        pub fn balance_root(&self) -> Result<Bytes32, StorageError> {
            Ok(Bytes32::zeroed())
        }
    }

    impl<Database> ContractRef<Database> {
        pub fn state_root(&self) -> Result<Bytes32, StorageError> {
            Ok(Bytes32::zeroed())
        }
    }

    pub trait ContractStorageTrait:
        StorageInspect<ContractsLatestUtxo, Error = Self::InnerError>
    {
        type InnerError: fmt::Debug + fmt::Display + Send + Sync + 'static;
    }

    impl<D, E> ContractStorageTrait for D
    where
        D: StorageInspect<ContractsLatestUtxo, Error = E>,
        E: fmt::Debug + fmt::Display + Send + Sync + 'static,
    {
        type InnerError = E;
    }
}

impl<'a, Database> ContractRef<&'a Database>
where
    &'a Database: ContractStorageTrait<InnerError = StorageError>,
{
    /// Returns the state root of the whole contract.
    pub fn root(&self) -> anyhow::Result<MerkleRoot> {
        let contract_id = *self.contract_id();
        let utxo = *self
            .database()
            .storage::<ContractsLatestUtxo>()
            .get(&contract_id)?
            .ok_or(not_found!(ContractsLatestUtxo))?
            .into_owned()
            .utxo_id();

        let state_root = self.state_root()?;

        let balance_root = self.balance_root()?;

        let contract_hash = *Hasher::default()
            // `ContractId` already is based on contract's code and salt so we don't need it.
            .chain(contract_id.as_ref())
            .chain(utxo.tx_id().as_ref())
            .chain(utxo.output_index().to_be_bytes())
            .chain(state_root.as_slice())
            .chain(balance_root.as_slice())
            .finalize();

        Ok(contract_hash)
    }
}<|MERGE_RESOLUTION|>--- conflicted
+++ resolved
@@ -23,16 +23,14 @@
 #[cfg(feature = "std")]
 use std::borrow::Cow;
 
-<<<<<<< HEAD
 #[cfg(not(feature = "std"))]
 use alloc::borrow::Cow;
-=======
+
 #[cfg(feature = "smt")]
 pub use smt::*;
 
 #[cfg(not(feature = "smt"))]
 pub use not_smt::*;
->>>>>>> 74dae6d2
 
 /// The wrapper around `contract_id` to simplify work with `Contract` in the database.
 pub struct ContractRef<Database> {
