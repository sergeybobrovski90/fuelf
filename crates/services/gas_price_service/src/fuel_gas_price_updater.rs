--- conflicted
+++ resolved
@@ -3,7 +3,6 @@
     UpdateAlgorithm,
 };
 use fuel_core_types::fuel_types::BlockHeight;
-<<<<<<< HEAD
 pub use fuel_gas_price_algorithm::{
     v0::{
         AlgorithmUpdaterV0,
@@ -14,16 +13,6 @@
         AlgorithmV1,
         RecordedBlock,
     },
-=======
-use fuel_gas_price_algorithm::v0::{
-    AlgorithmUpdaterV0,
-    AlgorithmV0,
-};
-pub use fuel_gas_price_algorithm::v1::{
-    AlgorithmUpdaterV1,
-    AlgorithmV1,
-    RecordedBlock,
->>>>>>> dded7cc7
 };
 use std::num::NonZeroU64;
 
@@ -33,16 +22,11 @@
 pub mod fuel_core_storage_adapter;
 
 pub struct FuelGasPriceUpdater<L2, Metadata> {
-<<<<<<< HEAD
     inner: AlgorithmUpdater,
-=======
-    inner: AlgorithmUpdaterV0,
->>>>>>> dded7cc7
     l2_block_source: L2,
     metadata_storage: Metadata,
 }
 
-<<<<<<< HEAD
 #[derive(Debug, Clone, PartialEq)]
 pub enum AlgorithmUpdater {
     V0(AlgorithmUpdaterV0),
@@ -65,11 +49,6 @@
 impl<L2, Metadata> FuelGasPriceUpdater<L2, Metadata> {
     pub fn new(
         inner: AlgorithmUpdater,
-=======
-impl<L2, Metadata> FuelGasPriceUpdater<L2, Metadata> {
-    pub fn new(
-        inner: AlgorithmUpdaterV0,
->>>>>>> dded7cc7
         l2_block_source: L2,
         metadata_storage: Metadata,
     ) -> Self {
@@ -133,14 +112,8 @@
     }
 }
 
-<<<<<<< HEAD
 impl From<UpdaterMetadata> for AlgorithmUpdater {
     fn from(metadata: UpdaterMetadata) -> Self {
-=======
-impl TryFrom<UpdaterMetadata> for AlgorithmUpdaterV0 {
-    type Error = anyhow::Error;
-    fn try_from(metadata: UpdaterMetadata) -> Result<Self, Self::Error> {
->>>>>>> dded7cc7
         match metadata {
             UpdaterMetadata::V0(v1_no_da) => {
                 let V0Metadata {
@@ -157,11 +130,7 @@
                     l2_block_height,
                     l2_block_fullness_threshold_percent,
                 };
-<<<<<<< HEAD
                 AlgorithmUpdater::V0(updater)
-=======
-                Ok(updater)
->>>>>>> dded7cc7
             }
         }
     }
@@ -184,7 +153,6 @@
     pub l2_block_fullness_threshold_percent: u64,
 }
 
-<<<<<<< HEAD
 impl From<AlgorithmUpdater> for UpdaterMetadata {
     fn from(updater: AlgorithmUpdater) -> Self {
         match updater {
@@ -200,18 +168,6 @@
                 UpdaterMetadata::V0(metadata)
             }
         }
-=======
-impl From<AlgorithmUpdaterV0> for UpdaterMetadata {
-    fn from(v1: AlgorithmUpdaterV0) -> Self {
-        let v0 = V0Metadata {
-            new_exec_price: v1.new_exec_price,
-            min_exec_gas_price: v1.min_exec_gas_price,
-            exec_gas_price_change_percent: v1.exec_gas_price_change_percent,
-            l2_block_height: v1.l2_block_height,
-            l2_block_fullness_threshold_percent: v1.l2_block_fullness_threshold_percent,
-        };
-        UpdaterMetadata::V0(v0)
->>>>>>> dded7cc7
     }
 }
 
@@ -234,8 +190,7 @@
         let inner = metadata_storage
             .get_metadata(&target_block_height)?
             .unwrap_or(init_metadata)
-            .try_into()
-            .map_err(Error::CouldNotInitUpdater)?;
+            .into();
         let updater = Self {
             inner,
             l2_block_source,
@@ -251,18 +206,13 @@
     L2: L2BlockSource,
     Metadata: MetadataStorage + Send + Sync,
 {
-<<<<<<< HEAD
     type Algorithm = Algorithm;
-=======
-    type Algorithm = AlgorithmV0;
->>>>>>> dded7cc7
 
     fn start(&self, _for_block: BlockHeight) -> Self::Algorithm {
         self.inner.algorithm()
     }
 
     async fn next(&mut self) -> anyhow::Result<Self::Algorithm> {
-<<<<<<< HEAD
         let l2_block = self
             .l2_block_source
             .get_l2_block(self.inner.l2_block_height())
@@ -276,35 +226,13 @@
         } = l2_block;
         let capacity = NonZeroU64::new(block_gas_capacity)
             .ok_or_else(|| anyhow::anyhow!("Block gas capacity must be non-zero"))?;
-        self.metadata_storage
-            .set_metadata(self.inner.clone().into())?;
         match self.inner {
             AlgorithmUpdater::V0(ref mut updater) => {
                 updater.update_l2_block_data(height, gas_used, capacity)?;
-=======
-        tokio::select! {
-            l2_block = self.l2_block_source.get_l2_block(self.inner.l2_block_height.into()) => {
-                tracing::info!("Received L2 block: {:?}", l2_block);
-                let l2_block = l2_block?;
-                let BlockInfo {
-                    height,
-                    gas_used,
-                    block_gas_capacity,
-                } = l2_block;
-                let capacity = NonZeroU64::new(block_gas_capacity).ok_or_else(|| {
-                    anyhow::anyhow!("Block gas capacity must be non-zero")
-                })?;
-                self.inner.update_l2_block_data(
-                    height,
-                    gas_used,
-                    capacity,
-                )?;
-                self.metadata_storage
-                    .set_metadata(self.inner.clone().into())?;
-                Ok(self.inner.algorithm())
->>>>>>> dded7cc7
             }
         }
+        self.metadata_storage
+            .set_metadata(self.inner.clone().into())?;
         Ok(self.inner.algorithm())
     }
 }
