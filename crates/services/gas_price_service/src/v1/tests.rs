--- conflicted
+++ resolved
@@ -268,11 +268,7 @@
 
 #[async_trait::async_trait]
 impl DaBlockCostsSource for FakeDABlockCost {
-<<<<<<< HEAD
     async fn request_da_block_cost(&mut self) -> Result<Option<DaBlockCosts>> {
-=======
-    async fn request_da_block_cost(&mut self) -> Result<DaBlockCosts> {
->>>>>>> 2ea9cd4c
         let costs = self.da_block_costs.recv().await.unwrap();
         Ok(Some(costs))
     }
@@ -303,10 +299,7 @@
         capped_range_size: 0,
         decrease_range_size: 0,
         block_activity_threshold: 0,
-<<<<<<< HEAD
         da_poll_interval: None,
-=======
->>>>>>> 2ea9cd4c
     }
 }
 
@@ -340,10 +333,7 @@
         capped_range_size: 0,
         decrease_range_size: 0,
         block_activity_threshold: 0,
-<<<<<<< HEAD
         da_poll_interval: None,
-=======
->>>>>>> 2ea9cd4c
     }
 }
 
@@ -395,11 +385,8 @@
         l2_block_source,
         shared_algo,
         algo_updater,
-<<<<<<< HEAD
         da_service_runner,
-=======
-        da_source_service,
->>>>>>> 2ea9cd4c
+        inner,
         inner,
     );
 
@@ -445,11 +432,8 @@
         l2_block_source,
         shared_algo,
         algo_updater,
-<<<<<<< HEAD
         da_service_runner,
-=======
-        da_source_service,
->>>>>>> 2ea9cd4c
+        inner,
         inner,
     );
     let mut watcher = StateWatcher::started();
