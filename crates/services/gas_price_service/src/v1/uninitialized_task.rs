--- conflicted
+++ resolved
@@ -80,10 +80,7 @@
     AlgorithmUpdaterV1,
     UnrecordedBlocks,
 };
-<<<<<<< HEAD
 use std::time::Duration;
-=======
->>>>>>> 2ea9cd4c
 
 pub mod fuel_storage_unrecorded_blocks;
 
@@ -106,11 +103,7 @@
     L2DataStore: L2Data,
     L2DataStoreView: AtomicView<LatestView = L2DataStore>,
     AtomicStorage: GasPriceServiceAtomicStorage,
-<<<<<<< HEAD
     DA: DaBlockCostsSource + 'static,
-=======
-    DA: DaBlockCostsSource,
->>>>>>> 2ea9cd4c
     SettingsProvider: GasPriceSettingsProvider,
 {
     #[allow(clippy::too_many_arguments)]
@@ -175,28 +168,23 @@
             self.block_stream,
         );
 
-<<<<<<< HEAD
-=======
-        // TODO: Add to config
-        // https://github.com/FuelLabs/fuel-core/issues/2140
-        let poll_interval = None;
->>>>>>> 2ea9cd4c
         if let Some(bundle_id) =
             self.gas_price_db.get_bundle_id(&metadata_height.into())?
         {
             self.da_source.set_last_value(bundle_id).await?;
         }
-<<<<<<< HEAD
         let poll_duration = self
             .config
             .da_poll_interval
             .map(|x| Duration::from_millis(x.into()));
+        if let Some(bundle_id) =
+            self.gas_price_db.get_bundle_id(&metadata_height.into())?
+        {
+            self.da_source.set_last_value(bundle_id).await?;
+        }
         let da_service = DaSourceService::new(self.da_source, poll_duration);
         let da_service_runner = ServiceRunner::new(da_service);
         da_service_runner.start_and_await().await?;
-=======
-        let da_service = DaSourceService::new(self.da_source, poll_interval);
->>>>>>> 2ea9cd4c
 
         if BlockHeight::from(latest_block_height) == self.genesis_block_height
             || first_run
@@ -205,11 +193,7 @@
                 l2_block_source,
                 self.shared_algo,
                 self.algo_updater,
-<<<<<<< HEAD
                 da_service_runner,
-=======
-                da_service,
->>>>>>> 2ea9cd4c
                 self.gas_price_db,
             );
             Ok(service)
@@ -229,11 +213,7 @@
                 l2_block_source,
                 self.shared_algo,
                 self.algo_updater,
-<<<<<<< HEAD
                 da_service_runner,
-=======
-                da_service,
->>>>>>> 2ea9cd4c
                 self.gas_price_db,
             );
             Ok(service)
@@ -371,10 +351,6 @@
 }
 
 #[allow(clippy::type_complexity)]
-<<<<<<< HEAD
-#[allow(clippy::too_many_arguments)]
-=======
->>>>>>> 2ea9cd4c
 pub fn new_gas_price_service_v1<L2DataStore, AtomicStorage, DA, SettingsProvider>(
     v1_config: V1AlgorithmConfig,
     genesis_block_height: BlockHeight,
