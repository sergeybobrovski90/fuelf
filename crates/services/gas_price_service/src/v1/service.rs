--- conflicted
+++ resolved
@@ -178,10 +178,7 @@
     ) -> anyhow::Result<()> {
         self.algorithm_updater.update_da_record_data(
             &da_block_costs.l2_blocks,
-<<<<<<< HEAD
-=======
             da_block_costs.blob_size_bytes,
->>>>>>> ffb76448
             da_block_costs.blob_cost_wei,
         )?;
 
