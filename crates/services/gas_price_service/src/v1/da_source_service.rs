use crate::v1::da_source_service::service::DaBlockCostsSource;
use std::time::Duration;

pub mod block_committer_costs;
pub mod dummy_costs;
pub mod service;

#[derive(Debug, Default, Clone, Eq, Hash, PartialEq)]
pub struct DaBlockCosts {
    pub l2_block_range: core::ops::Range<u64>,
    pub blob_size_bytes: u32,
    pub blob_cost_wei: u128,
}

#[allow(non_snake_case)]
#[cfg(test)]
mod tests {
    use super::*;
    use crate::v1::da_source_service::{
        dummy_costs::DummyDaBlockCosts,
        service::new_service,
    };
    use fuel_core_services::Service;
    use std::{
        sync::Arc,
        time::Duration,
    };

    #[tokio::test]
    #[ignore]
    async fn run__when_da_block_cost_source_gives_value_shared_state_is_updated() {
        // given
        let expected_da_cost = DaBlockCosts {
            l2_block_range: 0..10,
            blob_size_bytes: 1024 * 128,
            blob_cost_wei: 2,
        };
        let notifier = Arc::new(tokio::sync::Notify::new());
        let da_block_costs_source =
            DummyDaBlockCosts::new(Ok(expected_da_cost.clone()), notifier.clone());
        let service = new_service(da_block_costs_source, Some(Duration::from_millis(1)));
        let mut shared_state = &mut service.shared.subscribe();

        // when
        service.start_and_await().await.unwrap();
        notifier.notified().await;

        // then
<<<<<<< HEAD
        let shared_state_value = shared_state.recv().await.unwrap();
        assert_eq!(shared_state_value, expected_da_cost);
        service.stop_and_await().await.unwrap();
    }

    #[tokio::test]
=======
        let da_block_costs = shared_state.try_recv().unwrap();
        assert_eq!(da_block_costs, expected_da_cost);
    }

    #[tokio::test]
    #[ignore]
>>>>>>> b6660bf0
    async fn run__when_da_block_cost_source_errors_shared_state_is_not_updated() {
        // given
        let notifier = Arc::new(tokio::sync::Notify::new());
        let da_block_costs_source =
            DummyDaBlockCosts::new(Err(anyhow::anyhow!("boo!")), notifier.clone());
        let service = new_service(da_block_costs_source, Some(Duration::from_millis(1)));
        let mut shared_state = &mut service.shared.subscribe();

        // when
        service.start_and_await().await.unwrap();
        notifier.notified().await;

        // then
        let shared_state_value = shared_state.try_recv();
        assert!(shared_state_value.is_err());
        service.stop_and_await().await.unwrap();
    }
}<|MERGE_RESOLUTION|>--- conflicted
+++ resolved
@@ -27,7 +27,6 @@
     };
 
     #[tokio::test]
-    #[ignore]
     async fn run__when_da_block_cost_source_gives_value_shared_state_is_updated() {
         // given
         let expected_da_cost = DaBlockCosts {
@@ -46,21 +45,12 @@
         notifier.notified().await;
 
         // then
-<<<<<<< HEAD
-        let shared_state_value = shared_state.recv().await.unwrap();
-        assert_eq!(shared_state_value, expected_da_cost);
+        let actual_da_cost = shared_state.try_recv().unwrap();
+        assert_eq!(actual_da_cost, expected_da_cost);
         service.stop_and_await().await.unwrap();
     }
 
     #[tokio::test]
-=======
-        let da_block_costs = shared_state.try_recv().unwrap();
-        assert_eq!(da_block_costs, expected_da_cost);
-    }
-
-    #[tokio::test]
-    #[ignore]
->>>>>>> b6660bf0
     async fn run__when_da_block_cost_source_errors_shared_state_is_not_updated() {
         // given
         let notifier = Arc::new(tokio::sync::Notify::new());
@@ -74,8 +64,8 @@
         notifier.notified().await;
 
         // then
-        let shared_state_value = shared_state.try_recv();
-        assert!(shared_state_value.is_err());
+        let da_block_costs_res = shared_state.try_recv();
+        assert!(da_block_costs_res.is_err());
         service.stop_and_await().await.unwrap();
     }
 }