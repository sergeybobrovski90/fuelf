--- conflicted
+++ resolved
@@ -75,21 +75,13 @@
 /// for future blocks to be recorded on the DA chain
 pub struct UnrecordedBlocksTable;
 
-<<<<<<< HEAD
-pub type BlockBytes = u64;
-=======
 type BlockSizeInBytes = u64;
->>>>>>> 43e19f22
 
 impl Mappable for UnrecordedBlocksTable {
     type Key = Self::OwnedKey;
     type OwnedKey = BlockHeight;
     type Value = Self::OwnedValue;
-<<<<<<< HEAD
-    type OwnedValue = BlockBytes;
-=======
     type OwnedValue = BlockSizeInBytes;
->>>>>>> 43e19f22
 }
 
 impl TableWithBlueprint for UnrecordedBlocksTable {
@@ -103,22 +95,14 @@
 
 pub struct SequenceNumberTable;
 
-<<<<<<< HEAD
-pub type SequenceNumber = u32;
-=======
 /// The sequence number or bundle id of the posted blocks.
 type BundleId = u32;
->>>>>>> 43e19f22
 
 impl Mappable for SequenceNumberTable {
     type Key = Self::OwnedKey;
     type OwnedKey = BlockHeight;
     type Value = Self::OwnedValue;
-<<<<<<< HEAD
-    type OwnedValue = SequenceNumber;
-=======
     type OwnedValue = BundleId;
->>>>>>> 43e19f22
 }
 
 impl TableWithBlueprint for SequenceNumberTable {
