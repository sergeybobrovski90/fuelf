[package]
authors = { workspace = true }
description = "Fuel Synchronizer"
edition = { workspace = true }
homepage = { workspace = true }
keywords = ["blockchain", "fuel", "fuel-vm"]
license = { workspace = true }
name = "fuel-core-sync"
repository = { workspace = true }
version = { workspace = true }

[dependencies]
anyhow = { workspace = true }
async-trait = { workspace = true }
fuel-core-services = { workspace = true }
fuel-core-types = { workspace = true }
futures = { workspace = true }
tokio = { workspace = true, features = ["full"] }
tracing = { workspace = true }

[dev-dependencies]
fuel-core-trace = { path = "../../trace" }
fuel-core-types = { path = "../../types", features = [
    "test-helpers",
] }
<<<<<<< HEAD
mockall = "0.11.3"
test-case = "2.2.2"
tokio = { version = "1.21", features = ["test-util"] }
=======
mockall = { workspace = true }
test-case = { workspace = true }
>>>>>>> ebd1f3c2
<|MERGE_RESOLUTION|>--- conflicted
+++ resolved
@@ -20,14 +20,6 @@
 
 [dev-dependencies]
 fuel-core-trace = { path = "../../trace" }
-fuel-core-types = { path = "../../types", features = [
-    "test-helpers",
-] }
-<<<<<<< HEAD
-mockall = "0.11.3"
-test-case = "2.2.2"
-tokio = { version = "1.21", features = ["test-util"] }
-=======
+fuel-core-types = { path = "../../types", features = ["test-helpers"] }
 mockall = { workspace = true }
-test-case = { workspace = true }
->>>>>>> ebd1f3c2
+test-case = { workspace = true }