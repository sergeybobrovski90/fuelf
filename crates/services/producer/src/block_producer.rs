use crate::{
    ports,
    ports::BlockProducerDatabase,
    Config,
};
use anyhow::{
    anyhow,
    Context,
};
use fuel_core_storage::transactional::{
    AtomicView,
    Changes,
};
use fuel_core_types::{
    blockchain::{
        header::{
            ApplicationHeader,
            ConsensusHeader,
            PartialBlockHeader,
        },
        primitives::DaBlockHeight,
    },
    fuel_asm::Word,
    fuel_tx::Transaction,
    fuel_types::{
        BlockHeight,
        Bytes32,
    },
    services::{
        block_producer::Components,
        executor::{
            TransactionExecutionStatus,
            UncommittedResult,
        },
    },
    tai64::Tai64,
};
use std::sync::Arc;
use tokio::sync::Mutex;
use tracing::debug;

#[cfg(test)]
mod tests;

#[derive(Debug, derive_more::Display)]
pub enum Error {
    #[display(fmt = "Genesis block is absent")]
    NoGenesisBlock,
    #[display(
        fmt = "The block height {height} should be higher than the previous block height {previous_block}"
    )]
    BlockHeightShouldBeHigherThanPrevious {
        height: BlockHeight,
        previous_block: BlockHeight,
    },
    #[display(fmt = "Previous block height {_0} doesn't exist")]
    MissingBlock(BlockHeight),
    #[display(
        fmt = "Best finalized da_height {best} is behind previous block da_height {previous_block}"
    )]
    InvalidDaFinalizationState {
        best: DaBlockHeight,
        previous_block: DaBlockHeight,
    },
}

impl From<Error> for anyhow::Error {
    fn from(error: Error) -> Self {
        anyhow::Error::msg(error)
    }
}

pub struct Producer<ViewProvider, TxPool, Executor> {
    pub config: Config,
    pub view_provider: ViewProvider,
    pub txpool: TxPool,
    pub executor: Arc<Executor>,
    pub relayer: Box<dyn ports::Relayer>,
    // use a tokio lock since we want callers to yield until the previous block
    // execution has completed (which may take a while).
    pub lock: Mutex<()>,
}

impl<ViewProvider, TxPool, Executor> Producer<ViewProvider, TxPool, Executor>
where
    ViewProvider: AtomicView<Height = BlockHeight> + 'static,
    ViewProvider::View: BlockProducerDatabase,
{
    /// Produces and execute block for the specified height.
    async fn produce_and_execute<TxSource>(
        &self,
        height: BlockHeight,
        block_time: Tai64,
        tx_source: impl FnOnce(BlockHeight) -> TxSource,
        max_gas: Word,
    ) -> anyhow::Result<UncommittedResult<Changes>>
    where
        Executor: ports::Executor<TxSource> + 'static,
    {
        //  - get previous block info (hash, root, etc)
        //  - select best da_height from relayer
        //  - get available txs from txpool
        //  - select best txs based on factors like:
        //      1. fees
        //      2. parallel throughput
        //  - Execute block with production mode to correctly malleate txs outputs and block headers

        // prevent simultaneous block production calls, the guard will drop at the end of this fn.
        let _production_guard = self.lock.lock().await;

        let source = tx_source(height);

        let header = self.new_header(height, block_time).await?;

        let component = Components {
            header_to_produce: header,
            transactions_source: source,
<<<<<<< HEAD
            coinbase_recipient: self.config.coinbase_recipient.unwrap_or_default(),
=======
            // TODO: Provide gas price https://github.com/FuelLabs/fuel-core/issues/1642
            gas_price: self.config.gas_price,
>>>>>>> ffecd1d5
            gas_limit: max_gas,
        };

        // Store the context string in case we error.
        let context_string =
            format!("Failed to produce block {height:?} due to execution failure");
        let result = self
            .executor
            .execute_without_commit(component)
            .map_err(Into::<anyhow::Error>::into)
            .context(context_string)?;

        debug!("Produced block with result: {:?}", result.result());
        Ok(result)
    }
}

impl<ViewProvider, TxPool, Executor, TxSource> Producer<ViewProvider, TxPool, Executor>
where
    ViewProvider: AtomicView<Height = BlockHeight> + 'static,
    ViewProvider::View: BlockProducerDatabase,
    TxPool: ports::TxPool<TxSource = TxSource> + 'static,
    Executor: ports::Executor<TxSource> + 'static,
{
    /// Produces and execute block for the specified height with transactions from the `TxPool`.
    pub async fn produce_and_execute_block_txpool(
        &self,
        height: BlockHeight,
        block_time: Tai64,
        max_gas: Word,
    ) -> anyhow::Result<UncommittedResult<Changes>> {
        self.produce_and_execute(
            height,
            block_time,
            |height| self.txpool.get_source(height),
            max_gas,
        )
        .await
    }
}

impl<ViewProvider, TxPool, Executor> Producer<ViewProvider, TxPool, Executor>
where
    ViewProvider: AtomicView<Height = BlockHeight> + 'static,
    ViewProvider::View: BlockProducerDatabase,
    Executor: ports::Executor<Vec<Transaction>> + 'static,
{
    /// Produces and execute block for the specified height with `transactions`.
    pub async fn produce_and_execute_block_transactions(
        &self,
        height: BlockHeight,
        block_time: Tai64,
        transactions: Vec<Transaction>,
        max_gas: Word,
    ) -> anyhow::Result<UncommittedResult<Changes>> {
        self.produce_and_execute(height, block_time, |_| transactions, max_gas)
            .await
    }
}

impl<ViewProvider, TxPool, Executor> Producer<ViewProvider, TxPool, Executor>
where
    ViewProvider: AtomicView<Height = BlockHeight> + 'static,
    ViewProvider::View: BlockProducerDatabase,
    Executor: ports::DryRunner + 'static,
{
    // TODO: Support custom `block_time` for `dry_run`.
    /// Simulates multiple transactions without altering any state. Does not acquire the production lock.
    /// since it is basically a "read only" operation and shouldn't get in the way of normal
    /// production.
    pub async fn dry_run(
        &self,
        transactions: Vec<Transaction>,
        height: Option<BlockHeight>,
        utxo_validation: Option<bool>,
    ) -> anyhow::Result<Vec<TransactionExecutionStatus>> {
        let height = height.unwrap_or_else(|| {
            self.view_provider
                .latest_height()
                .unwrap_or_default()
                .succ()
                .expect("It is impossible to overflow the current block height")
        });

        // The dry run execution should use the state of the blockchain based on the
        // last available block, not on the upcoming one. It means that we need to
        // use the same configuration as the last block -> the same DA height.
        // It is deterministic from the result perspective, plus it is more performant
        // because we don't need to wait for the relayer to sync.
        let header = self._new_header(height, Tai64::now())?;
        let component = Components {
            header_to_produce: header,
            transactions_source: transactions.clone(),
<<<<<<< HEAD
            coinbase_recipient: self.config.coinbase_recipient.unwrap_or_default(),
=======
            // TODO: Provide gas price https://github.com/FuelLabs/fuel-core/issues/1642
            gas_price: self.config.gas_price,
>>>>>>> ffecd1d5
            gas_limit: u64::MAX,
        };

        let executor = self.executor.clone();

        // use the blocking threadpool for dry_run to avoid clogging up the main async runtime
        let tx_statuses = tokio_rayon::spawn_fifo(
            move || -> anyhow::Result<Vec<TransactionExecutionStatus>> {
                Ok(executor.dry_run(component, utxo_validation)?)
            },
        )
        .await?;

        if transactions
            .iter()
            .zip(tx_statuses.iter())
            .any(|(transaction, tx_status)| {
                transaction.is_script() && tx_status.result.receipts().is_empty()
            })
        {
            Err(anyhow!("Expected at least one set of receipts"))
        } else {
            Ok(tx_statuses)
        }
    }
}

impl<ViewProvider, TxPool, Executor> Producer<ViewProvider, TxPool, Executor>
where
    ViewProvider: AtomicView<Height = BlockHeight> + 'static,
    ViewProvider::View: BlockProducerDatabase,
{
    /// Create the header for a new block at the provided height
    async fn new_header(
        &self,
        height: BlockHeight,
        block_time: Tai64,
    ) -> anyhow::Result<PartialBlockHeader> {
        let mut block_header = self._new_header(height, block_time)?;
        let new_da_height = self.select_new_da_height(block_header.da_height).await?;

        block_header.application.da_height = new_da_height;

        Ok(block_header)
    }

    async fn select_new_da_height(
        &self,
        previous_da_height: DaBlockHeight,
    ) -> anyhow::Result<DaBlockHeight> {
        let best_height = self.relayer.wait_for_at_least(&previous_da_height).await?;
        if best_height < previous_da_height {
            // If this happens, it could mean a block was erroneously imported
            // without waiting for our relayer's da_height to catch up to imported da_height.
            return Err(Error::InvalidDaFinalizationState {
                best: best_height,
                previous_block: previous_da_height,
            }
            .into())
        }
        Ok(best_height)
    }

    fn _new_header(
        &self,
        height: BlockHeight,
        block_time: Tai64,
    ) -> anyhow::Result<PartialBlockHeader> {
        let previous_block_info = self.previous_block_info(height)?;

        Ok(PartialBlockHeader {
            application: ApplicationHeader {
                da_height: previous_block_info.da_height,
                generated: Default::default(),
            },
            consensus: ConsensusHeader {
                prev_root: previous_block_info.prev_root,
                height,
                time: block_time,
                generated: Default::default(),
            },
        })
    }

    fn previous_block_info(
        &self,
        height: BlockHeight,
    ) -> anyhow::Result<PreviousBlockInfo> {
        let latest_height = self
            .view_provider
            .latest_height()
            .ok_or(Error::NoGenesisBlock)?;
        // block 0 is reserved for genesis
        if height <= latest_height {
            Err(Error::BlockHeightShouldBeHigherThanPrevious {
                height,
                previous_block: latest_height,
            }
            .into())
        } else {
            let view = self.view_provider.latest_view();
            // get info from previous block height
            let prev_height = height.pred().expect("We checked the height above");
            let previous_block = view.get_block(&prev_height)?;
            let prev_root = view.block_header_merkle_root(&prev_height)?;

            Ok(PreviousBlockInfo {
                prev_root,
                da_height: previous_block.header().da_height,
            })
        }
    }
}

struct PreviousBlockInfo {
    prev_root: Bytes32,
    da_height: DaBlockHeight,
}<|MERGE_RESOLUTION|>--- conflicted
+++ resolved
@@ -115,12 +115,9 @@
         let component = Components {
             header_to_produce: header,
             transactions_source: source,
-<<<<<<< HEAD
             coinbase_recipient: self.config.coinbase_recipient.unwrap_or_default(),
-=======
             // TODO: Provide gas price https://github.com/FuelLabs/fuel-core/issues/1642
             gas_price: self.config.gas_price,
->>>>>>> ffecd1d5
             gas_limit: max_gas,
         };
 
@@ -214,12 +211,9 @@
         let component = Components {
             header_to_produce: header,
             transactions_source: transactions.clone(),
-<<<<<<< HEAD
             coinbase_recipient: self.config.coinbase_recipient.unwrap_or_default(),
-=======
             // TODO: Provide gas price https://github.com/FuelLabs/fuel-core/issues/1642
             gas_price: self.config.gas_price,
->>>>>>> ffecd1d5
             gas_limit: u64::MAX,
         };
 
