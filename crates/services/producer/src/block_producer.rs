--- conflicted
+++ resolved
@@ -126,13 +126,8 @@
         let component = Components {
             header_to_produce: header,
             transactions_source: source,
-<<<<<<< HEAD
             coinbase_recipient: self.config.coinbase_recipient.unwrap_or_default(),
-            // TODO: Provide gas price https://github.com/FuelLabs/fuel-core/issues/1642
-            gas_price: self.config.gas_price,
-=======
             gas_price,
->>>>>>> 57722a05
             gas_limit: max_gas,
         };
 
@@ -237,13 +232,8 @@
         let component = Components {
             header_to_produce: header,
             transactions_source: transactions.clone(),
-<<<<<<< HEAD
             coinbase_recipient: self.config.coinbase_recipient.unwrap_or_default(),
-            // TODO: Provide gas price https://github.com/FuelLabs/fuel-core/issues/1642
-            gas_price: self.config.gas_price,
-=======
             gas_price,
->>>>>>> 57722a05
             gas_limit: u64::MAX,
         };
 
