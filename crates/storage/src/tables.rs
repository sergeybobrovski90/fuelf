--- conflicted
+++ resolved
@@ -37,11 +37,7 @@
 
 impl Mappable for FuelBlocks {
     /// Unique identifier of the fuel block.
-<<<<<<< HEAD
-    type Key<'a> = Bytes32;
-=======
-    type Key = BlockId;
->>>>>>> 8575ee01
+    type Key<'a> = BlockId;
     type SetValue = CompressedBlock;
     type GetValue = Self::SetValue;
 }
@@ -72,11 +68,7 @@
 pub struct SealedBlockConsensus;
 
 impl Mappable for SealedBlockConsensus {
-<<<<<<< HEAD
-    type Key<'a> = Bytes32;
-=======
-    type Key = BlockId;
->>>>>>> 8575ee01
+    type Key<'a> = BlockId;
     type SetValue = Consensus;
     type GetValue = Self::SetValue;
 }
@@ -87,13 +79,8 @@
 pub struct Coins;
 
 impl Mappable for Coins {
-<<<<<<< HEAD
     type Key<'a> = UtxoId;
-    type SetValue = Coin;
-=======
-    type Key = UtxoId;
     type SetValue = CompressedCoin;
->>>>>>> 8575ee01
     type GetValue = Self::SetValue;
 }
 
@@ -110,11 +97,7 @@
 pub struct Transactions;
 
 impl Mappable for Transactions {
-<<<<<<< HEAD
-    type Key<'a> = Bytes32;
-=======
-    type Key = TxId;
->>>>>>> 8575ee01
+    type Key<'a> = TxId;
     type SetValue = Transaction;
     type GetValue = Self::SetValue;
 }
