//! The module contains implementations and tests for the `FuelBlocks` table.

use crate::{
    blueprint::plain::Plain,
    codec::{
        postcard::Postcard,
        primitive::Primitive,
    },
    column::Column,
    structured_storage::TableWithBlueprint,
    tables::FuelBlocks,
};

<<<<<<< HEAD
impl TableWithStructure for FuelBlocks {
    type Structure = Plain<Primitive<4>, Postcard>;
=======
impl TableWithBlueprint for FuelBlocks {
    type Blueprint = Plain<Raw, Postcard>;
>>>>>>> cc9966c1

    fn column() -> Column {
        Column::FuelBlocks
    }
}

#[cfg(test)]
crate::basic_storage_tests!(
    FuelBlocks,
    <FuelBlocks as crate::Mappable>::Key::default(),
    <FuelBlocks as crate::Mappable>::Value::default()
);<|MERGE_RESOLUTION|>--- conflicted
+++ resolved
@@ -11,13 +11,8 @@
     tables::FuelBlocks,
 };
 
-<<<<<<< HEAD
-impl TableWithStructure for FuelBlocks {
-    type Structure = Plain<Primitive<4>, Postcard>;
-=======
 impl TableWithBlueprint for FuelBlocks {
-    type Blueprint = Plain<Raw, Postcard>;
->>>>>>> cc9966c1
+    type Blueprint = Plain<Primitive<4>, Postcard>;
 
     fn column() -> Column {
         Column::FuelBlocks
