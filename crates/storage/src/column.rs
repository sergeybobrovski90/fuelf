--- conflicted
+++ resolved
@@ -18,77 +18,52 @@
     Hash,
 )]
 pub enum Column {
-<<<<<<< HEAD
-    /// The column id of metadata about the blockchain.
-    Metadata = 0,
-    /// See [`ContractsRawCode`](crate::tables::ContractsRawCode)
-    ContractsRawCode = 1,
-=======
     /// The column id of metadata about the blockchain
     Metadata = 0,
     /// See [`ContractsRawCode`](crate::tables::ContractsRawCode)
     ContractsRawCode = 1,
-    /// See [`ContractsInfo`](crate::tables::ContractsInfo)
-    ContractsInfo = 2,
->>>>>>> 837ca276
     /// See [`ContractsState`](crate::tables::ContractsState)
-    ContractsState = 3,
+    ContractsState = 2,
     /// See [`ContractsLatestUtxo`](crate::tables::ContractsLatestUtxo)
-    ContractsLatestUtxo = 4,
+    ContractsLatestUtxo = 3,
     /// See [`ContractsAssets`](crate::tables::ContractsAssets)
-    ContractsAssets = 5,
+    ContractsAssets = 4,
     /// See [`Coins`](crate::tables::Coins)
-    Coins = 6,
+    Coins = 5,
     /// See [`Transactions`](crate::tables::Transactions)
-    Transactions = 7,
+    Transactions = 6,
     /// See [`FuelBlocks`](crate::tables::FuelBlocks)
-    FuelBlocks = 8,
+    FuelBlocks = 7,
     /// See [`FuelBlockMerkleData`](crate::tables::merkle::FuelBlockMerkleData)
-    FuelBlockMerkleData = 9,
+    FuelBlockMerkleData = 8,
     /// See [`FuelBlockMerkleMetadata`](crate::tables::merkle::FuelBlockMerkleMetadata)
-    FuelBlockMerkleMetadata = 10,
+    FuelBlockMerkleMetadata = 9,
     /// Messages that have been spent.
     /// Existence of a key in this column means that the message has been spent.
     /// See [`SpentMessages`](crate::tables::SpentMessages)
-    SpentMessages = 11,
+    SpentMessages = 10,
     /// See [`ContractsAssetsMerkleData`](crate::tables::merkle::ContractsAssetsMerkleData)
-    ContractsAssetsMerkleData = 12,
+    ContractsAssetsMerkleData = 11,
     /// See [`ContractsAssetsMerkleMetadata`](crate::tables::merkle::ContractsAssetsMerkleMetadata)
-    ContractsAssetsMerkleMetadata = 13,
+    ContractsAssetsMerkleMetadata = 12,
     /// See [`ContractsStateMerkleData`](crate::tables::merkle::ContractsStateMerkleData)
-    ContractsStateMerkleData = 14,
+    ContractsStateMerkleData = 13,
     /// See [`ContractsStateMerkleMetadata`](crate::tables::merkle::ContractsStateMerkleMetadata)
-    ContractsStateMerkleMetadata = 15,
+    ContractsStateMerkleMetadata = 14,
     /// See [`Messages`](crate::tables::Messages)
-    Messages = 16,
+    Messages = 15,
     /// See [`ProcessedTransactions`](crate::tables::ProcessedTransactions)
-<<<<<<< HEAD
     ProcessedTransactions = 16,
-
-    // TODO: Extract the columns below into a separate enum to not mix
-    //  required columns and non-required columns. It will break `MemoryStore`
-    //  and `MemoryTransactionView` because they rely on linear index incrementation.
-
-    // Below are the tables used for p2p, block production, starting the node.
     /// See [`SealedBlockConsensus`](crate::tables::SealedBlockConsensus)
     FuelBlockConsensus = 17,
-=======
-    ProcessedTransactions = 17,
-    /// See [`SealedBlockConsensus`](crate::tables::SealedBlockConsensus)
-    FuelBlockConsensus = 18,
     /// See [`ConsensusParametersVersions`](crate::tables::ConsensusParametersVersions)
-    ConsensusParametersVersions = 19,
+    ConsensusParametersVersions = 18,
     /// See [`StateTransitionBytecodeVersions`](crate::tables::StateTransitionBytecodeVersions)
-    StateTransitionBytecodeVersions = 20,
->>>>>>> 837ca276
+    StateTransitionBytecodeVersions = 19,
 
     // TODO: Remove this column and use `Metadata` column instead.
     /// Table for genesis state import progress tracking.
-<<<<<<< HEAD
-    GenesisMetadata = 18,
-=======
-    GenesisMetadata = 21,
->>>>>>> 837ca276
+    GenesisMetadata = 20,
 }
 
 impl Column {
