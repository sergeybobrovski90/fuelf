use crate::v1::{
    tests::{
        BlockBytes,
        UpdaterBuilder,
    },
    Error,
};

#[test]
fn update_da_record_data__throws_error_if_receives_a_block_missing_from_unrecorded_blocks(
) {
    // given
    let recorded_heights: Vec<u32> = (1u32..3).collect();
    let recorded_cost = 200;
    let unrecorded_blocks = vec![BlockBytes {
        height: 1,
        block_bytes: 1000,
    }];
    let mut updater = UpdaterBuilder::new()
        .with_unrecorded_blocks(unrecorded_blocks)
        .build();

    // when
    let actual_error = updater
        .update_da_record_data(&recorded_heights, recorded_cost)
        .unwrap_err();

    // then
    let expected_error = Error::L2BlockExpectedNotFound { height: 2 };
    assert_eq!(actual_error, expected_error);
}

#[test]
fn update_da_record_data__updates_cost_per_byte() {
    // given
    let da_cost_per_byte = 20;
    let block_bytes = 1000;
    let unrecorded_blocks = vec![BlockBytes {
        height: 1,
        block_bytes,
    }];
    let mut updater = UpdaterBuilder::new()
        .with_da_cost_per_byte(da_cost_per_byte)
        .with_unrecorded_blocks(unrecorded_blocks)
        .build();

    let new_cost_per_byte = 100;
    let recorded_cost = (block_bytes * new_cost_per_byte) as u128;
    let recorded_heights: Vec<u32> = (1u32..2).collect();
    // when
    updater
        .update_da_record_data(&recorded_heights, recorded_cost)
        .unwrap();

    // then
    let expected = new_cost_per_byte as u128;
    let actual = updater.latest_da_cost_per_byte;
    assert_eq!(actual, expected);
}

#[test]
fn update_da_record_data__updates_known_total_cost() {
    // given
    let da_cost_per_byte = 20;
    let l2_block_height = 15;
    let projected_total_cost = 2000;
    let known_total_cost = 1500;
    let unrecorded_blocks = vec![
        BlockBytes {
            height: 11,
            block_bytes: 1000,
        },
        BlockBytes {
            height: 12,
            block_bytes: 2000,
        },
        BlockBytes {
            height: 13,
            block_bytes: 1500,
        },
    ];
    let mut updater = UpdaterBuilder::new()
        .with_da_cost_per_byte(da_cost_per_byte)
        .with_l2_block_height(l2_block_height)
        .with_projected_total_cost(projected_total_cost)
        .with_known_total_cost(known_total_cost)
        .with_unrecorded_blocks(unrecorded_blocks)
        .build();

    let recorded_heights: Vec<u32> = (11u32..14).collect();
    let recorded_cost = 300;
    // when
    updater
        .update_da_record_data(&recorded_heights, recorded_cost)
        .unwrap();

    // then
    let actual = updater.latest_known_total_da_cost_excess;
    let expected = known_total_cost + recorded_cost;
    assert_eq!(actual, expected);
}

#[test]
fn update_da_record_data__if_da_height_matches_l2_height_projected_and_known_match() {
    // given
    let da_cost_per_byte = 20;
    let l2_block_height = 13;
    let known_total_cost = 1500;
    let unrecorded_blocks = vec![
        BlockBytes {
            height: 11,
            block_bytes: 1000,
        },
        BlockBytes {
            height: 12,
            block_bytes: 2000,
        },
        BlockBytes {
            height: 13,
            block_bytes: 1500,
        },
    ];

    let guessed_cost: u64 = unrecorded_blocks
        .iter()
        .map(|block| block.block_bytes * da_cost_per_byte)
        .sum();
    let projected_total_cost = known_total_cost + guessed_cost;
    let mut updater = UpdaterBuilder::new()
        .with_da_cost_per_byte(da_cost_per_byte as u128)
        .with_l2_block_height(l2_block_height)
        .with_projected_total_cost(projected_total_cost as u128)
        .with_known_total_cost(known_total_cost as u128)
        .with_unrecorded_blocks(unrecorded_blocks)
        .build();

    let block_bytes = 1000;
    let new_cost_per_byte = 100;
    let block_cost = block_bytes * new_cost_per_byte;

    let recorded_heights: Vec<u32> = (11u32..14).collect();
    let recorded_cost = block_cost * 3;
    // when
    updater
        .update_da_record_data(&recorded_heights, recorded_cost)
        .unwrap();

    // then
    assert_eq!(updater.unrecorded_blocks.len(), 0);
    assert_eq!(
        updater.projected_total_da_cost,
        updater.latest_known_total_da_cost_excess
    );
}

#[test]
fn update_da_record_data__da_block_updates_projected_total_cost_with_known_and_guesses_on_top(
) {
    // given
    let da_cost_per_byte = 20;
    let l2_block_height = 15;
    let original_known_total_cost = 1500;
    let block_bytes = 1000;
    let mut unrecorded_blocks = vec![
        BlockBytes {
            height: 11,
            block_bytes: 1000,
        },
        BlockBytes {
            height: 12,
            block_bytes: 2000,
        },
        BlockBytes {
            height: 13,
            block_bytes: 1500,
        },
    ];

    let remaining = vec![
        BlockBytes {
            height: 14,
            block_bytes,
        },
        BlockBytes {
            height: 15,
            block_bytes,
        },
    ];
    let to_be_removed = unrecorded_blocks.clone();
    unrecorded_blocks.extend(remaining.clone());
    let guessed_cost: u64 = unrecorded_blocks
        .iter()
        .map(|block| block.block_bytes * da_cost_per_byte)
        .sum();
    let projected_total_cost = original_known_total_cost + guessed_cost;
    let mut updater = UpdaterBuilder::new()
        .with_da_cost_per_byte(da_cost_per_byte as u128)
        .with_l2_block_height(l2_block_height)
        .with_projected_total_cost(projected_total_cost as u128)
        .with_known_total_cost(original_known_total_cost as u128)
        .with_unrecorded_blocks(unrecorded_blocks)
        .build();

    let new_cost_per_byte = 100;
    let (recorded_heights, recorded_cost) =
        to_be_removed
            .iter()
            .fold((vec![], 0), |(mut range, cost), block| {
                range.push(block.height);
                (range, cost + block.block_bytes * new_cost_per_byte)
            });
    let min = recorded_heights.iter().min().unwrap();
    let max = recorded_heights.iter().max().unwrap();
    let recorded_heights: Vec<u32> = (*min..(max + 1)).collect();

    // when
    updater
        .update_da_record_data(&recorded_heights, recorded_cost as u128)
        .unwrap();

    // then
    let actual = updater.projected_total_da_cost;
    let new_known_total_cost = original_known_total_cost + recorded_cost;
    let guessed_part: u64 = remaining
        .iter()
        .map(|block| block.block_bytes * new_cost_per_byte)
        .sum();
    let expected = new_known_total_cost + guessed_part;
    assert_eq!(actual, expected as u128);
}

#[test]
<<<<<<< HEAD
fn update_da_record_data__updates_known_total_cost_if_blocks_are_out_of_order() {
    // given
    let da_cost_per_byte = 20;
    let block_bytes = 1000;
    let unrecorded_blocks = vec![
        BlockBytes {
            height: 1,
            block_bytes,
        },
        BlockBytes {
            height: 2,
            block_bytes,
        },
        BlockBytes {
            height: 3,
            block_bytes,
        },
    ];
    let old_known_total_cost = 500;
    let old_projected_total_cost =
        old_known_total_cost + (block_bytes as u128 * da_cost_per_byte * 3);
    let old_da_cost_per_byte = 20;
    let mut updater = UpdaterBuilder::new()
        .with_da_cost_per_byte(da_cost_per_byte)
        .with_unrecorded_blocks(unrecorded_blocks)
        .with_da_cost_per_byte(old_da_cost_per_byte)
        .with_known_total_cost(old_known_total_cost)
        .with_projected_total_cost(old_projected_total_cost)
        .build();
    let new_cost_per_byte = 100;
    let recorded_cost = 2 * (block_bytes * new_cost_per_byte) as u128;
    let recorded_heights: Vec<u32> = vec![3, 2];

    // when
    updater
        .update_da_record_data(&recorded_heights, recorded_cost)
        .unwrap();

    // then
    let expected = updater.latest_known_total_da_cost_excess
        + (block_bytes * new_cost_per_byte) as u128;
    let actual = updater.projected_total_da_cost;
    assert_eq!(actual, expected);
}

#[test]
fn update_da_record_data__updates_projected_total_cost_if_blocks_are_out_of_order() {
    // given
    let da_cost_per_byte = 20;
    let block_bytes = 1000;
    let unrecorded_blocks = vec![
        BlockBytes {
            height: 1,
            block_bytes,
        },
        BlockBytes {
            height: 2,
            block_bytes,
        },
        BlockBytes {
            height: 3,
            block_bytes,
        },
    ];
    let old_known_total_cost = 500;
    let old_projected_total_cost =
        old_known_total_cost + (block_bytes as u128 * da_cost_per_byte * 3);
    let old_da_cost_per_byte = 20;
    let mut updater = UpdaterBuilder::new()
        .with_da_cost_per_byte(da_cost_per_byte)
        .with_unrecorded_blocks(unrecorded_blocks)
        .with_da_cost_per_byte(old_da_cost_per_byte)
        .with_known_total_cost(old_known_total_cost)
        .with_projected_total_cost(old_projected_total_cost)
        .build();
    let new_cost_per_byte = 100;
    let recorded_cost = 2 * (block_bytes * new_cost_per_byte) as u128;
    let recorded_heights: Vec<u32> = vec![3, 2];

    // when
    updater
        .update_da_record_data(&recorded_heights, recorded_cost)
        .unwrap();

    // then
    let expected = updater.latest_known_total_da_cost_excess
        + (block_bytes * new_cost_per_byte) as u128;
    let actual = updater.projected_total_da_cost;
    assert_eq!(actual, expected);
}

#[test]
fn update_da_record_data__updates_unrecorded_blocks() {
    // given
    let da_cost_per_byte = 20;
    let block_bytes = 1000;
    let unrecorded_blocks = vec![
        BlockBytes {
            height: 1,
            block_bytes,
        },
        BlockBytes {
            height: 2,
            block_bytes,
        },
        BlockBytes {
            height: 3,
            block_bytes,
        },
    ];
    let mut updater = UpdaterBuilder::new()
        .with_da_cost_per_byte(da_cost_per_byte)
        .with_unrecorded_blocks(unrecorded_blocks)
        .build();
    let new_cost_per_byte = 100;
    let recorded_cost = 2 * (block_bytes * new_cost_per_byte) as u128;
    let recorded_heights: Vec<u32> = vec![3, 2];

    // when
    updater
        .update_da_record_data(&recorded_heights, recorded_cost)
        .unwrap();

    // then
    let expected = vec![(1, block_bytes)];
    let actual: Vec<_> = updater.unrecorded_blocks.into_iter().collect();
    assert_eq!(actual, expected);
=======
fn update_da_record_data__da_block_lowers_da_gas_price() {
    // given
    let da_cost_per_byte = 40;
    let da_recorded_block_height = 10;
    let l2_block_height = 11;
    let original_known_total_cost = 150;
    let unrecorded_blocks = vec![BlockBytes {
        height: 11,
        block_bytes: 3000,
    }];
    let da_p_component = 2;
    let guessed_cost: u64 = unrecorded_blocks
        .iter()
        .map(|block| block.block_bytes * da_cost_per_byte)
        .sum();
    let projected_total_cost = original_known_total_cost + guessed_cost;

    let mut updater = UpdaterBuilder::new()
        .with_da_cost_per_byte(da_cost_per_byte as u128)
        .with_da_p_component(da_p_component)
        .with_last_profit(10, 0)
        .with_da_recorded_block_height(da_recorded_block_height)
        .with_l2_block_height(l2_block_height)
        .with_projected_total_cost(projected_total_cost as u128)
        .with_known_total_cost(original_known_total_cost as u128)
        .with_unrecorded_blocks(unrecorded_blocks.clone())
        .build();

    let new_cost_per_byte = 100;
    let (recorded_heights, recorded_cost) =
        unrecorded_blocks
            .iter()
            .fold((vec![], 0), |(mut range, cost), block| {
                range.push(block.height);
                (range, cost + block.block_bytes * new_cost_per_byte)
            });
    let min = recorded_heights.iter().min().unwrap();
    let max = recorded_heights.iter().max().unwrap();
    let recorded_range = *min..(max + 1);

    let old_da_gas_price = updater.new_scaled_da_gas_price;

    // when
    updater
        .update_da_record_data(recorded_range, recorded_cost as u128)
        .unwrap();

    // then
    let new_da_gas_price = updater.new_scaled_da_gas_price;
    // because the profit is 10 and the da_p_component is 2, the new da gas price should be lesser than the previous one.
    assert_eq!(new_da_gas_price, 0);
    assert_ne!(old_da_gas_price, new_da_gas_price);
}

#[test]
fn update_da_record_data__da_block_increases_da_gas_price() {
    // given
    let da_cost_per_byte = 40;
    let da_recorded_block_height = 10;
    let l2_block_height = 11;
    let original_known_total_cost = 150;
    let unrecorded_blocks = vec![BlockBytes {
        height: 11,
        block_bytes: 3000,
    }];
    let da_p_component = 2;
    let guessed_cost: u64 = unrecorded_blocks
        .iter()
        .map(|block| block.block_bytes * da_cost_per_byte)
        .sum();
    let projected_total_cost = original_known_total_cost + guessed_cost;

    let mut updater = UpdaterBuilder::new()
        .with_da_cost_per_byte(da_cost_per_byte as u128)
        .with_da_p_component(da_p_component)
        .with_last_profit(-10, 0)
        .with_da_recorded_block_height(da_recorded_block_height)
        .with_l2_block_height(l2_block_height)
        .with_projected_total_cost(projected_total_cost as u128)
        .with_known_total_cost(original_known_total_cost as u128)
        .with_unrecorded_blocks(unrecorded_blocks.clone())
        .build();

    let new_cost_per_byte = 100;
    let (recorded_heights, recorded_cost) =
        unrecorded_blocks
            .iter()
            .fold((vec![], 0), |(mut range, cost), block| {
                range.push(block.height);
                (range, cost + block.block_bytes * new_cost_per_byte)
            });
    let min = recorded_heights.iter().min().unwrap();
    let max = recorded_heights.iter().max().unwrap();
    let recorded_range = *min..(max + 1);

    let old_da_gas_price = updater.new_scaled_da_gas_price;

    // when
    updater
        .update_da_record_data(recorded_range, recorded_cost as u128)
        .unwrap();

    // then
    let new_da_gas_price = updater.new_scaled_da_gas_price;
    // because the profit is -10 and the da_p_component is 2, the new da gas price should be greater than the previous one.
    assert_eq!(new_da_gas_price, 6);
    assert_ne!(old_da_gas_price, new_da_gas_price);
}

#[test]
fn update_da_record_data__da_block_will_not_change_da_gas_price() {
    // given
    let da_cost_per_byte = 40;
    let da_recorded_block_height = 10;
    let l2_block_height = 11;
    let original_known_total_cost = 150;
    let unrecorded_blocks = vec![BlockBytes {
        height: 11,
        block_bytes: 3000,
    }];
    let da_p_component = 2;
    let guessed_cost: u64 = unrecorded_blocks
        .iter()
        .map(|block| block.block_bytes * da_cost_per_byte)
        .sum();
    let projected_total_cost = original_known_total_cost + guessed_cost;

    let mut updater = UpdaterBuilder::new()
        .with_da_cost_per_byte(da_cost_per_byte as u128)
        .with_da_p_component(da_p_component)
        .with_last_profit(0, 0)
        .with_da_recorded_block_height(da_recorded_block_height)
        .with_l2_block_height(l2_block_height)
        .with_projected_total_cost(projected_total_cost as u128)
        .with_known_total_cost(original_known_total_cost as u128)
        .with_unrecorded_blocks(unrecorded_blocks.clone())
        .build();

    let new_cost_per_byte = 100;
    let (recorded_heights, recorded_cost) =
        unrecorded_blocks
            .iter()
            .fold((vec![], 0), |(mut range, cost), block| {
                range.push(block.height);
                (range, cost + block.block_bytes * new_cost_per_byte)
            });
    let min = recorded_heights.iter().min().unwrap();
    let max = recorded_heights.iter().max().unwrap();
    let recorded_range = *min..(max + 1);

    let old_da_gas_price = updater.new_scaled_da_gas_price;

    // when
    updater
        .update_da_record_data(recorded_range, recorded_cost as u128)
        .unwrap();

    // then
    let new_da_gas_price = updater.new_scaled_da_gas_price;
    assert_eq!(old_da_gas_price, new_da_gas_price);
>>>>>>> 3f8ea1e8
}<|MERGE_RESOLUTION|>--- conflicted
+++ resolved
@@ -230,7 +230,6 @@
 }
 
 #[test]
-<<<<<<< HEAD
 fn update_da_record_data__updates_known_total_cost_if_blocks_are_out_of_order() {
     // given
     let da_cost_per_byte = 20;
@@ -358,7 +357,9 @@
     let expected = vec![(1, block_bytes)];
     let actual: Vec<_> = updater.unrecorded_blocks.into_iter().collect();
     assert_eq!(actual, expected);
-=======
+}
+
+#[test]
 fn update_da_record_data__da_block_lowers_da_gas_price() {
     // given
     let da_cost_per_byte = 40;
@@ -519,5 +520,4 @@
     // then
     let new_da_gas_price = updater.new_scaled_da_gas_price;
     assert_eq!(old_da_gas_price, new_da_gas_price);
->>>>>>> 3f8ea1e8
 }