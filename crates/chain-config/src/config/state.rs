--- conflicted
+++ resolved
@@ -22,11 +22,8 @@
     Deserialize,
     Serialize,
 };
-<<<<<<< HEAD
-=======
 
 use crate::SnapshotMetadata;
->>>>>>> da890c39
 
 use super::{
     coin::CoinConfig,
@@ -100,9 +97,44 @@
     }
 
     #[cfg(feature = "std")]
-    pub fn load_from_snapshot(path: impl AsRef<std::path::Path>) -> anyhow::Result<Self> {
-        let reader = StateReader::detect_encoding(path, 1)?;
+    pub fn from_snapshot(snapshot: SnapshotMetadata) -> anyhow::Result<Self> {
+        let reader = StateReader::for_snapshot(snapshot, MAX_GROUP_SIZE)?;
         Self::from_reader(reader)
+    }
+
+    pub fn from_reader(reader: StateReader) -> anyhow::Result<Self> {
+        let coins = reader
+            .coins()?
+            .map_ok(|group| group.data)
+            .flatten_ok()
+            .try_collect()?;
+        let messages = reader
+            .messages()?
+            .map_ok(|group| group.data)
+            .flatten_ok()
+            .try_collect()?;
+        let contracts = reader
+            .contracts()?
+            .map_ok(|group| group.data)
+            .flatten_ok()
+            .try_collect()?;
+        let contract_state = reader
+            .contract_state()?
+            .map_ok(|group| group.data)
+            .flatten_ok()
+            .try_collect()?;
+        let contract_balance = reader
+            .contract_balance()?
+            .map_ok(|group| group.data)
+            .flatten_ok()
+            .try_collect()?;
+        Ok(Self {
+            coins,
+            messages,
+            contracts,
+            contract_state,
+            contract_balance,
+        })
     }
 
     pub fn from_db(db: impl ChainStateDb) -> anyhow::Result<Self> {
@@ -111,55 +143,6 @@
         let contracts = db.iter_contract_configs().try_collect()?;
         let contract_state = db.iter_contract_state_configs().try_collect()?;
         let contract_balance = db.iter_contract_balance_configs().try_collect()?;
-
-        Ok(Self {
-            coins,
-            messages,
-            contracts,
-            contract_state,
-            contract_balance,
-        })
-    }
-
-<<<<<<< HEAD
-    pub fn from_reader(reader: StateReader) -> anyhow::Result<Self> {
-        let coins = reader
-=======
-    #[cfg(feature = "std")]
-    pub fn from_snapshot(snapshot_metadata: SnapshotMetadata) -> anyhow::Result<Self> {
-        let decoder =
-            crate::Decoder::for_snapshot(snapshot_metadata, crate::MAX_GROUP_SIZE)?;
-
-        let coins = decoder
->>>>>>> da890c39
-            .coins()?
-            .map_ok(|group| group.data)
-            .flatten_ok()
-            .try_collect()?;
-
-        let messages = reader
-            .messages()?
-            .map_ok(|group| group.data)
-            .flatten_ok()
-            .try_collect()?;
-
-        let contracts = reader
-            .contracts()?
-            .map_ok(|group| group.data)
-            .flatten_ok()
-            .try_collect()?;
-
-        let contract_state = reader
-            .contract_state()?
-            .map_ok(|group| group.data)
-            .flatten_ok()
-            .try_collect()?;
-
-        let contract_balance = reader
-            .contract_balance()?
-            .map_ok(|group| group.data)
-            .flatten_ok()
-            .try_collect()?;
 
         Ok(Self {
             coins,
