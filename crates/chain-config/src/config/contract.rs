use crate::serialization::HexIfHumanReadable;
use fuel_core_types::{
    fuel_tx::{
        Contract,
        ContractId,
        StorageSlot,
        TxPointer,
        UtxoId,
    },
    fuel_types::{
        BlockHeight,
        Bytes32,
        Salt,
    },
};
use serde::{
    Deserialize,
    Serialize,
};
use serde_with::serde_as;

#[serde_as]
<<<<<<< HEAD
#[derive(Clone, Debug, Deserialize, Serialize, Eq, PartialEq, Default)]
=======
#[derive(Default, Clone, Debug, Deserialize, Serialize, Eq, PartialEq)]
>>>>>>> 634bc16d
pub struct ContractConfig {
    pub contract_id: ContractId,
    #[serde_as(as = "HexIfHumanReadable")]
    pub code: Vec<u8>,
    pub salt: Salt,
<<<<<<< HEAD
=======
    #[serde_as(as = "Option<Vec<(HexType, HexType)>>")]
    #[serde(default)]
    pub state: Option<Vec<(Bytes32, Vec<u8>)>>,
    #[serde_as(as = "Option<Vec<(HexType, HexNumber)>>")]
    #[serde(default)]
    pub balances: Option<Vec<(AssetId, u64)>>,
    /// UtxoId: auto-generated if None
    #[serde_as(as = "Option<HexType>")]
    #[serde(default)]
>>>>>>> 634bc16d
    pub tx_id: Option<Bytes32>,
    pub output_index: Option<u8>,
    /// TxPointer: auto-generated if None
    /// used if contract is forked from another chain to preserve id & tx_pointer
    /// The block height that the contract was last used in
    pub tx_pointer_block_height: Option<BlockHeight>,
    /// TxPointer: auto-generated if None
    /// used if contract is forked from another chain to preserve id & tx_pointer
    /// The index of the originating tx within `tx_pointer_block_height`
    pub tx_pointer_tx_idx: Option<u16>,
}

impl ContractConfig {
<<<<<<< HEAD
    // TODO: Remove https://github.com/FuelLabs/fuel-core/issues/1668
    pub fn utxo_id(&self) -> Option<UtxoId> {
        match (self.tx_id, self.output_index) {
            (Some(tx_id), Some(output_index)) => Some(UtxoId::new(tx_id, output_index)),
            _ => None,
        }
    }

    // TODO: Remove https://github.com/FuelLabs/fuel-core/issues/1668
    pub fn tx_pointer(&self) -> TxPointer {
        match (self.tx_pointer_block_height, self.tx_pointer_tx_idx) {
            (Some(block_height), Some(tx_idx)) => TxPointer::new(block_height, tx_idx),
            _ => TxPointer::default(),
        }
    }
}

#[cfg(all(test, feature = "random", feature = "std"))]
impl crate::Randomize for ContractConfig {
    fn randomize(mut rng: impl ::rand::Rng) -> Self {
        Self {
            contract_id: ContractId::new(super::random_bytes_32(&mut rng)),
            code: (super::random_bytes_32(&mut rng)).to_vec(),
            salt: Salt::new(super::random_bytes_32(&mut rng)),
            tx_id: rng
                .gen::<bool>()
                .then(|| super::random_bytes_32(&mut rng).into()),
            output_index: rng.gen::<bool>().then(|| rng.gen()),
            tx_pointer_block_height: rng
                .gen::<bool>()
                .then(|| BlockHeight::from(rng.gen::<u32>())),
            tx_pointer_tx_idx: rng.gen::<bool>().then(|| rng.gen()),
        }
    }
}

impl ContractConfig {
    pub fn update_contract_id<'a>(
        &mut self,
        storage_slots: impl IntoIterator<Item = &'a StorageSlot>,
    ) {
        let state_root = Contract::initial_state_root(storage_slots.into_iter());

        let contract = Contract::from(self.code.clone());
=======
    pub fn calculate_contract_id(&mut self) {
        let bytes = &self.code;
        let salt = self.salt;
        let slots = self.state.clone().map(|slots| {
            // TODO: When supporting dynamic storage, use byte vector directly instead of mapping it into a Bytes32.
            slots
                .into_iter()
                .map(|(key, value)| {
                    (
                        key,
                        TryFrom::try_from(value.as_slice())
                            .expect("Expected 32 byte storage slot"),
                    )
                })
                .map(|(key, value)| StorageSlot::new(key, value))
                .collect::<Vec<_>>()
        });
        let state_root = slots
            .as_ref()
            .map(|slots| Contract::initial_state_root(slots.iter()))
            .unwrap_or(Contract::default_state_root());
        let contract = Contract::from(bytes.clone());
>>>>>>> 634bc16d
        let root = contract.root();
        let contract_id = contract.id(&self.salt, &root, &state_root);
        self.contract_id = contract_id;
    }
}<|MERGE_RESOLUTION|>--- conflicted
+++ resolved
@@ -20,28 +20,12 @@
 use serde_with::serde_as;
 
 #[serde_as]
-<<<<<<< HEAD
-#[derive(Clone, Debug, Deserialize, Serialize, Eq, PartialEq, Default)]
-=======
 #[derive(Default, Clone, Debug, Deserialize, Serialize, Eq, PartialEq)]
->>>>>>> 634bc16d
 pub struct ContractConfig {
     pub contract_id: ContractId,
     #[serde_as(as = "HexIfHumanReadable")]
     pub code: Vec<u8>,
     pub salt: Salt,
-<<<<<<< HEAD
-=======
-    #[serde_as(as = "Option<Vec<(HexType, HexType)>>")]
-    #[serde(default)]
-    pub state: Option<Vec<(Bytes32, Vec<u8>)>>,
-    #[serde_as(as = "Option<Vec<(HexType, HexNumber)>>")]
-    #[serde(default)]
-    pub balances: Option<Vec<(AssetId, u64)>>,
-    /// UtxoId: auto-generated if None
-    #[serde_as(as = "Option<HexType>")]
-    #[serde(default)]
->>>>>>> 634bc16d
     pub tx_id: Option<Bytes32>,
     pub output_index: Option<u8>,
     /// TxPointer: auto-generated if None
@@ -55,7 +39,6 @@
 }
 
 impl ContractConfig {
-<<<<<<< HEAD
     // TODO: Remove https://github.com/FuelLabs/fuel-core/issues/1668
     pub fn utxo_id(&self) -> Option<UtxoId> {
         match (self.tx_id, self.output_index) {
@@ -100,30 +83,6 @@
         let state_root = Contract::initial_state_root(storage_slots.into_iter());
 
         let contract = Contract::from(self.code.clone());
-=======
-    pub fn calculate_contract_id(&mut self) {
-        let bytes = &self.code;
-        let salt = self.salt;
-        let slots = self.state.clone().map(|slots| {
-            // TODO: When supporting dynamic storage, use byte vector directly instead of mapping it into a Bytes32.
-            slots
-                .into_iter()
-                .map(|(key, value)| {
-                    (
-                        key,
-                        TryFrom::try_from(value.as_slice())
-                            .expect("Expected 32 byte storage slot"),
-                    )
-                })
-                .map(|(key, value)| StorageSlot::new(key, value))
-                .collect::<Vec<_>>()
-        });
-        let state_root = slots
-            .as_ref()
-            .map(|slots| Contract::initial_state_root(slots.iter()))
-            .unwrap_or(Contract::default_state_root());
-        let contract = Contract::from(bytes.clone());
->>>>>>> 634bc16d
         let root = contract.root();
         let contract_id = contract.id(&self.salt, &root, &state_root);
         self.contract_id = contract_id;
