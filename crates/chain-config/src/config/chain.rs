use bech32::{
    ToBase32,
    Variant::Bech32m,
};
use fuel_core_storage::MerkleRoot;
use fuel_core_types::{
    fuel_crypto::Hasher,
    fuel_tx::ConsensusParameters,
    fuel_types::{
        Address,
        AssetId,
        Bytes32,
    },
    fuel_vm::{
        GasCosts,
        GasCostsValues,
    },
};
use itertools::Itertools;
use rand::{
    rngs::StdRng,
    SeedableRng,
};
use serde::{
    Deserialize,
    Serialize,
};
<<<<<<< HEAD
use serde_with::{
    serde_as,
    skip_serializing_none,
    FromInto,
};

=======
use serde_with::skip_serializing_none;
>>>>>>> 5350b8b2
use std::{
    io::ErrorKind,
    path::PathBuf,
    str::FromStr,
};

use crate::{
    config::{
        coin::CoinConfig,
        state::StateConfig,
    },
    genesis::GenesisCommitment,
};

// Fuel Network human-readable part for bech32 encoding
pub const FUEL_BECH32_HRP: &str = "fuel";
pub const LOCAL_TESTNET: &str = "local_testnet";
pub const TESTNET_INITIAL_BALANCE: u64 = 10_000_000;

#[serde_as]
// TODO: Remove not consensus/network fields from `ChainConfig` or create a new config only
//  for consensus/network fields.
#[skip_serializing_none]
#[derive(Clone, Debug, Deserialize, Serialize, Eq, PartialEq)]
pub struct ChainConfig {
    pub chain_name: String,
    pub block_production: BlockProduction,
    pub block_gas_limit: u64,
    #[serde(default)]
    pub initial_state: Option<StateConfig>,
    pub transaction_parameters: ConsensusParameters,
    #[serde(default)]
    #[serde_as(as = "FromInto<GasCostsValues>")]
    pub gas_costs: GasCosts,
}

impl Default for ChainConfig {
    fn default() -> Self {
        Self {
            chain_name: "local".into(),
            block_production: BlockProduction::ProofOfAuthority {
                trigger: fuel_core_poa::Trigger::Instant,
            },
            block_gas_limit: ConsensusParameters::DEFAULT.max_gas_per_tx * 10, /* TODO: Pick a sensible default */
            transaction_parameters: ConsensusParameters::DEFAULT,
            initial_state: None,
            gas_costs: GasCosts::default(),
        }
    }
}

impl ChainConfig {
    pub const BASE_ASSET: AssetId = AssetId::zeroed();

    pub fn local_testnet() -> Self {
        // endow some preset accounts with an initial balance
        tracing::info!("Initial Accounts");
        let mut rng = StdRng::seed_from_u64(10);
        let initial_coins = (0..5)
            .map(|_| {
                let secret = fuel_core_types::fuel_crypto::SecretKey::random(&mut rng);
                let address = Address::from(*secret.public_key().hash());
                let bech32_data = Bytes32::new(*address).to_base32();
                let bech32_encoding =
                    bech32::encode(FUEL_BECH32_HRP, bech32_data, Bech32m).unwrap();

                tracing::info!(
                    "PrivateKey({:#x}), Address({:#x} [bech32: {}]), Balance({})",
                    secret,
                    address,
                    bech32_encoding,
                    TESTNET_INITIAL_BALANCE
                );
                CoinConfig {
                    tx_id: None,
                    output_index: None,
                    block_created: None,
                    maturity: None,
                    owner: address,
                    amount: TESTNET_INITIAL_BALANCE,
                    asset_id: Default::default(),
                }
            })
            .collect_vec();

        Self {
            chain_name: LOCAL_TESTNET.to_string(),
            initial_state: Some(StateConfig {
                coins: Some(initial_coins),
                ..StateConfig::default()
            }),
            ..Default::default()
        }
    }
}

impl FromStr for ChainConfig {
    type Err = std::io::Error;

    fn from_str(s: &str) -> Result<Self, Self::Err> {
        match s {
            LOCAL_TESTNET => Ok(Self::local_testnet()),
            s => {
                // Attempt to load chain config from path
                let path = PathBuf::from(s.to_string());
                let contents = std::fs::read(path)?;
                serde_json::from_slice(&contents).map_err(|e| {
                    std::io::Error::new(
                        ErrorKind::InvalidData,
                        anyhow::Error::new(e).context(format!(
                            "an error occurred while loading the chain config file {}",
                            s
                        )),
                    )
                })
            }
        }
    }
}

impl GenesisCommitment for ChainConfig {
    fn root(&mut self) -> anyhow::Result<MerkleRoot> {
        // TODO: Hash settlement configuration, consensus block production
        let config_hash = *Hasher::default()
            .chain(self.block_gas_limit.to_be_bytes())
            .chain(self.transaction_parameters.root()?)
            .chain(self.chain_name.as_bytes())
            .finalize();

        Ok(config_hash)
    }
}

impl GenesisCommitment for ConsensusParameters {
    fn root(&mut self) -> anyhow::Result<MerkleRoot> {
        // TODO: Define hash algorithm for `ConsensusParameters`
        let params_hash = Hasher::default()
            .chain(bincode::serialize(&self)?)
            .finalize();

        Ok(params_hash.into())
    }
}

/// Block production mode and settings
#[derive(Debug, Clone, PartialEq, Eq, Serialize, Deserialize)]
pub enum BlockProduction {
    /// Proof-of-authority modes
    ProofOfAuthority {
        #[serde(flatten)]
        trigger: fuel_core_poa::Trigger,
    },
}<|MERGE_RESOLUTION|>--- conflicted
+++ resolved
@@ -25,16 +25,11 @@
     Deserialize,
     Serialize,
 };
-<<<<<<< HEAD
 use serde_with::{
     serde_as,
     skip_serializing_none,
     FromInto,
 };
-
-=======
-use serde_with::skip_serializing_none;
->>>>>>> 5350b8b2
 use std::{
     io::ErrorKind,
     path::PathBuf,
