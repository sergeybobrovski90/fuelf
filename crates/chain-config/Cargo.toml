--- conflicted
+++ resolved
@@ -11,23 +11,14 @@
 description = "Fuel Chain config types"
 
 [dependencies]
-<<<<<<< HEAD
-=======
 serde_with = { workspace = true, features = ["macros", "hex"] }
 impl-tools = { workspace = true }
-parquet = { workspace = true, features = ["zstd"], optional = true }
->>>>>>> da890c39
 anyhow = { workspace = true }
 bech32 = { version = "0.9.0", default-features = false }
 fuel-core-storage = { workspace = true }
 fuel-core-types = { workspace = true, default-features = false, features = [
   "serde",
 ] }
-<<<<<<< HEAD
-hex = { version = "0.4", features = ["serde"] }
-impl-tools = { workspace = true }
-=======
->>>>>>> da890c39
 itertools = { workspace = true, features = ["use_alloc"] }
 parquet = { workspace = true, features = ["zstd"], optional = true }
 postcard = { version = "1.0", features = ["alloc"] }
@@ -37,23 +28,17 @@
 tracing = { version = "0.1", default-features = false }
 
 [dev-dependencies]
-<<<<<<< HEAD
-=======
 insta = { workspace = true }
 fuel-core-chain-config = { path = ".", features = ["parquet"] }
 strum = { workspace = true, features = ["derive"] }
->>>>>>> da890c39
 bytes = { workspace = true }
-fuel-core-chain-config = { path = ".", features = ["parquet"] }
 fuel-core-types = { workspace = true, default-features = false, features = [
   "random",
   "serde",
 ] }
-insta = { workspace = true }
 pretty_assertions = { workspace = true }
 rand = { workspace = true }
 serde_json = { version = "1.0", features = ["raw_value"] }
-strum = { workspace = true, features = ["derive"] }
 tempfile = { workspace = true }
 test-case = { workspace = true }
 
