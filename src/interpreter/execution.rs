--- conflicted
+++ resolved
@@ -171,23 +171,14 @@
             Opcode::CFSI(imm) if self.stack_pointer_overflow(Word::overflowing_sub, imm as Word) && self.inc_pc() => {}
 
             Opcode::LB(ra, rb, imm)
-<<<<<<< HEAD
                 if Self::is_valid_register_couple_alu(ra, rb)
-                    && self.load_byte(ra, rb, imm as RegisterId)
+                    && self.load_byte(ra, rb, imm as Word)
                     && self.inc_pc() => {}
 
             Opcode::LW(ra, rb, imm)
                 if Self::is_valid_register_couple_alu(ra, rb)
                     && self.load_word(ra, self.registers[rb], imm as Word)
                     && self.inc_pc() => {}
-=======
-                if Self::is_valid_register_couple_alu(ra, rb) && self.load_byte(ra, rb, imm as Word) => {}
-
-            Opcode::LW(ra, rb, imm)
-                if Self::is_valid_register_couple_alu(ra, rb) && self.load_word(ra, rb, imm as Word) => {}
-
-            Opcode::ALOC(ra) if Self::is_valid_register(ra) && self.malloc(self.registers[ra]) => {}
->>>>>>> a6a34040
 
             Opcode::MCL(ra, rb)
                 if Self::is_valid_register_couple(ra, rb)
